<?xml version="1.0" encoding="UTF-8" ?>
<!-- Copyright 2002-2019 CS Systèmes d'Information
  Licensed to CS Systèmes d'Information (CS) under one or more
  contributor license agreements.  See the NOTICE file distributed with
  this work for additional information regarding copyright ownership.
  CS licenses this file to You under the Apache License, Version 2.0
  (the "License"); you may not use this file except in compliance with
  the License.  You may obtain a copy of the License at

    http://www.apache.org/licenses/LICENSE-2.0

  Unless required by applicable law or agreed to in writing, software
  distributed under the License is distributed on an "AS IS" BASIS,
  WITHOUT WARRANTIES OR CONDITIONS OF ANY KIND, either express or implied.
  See the License for the specific language governing permissions and
  limitations under the License.
-->
<document>
  <properties>
    <title>Orekit Changes</title>
  </properties>
  <body>
    <release version="10.0" date="TBD" description="TBD">
<<<<<<< HEAD
      <action dev="bryan" type="fix">
        Fixes broken links on Orekit JavaDoc.
      </action>
       <action dev="pascal" type="fix" issue="558">
        Fixes broken links on Maven site.
=======
      <action dev="luc" type="fix" issue="547">
        Added a tile/sampling aiming direction that diverts singularity outside of a
        area of interest. This is mainly useful when sampling areas of interest that
        cover the pole as the pole is singular for classical aiming directions (constant
        azimuth or along track).
      </action>
      <action dev="luc" type="update" >
        Removed latitude limitation in AlongTrackAiming. If latitude is above (resp. below)
        the maximum (resp. minimum) latitude reached by the defining orbit, then aiming
        will be towards East for prograde orbits and towards West for retrograde orbits.
>>>>>>> 78fcc0c5
      </action>
      <action dev="luc" type="fix" issue="559">
        Take into account changes in MSAFE files names published by NASA.
      </action>
      <action dev="bryan" type="add">
        Add Global Ionosphere Map model.
      </action>
      <action dev="maxime" type="add" issue="554">
        Added propagation in inertial frame.
      </action>
      <action dev="luc" type="fix" issue="557">
        Improved documentation about DatesSelector not being reusable across several
        schedulers during measurements generation.
      </action>
      <action dev="evan" type="fix">
        Fix some possible NPEs in AntexLoader, FieldAngularCoordinates.
      </action>
      <action dev="evan" type="fix">
        Fix locale dependent comparisons in SP3File, TDMParser, and YUMAParser.
      </action>
      <action dev="evan" type="fix">
        Ensure opened streams are closed in ZipJarCrawler, DTM2000, IERSConventions, and
        OceanLoadDeformationCoefficients.
      </action>
      <action dev="bryan" type="add">
        Add DSST Orbit Determination for both Kalman Filter and Batch Least Squares estimator.
      </action>
      <action dev="romaric" type="add">
        Add a events detector based on the geomagnetic field intensity at the satellite altitude
        or at sea level above the satellite, and the associated tests
      </action>
      <action dev="maxime" type="add" issue="549">
        Deleted deprecated methods in EclipseDetector.
      </action>
      <action dev="romaric" type="fix" issue="553">
        Fix the bug of attitude transition with Ephemeris propagator
        by adding a way for the LocalPVProvider to get the attitude at the end of the transition
      </action>
      <action dev="petrus" type="add" issue="518">
        Changing AbstractGNSSAttitudeProvider from public to package-private.
      </action>
      <action dev="romaric" type="fix" issue="551">
        Fix the bug of attitude transition with analytical propagator 
        by refreshing the attitude after the events triggering
      </action>
      <action dev="romaric" type="fix" issue="552">
        Fix the bug of attitude transition if a reset occurs during the transition
        by adding margins to the reset of TimeSpanMap to keep the one corresponding to the "after" attitude law.
      </action>
      <action dev="bryan" type="add" issue="522">
        Generalized the GPSPropagator class to handle all GNSS constellations using
        the same algorithm.
      </action>
      <action dev="bryan" type="add" issue="519">
        Added numerical and analytical GLONASS propagators.
      </action>
      <action dev="luc" type="add" >
        Added ambiguity resolution for phase measurements.
        This feature is not complete yet and is considered experimental.
      </action>
      <action dev="bryan" type="add" issue="548">
        Reorganized models package by adding new sub-packages.
      </action>
      <action dev="maxime" type="add" issue="546">
        Updated Hipparchus dependency to version 1.5 in pom.xml file.
      </action>
      <action dev="maxime" type="fix" issue="514">
        Deleted unused DerivativeStructure acceleration computation methods.
        In interfaces radiationPressureAcceleration and dragAcceleration, and all their implementations and their tests.
      </action>
      <action dev="evan" type="update" issue="543">
        Change format of itrf-versions.conf to use prefix matching instead of Regular
        Expression matching. All existing itrf-versions.conf files will need to be
        updated. This is to avoid a potential denial of service where a crafted
        itrf-versions.conf could cause the application to hang.
      </action>
      <action dev="evan" type="update" issue="543">
        ZipJarCrawler now uses "!/" to denote the start of the path within the archive
        which matches the convention used by JarURLConnection. ZipJarCrawler used to use
        "!".
      </action>
      <action dev="bryan" type="fix" issue="544" due-to="Josef Probst">
        Fixed endless loop on GPSPropagator and (Field)KeplerianOrbit.
      </action>
      <action dev="maxime" type="add" issue="403">
        Added tests for class UnivariateProcessNoise.
        Working tests for non-Cartesian orbit propagation are still needed.
      </action>
      <action dev="maxime" type="fix" issue="514">
        Deprecated unused DerivativeStructure acceleration computation methods.
        In interfaces radiationPressureAcceleration and dragAcceleration, and all their implementations and their tests. 
      </action>
      <action dev="luc" type="add" issue="536">
        Take target radius into account in CircularFieldOfViewDetector and FieldOfViewDetector.
      </action>
      <action dev="maxime" type="fix" issue="539">
        Fixed DTM2000.getDensity method, made it independent of user time zone.
      </action>
      <action dev="luc" type="add" issue="535">
        Take occulting body flattening into account in eclipse detector.
      </action>
      <action dev="maxime" type="fix" issue="538" due-to="Dorian Gegout">
        Fixed default method compareTo in interface ComparableMeasurement.
      </action>
      <action dev="luc" type="add" issue="532">
        Added Shapiro effect modifier for Range and InterSatelliteRange measurements.
      </action>
      <action dev="evan" type="update" issue="389">
        Fix type parametrization of AbstractDetector so that multiple with* methods can be
        called when the type parameter is '?'.
      </action>
      <action dev="evan" type="remove" issue="506">
        Remove EventHandler.Action and FieldEventHandler.Action. Use
        org.hipparchus.ode.events.Action instead.
      </action>
      <action dev="bryan" type="fix" issue="527">
        Changed API for magnetic field model to a SI base unit API.
      </action>
      <action dev="evan" type="fix">
        OrekitException preserves the stack trace when formatting the message throws
        another exception.
      </action>
      <action dev="luc" type="remove" issue="530">
        Event detectors, field of view and attitude providers are not serializable anymore.
      </action>
      <action dev="bryan" type="update" issue="526">
        Replaced private class BilinearInterpolatingFunction of Saastamoinen model
        by the one of Hipparchus
      </action>
      <action dev="evan" type="add" issue="507">
        Add Action.RESET_EVENTS to check all detectors for events without recomputing the
        propagation step.
      </action>
      <action dev="evan" type="add" issue="507">
        Add Action.RESET_EVENTS to check all detectors for events without recomputing the
        propagation step.
      </action>
      <action dev="evan" type="add" issue="507">
        Add toString() implementations to SpacecraftState, RecordAndContinue.Event and
        Field versions.
      </action>
      <action dev="evan" type="add" issue="507">
        Add Field version of RecordAndContinue.
      </action>
      <action dev="evan" type="add" issue="507">
        Add Field version of LatitudeCrossingDetector.
      </action>
      <action dev="luc" type="update">
        Removed classes and methods deprecated in the 9.X series.
      </action>
      <action dev="luc" type="fix" issue="528" due-to="Gowtham Sivaraman">
        Fixed parsing of clock in SP3 files.
      </action>
    </release>
    <release version="9.3.1" date="2019-03-16" description="Version 9.3.1 is a minor version of Orekit.
    It fixes an issue with GPS week rollover.">
      <action dev="luc" type="add" issue="534">
        Handle GPS week rollover in GPSDate.
      </action>
    </release>
    <release version="9.3" date="2019-01-25" description="Version 9.3 is a minor version of Orekit.
    It includes both new features and bug fixes. New features introduced in 9.3 are: a new GPSDate class,
    changed OrekitException from checked to unchecked exceptions, parameter drivers scales and reference
    value can be changed, access to Kalman filter internal matrices, position-only measurements in orbit determination,
    support for unofficial versions 2.12 and 2.20 of Rinex files (mainly for spaceborne receivers),
    direct building of appropriate attitude law with eclipses for all GNSS satellite types, inter-satellites
    view detector, measurement generation feature, possibility fo use Marshall Solar Activity Future Estimation
    to feed NRL MSISE 2000 atmosphere model, new tropospheric models: Mendes-Pavlis, Vienna 1, Vienna 3, estimated model,
    new mapping functions for tropospheric effect: Global Mapping Function, Niell Mapping Function, Global
    Pression Temperature Models GPT and GPT2, possibility to estimate tropospheric zenith delay,
    clock offset that can be estimated (both for ground station and satellite clocks).">
      <action dev="luc" type="add" issue="516">
        Added a way to manage clock corrections from GPSPropagator.
      </action>
      <action dev="bryan" type="add" issue="498">
        Added several tropospheric models: Mendes-Pavlis, Vienna 1, Vienna 3, estimated model
        where the total zenith delay can be estimated during Orbit Determination.
      </action>
      <action dev="bryan" type="add" issue="498">
        Added Global Mapping Function and Niell Mapping Function to be used with tropospheric
        models.
      </action>
      <action dev="luc" type="add" issue="515">
        Added clock offset parameter at satellites level for orbit determination.
      </action>
      <action dev="luc" type="add" issue="513">
        Added clock offset parameter at ground stations level for orbit determination.
      </action>
      <action dev="bryan" type="add" issue="512">
        Added weather model Global Pressure and Temperature 2.
      </action>
      <action dev="bryan" type="add" issue="511">
        Added weather model Global Pressure and Temperature.
      </action>
      <action dev="luc" type="fix" issue="510">
        Fixed dropped derivatives in TimeStampedFieldPVCoordinates.shiftedBy(dt).
      </action>
      <action dev="luc" type="fix" issue="509">
        Fixed scaling error in ParameterFunction differentiation.
      </action>
      <action dev="luc" type="fix" issue="508">
        Fixed inconsistency leading to inaccuracies in conversions from AbsoluteDate to FieldAbsoluteDate.
      </action>
      <action dev="pascal" type="fix" issue="495">
        The MarshallSolarActivityFutureEstimation class implements
        the NRLMSISE00InputParameters interface.
      </action>
      <action dev="evan" type="fix" issue="486">
        Make FieldTransform.shiftedBy(T) public.
      </action>
      <action dev="evan" type="fix" issue="496">
        Fix JavaDoc for TimeComponents.getSecond().
      </action>
      <action dev="evan" type="update" issue="501">
        Deprecate GFunction in favor of ToDoubleFunction.
      </action>
      <action dev="luc" type="add" issue="494">
        Added a measurements generation feature for use with orbit determination.
        Fixes issue #494
      </action>
      <action dev="luc" type="add">
        Added adapter for event detectors, allowing to wrap existing detector
        while changing their behaviour.
      </action>
      <action dev="luc" type="add">
        Added ground at night detector.
      </action>
      <action dev="luc" type="add">
        Added inter-satellites direct view detector.
      </action>
      <action dev="luc" type="add">
        Added constants defined by IAU 2015 resolution B3 for Sun, Earth and Jupiter.
      </action>
      <action dev="luc" type="add" issue="500">
        Added retrieval of full time span (start time, end time and data) containing
        a specified date in TimeSpanMap.
        Fixes issue #500
      </action>
      <action dev="luc" type="add">
        Added direct building of attitude provider from GNSS satellite type.
      </action>
      <action dev="luc" type="add">
        Added parsing of unofficial versions 2.12 and 2.20 of Rinex files
        (used by some spaceborne receivers like IceSat 1).
      </action>
      <action dev="luc" type="add">
        Added a way to retrieve Rinex header directly from the observations data set.
      </action>
      <action dev="luc" type="add">
        Added position-only measurements in orbit determination.
      </action>
      <action dev="luc" type="fix" issue="491">
        Allow parsing of SP3 files that use non-predefined orbit types.
        Fixes issue #491.
      </action>
	  <action dev="maxime" type="add" issue="485">
        Added access to Kalman filter matrices.
		KalmanEstimation interface now has methods returning the physical values of:
		state transition matrix phi, measurement matrix H, innovation matrix S and Kalman gain matrix K.
		The methods are implemented in Model class. A class ModelTest was added to test these values.
		Fixes issue #485
      </action>
      <action dev="luc" type="fix" issue="492" due-to="Lebas">
        Fixed error message for TLE with incorrect checksum.
        Fixes issue #492.
      </action>
      <action dev="maxime" type="fix" issue="490">
        Fixed reference value of parameter drivers updating in Kalman filter. 
        When resetting the orbit in the propagator builder, the reference values
        of the drivers are now reset too.
        Fixes issue #490.
      </action>
      <action dev="maxime" type="add" issue="489">
        Made ParameterDriver class fully mutable.
        By adding setters for attributes scale, reference, minimum and maximum values.
        Fixes issue #489.
      </action>
      <action dev="maxime" type="fix" issue="488">
        Fixed method unNormalizeStateVector in Model class of Kalman estimator.
        Previous value did not take into account the reference values of the drivers.
        Fixes issue #488.
      </action>
      <action dev="luc" type="fix" issue="484" due-to="Yannick Jeandroz">
        Changed OrekitException from checked to unchecked exception.
        Most functions do throw such exceptions. As they are unchecked, they are
        not advertised in either `throws` statements in the function signature or
        in the javadoc. So users must consider that as soon as they use any Orekit
        feature, an unchecked `OrekitException` may be thrown. In most cases, users
        will not attempt to recover for this but will only use them to display or
        log a meaningful error message.
        Fixes #484.
      </action>
      <action dev="luc" type="fix" issue="480">
        Added GPSDate class to convert back and forth with AbsoluteDate.
        Fixes #480.
      </action>
      <action dev="evan" type="fix" issue="476">
        Fix generics in EventEnablingPredicateFilter.
        Fixes #476.
      </action>
      <action dev="maxime" type="fix" issue="473">
        Fixed wrong values of radec generated in AngularRaDecMeasurementCreator.
        Fixed wrong values of range rate generated in RangeRateMeasurementCreator.
        Added tests that check the values of measurements for each type of measurement.
        Upgraded precision in Kalman and batch least-squares OD tests that are using range-rate and radec measurements.
        Fixes issue #473.
      </action>
      <action dev="luc" type="fix">
        Derivatives with respect to mass are not computed anymore since several versions,
        some remnants of former computation remained and have now been removed.
      </action>
    </release>
    <release version="9.2" date="2018-05-26" description="Version 9.2 is a minor release of Orekit.
    It introduces several new features and bug fixes. New features introduced in version 9.2 are
    Kalman filter for orbit determination, loading of RINEX files, loading of ANTEX files, loading
    of version d of SP3 files (version a to c were already supported), on-the-fly decompression of .Z
    files, code measurements, phase measurements (but only a very basic implementation for now),
    specific attitude laws (GPS, GLONASS, GALILEO, BEIDOU) with midnight/noon turns, possibility to
    use backward propagation in LS orbit determination, support for any ITRF version, even if EOP
    files do not match the desired version, attitude overriding in constant thrust maneuvers,
    FunctionalDetector, filtering mechanism to insert specific decompression or deciphering algorithms
    during data loading, frames for Lagrange L1 and L2 point for any two related celestial bodies.
    WARNING: phase measurements, GNSS attitude and time-dependent process noise are considered
    experimental features for now, they should not be used yet for operational systems.
    Several bugs have been fixed.">
      <action dev="luc" type="fix">
        Fixed missing eclipse detectors in field version of Solar radiation pressure.
        Fixes issue #366.
      </action>
      <action dev="evan" type="fix">
        Fixed issue where EventHandler.init() was never called.
        Fixes issue #471.
      </action>
      <action dev="luc" type="fix">
        Fixed error in relative humidity units in Marini-Murray tropospheric model.
        Fixes issue #352.
      </action>
      <action dev="luc" type="fix">
        Fixed DSST events detection in the osculating case.
        Fixes issue #398.
      </action>
      <action dev="luc" type="fix">
        Allow several TLE with same date in TLESeries.
        Fixes issue #411.
      </action>
      <action dev="luc" type="fix">
        Fixed compilation problems with JDK 1.8
        Fixes issue #462.
      </action>
      <action dev="luc" type="add" >
        Added specific attitude mode for GNSS satellites: GPS (block IIA, block IIF, block IIF),
        GLONASS, GALILEO, BEIDOU (GEO, IGSO, MEO). This is still considered experimental as there
        are some problems when Sun crosses the orbital plane during a midnight/noon turn maneuver
        (which is a rare event but nevertheless occurs)
      </action>
      <action dev="luc" type="add" >
        Added natural order for observed measurements primarily based on
        chronological order, but with also value comparisons if measurements
        are simultaneous (which occurs a lot in GNSS), and ensuring no
        measurements are lost if stored in SortedSet
      </action>
      <action dev="luc" type="add" due-to="Albert Alcarraz García">
        Added GNSS code measurements
      </action>
      <action dev="luc" type="add" due-to="Albert Alcarraz García">
        Added GNSS phase measurements (very basic implementation for now, not usable as is)
      </action>
      <action dev="luc" type="add" due-to="Albert Alcarraz García">
        Added loading of RINEX observation files (versions 2 and 3)
      </action>
      <action dev="luc" type="fix">
        Fixed compression table reset problem in .Z files
        Fixes issue #450.
      </action>
      <action dev="maxime" type="fix">
        Fixed de-activation of event detection.
        In the propagate(startDate, endDate) function of class "AbstractIntegratedPropagator",
        for dates out of the time interval defined by ]startDate, endDate].
        Fixes issue #449.
      </action>
      <action dev="luc" type="add">
        Added support for loading Unix-compressed files (ending in .Z).
        This file compression algorithm is still widely used in the GNSS
        community (SP3 files, clock files, Klobuchar coefficients...)
        Fixes issue #447.
      </action>
      <action dev="luc" type="add">
        Added a customizable filtering capability in data loading.
        This allows users to insert layers providing features like
        custom decompression algorithms, deciphering, monitoring...
        Fixes issue #446.
      </action>
      <action dev="luc" type="add">
        Allow direct retrieval of rotation part without derivatives from
        LOFType without computing the full transform from inertial frame.
      </action>
      <action dev="maxime" type="fix">
        Added a provider for time-dependent process noise in Kalman estimator.
        This providers allow users to set up realistic models where the process
        noise increases in the along track direction.
        Fixes issue #403.
      </action>
      <action dev="maxime" type="add">
        Increased visibility of attributes in ConstantThrustManeuver class.
        Added getters for all attributes. Also added an attribute name that
        allows the differentiation of the maneuvers, both from a parameter driver
        point of view and from a force model point of view.
        Fixes issue #426.
      </action>
      <action dev="maxime" type="add">
        Increased visibility of attributes in propagator builders.
        By adding getters for all attributes in NumericalPropagatorBuilder
        and AbstractPropagatorBuilder.
        Also made the method findByName in ParameterDriversList public.
        Fixes issue #425.
      </action>
      <action dev="luc" type="fix">
        Ensure the correct ITRF version is used in CCSDS files, regardless
        of the EOP source chosen, defaulting to ITRF-2014.
      </action>
      <action dev="luc" type="fix">
        Split initial covariance matrix and process noise matrix in two
        methods in the covariance matrix provider interface.
      </action>
      <action dev="luc" type="add">
        Added VersionedITRF frame that allow users with needs for very high
        accuracy to specify which ITRF version they want, and stick to it
        regardless of their EOP source.
        Fixes issue #412.
      </action>
      <action dev="luc" type="add">
        Added an itrf-versions.conf configuration file allowing to specify
        which ITRF version each EOP file defines for which date
      </action>
      <action dev="luc" type="add">
        EOP history now contains the ITRF version corresponding to each
        EOP entry on a per date basis
      </action>
      <action dev="luc" type="add">
        Added an ITRFVersion enumerate to simplify conversion between ITRF frames,
        even when no direct Helmert transformation is available
      </action>
      <action dev="luc" type="add">
        Added TransformProviderUtility to reverse or combine TransformProvider instances.
      </action>
      <action dev="luc" type="add">
        Allow attitude overriding during constant-thrust maneuvers.
        Fixes issue #410.
      </action>
      <action dev="luc" type="fix">
        Fixed out-of-sync attitude computation near switch events in AttitudeSequence.
        Fixes issue #404.
      </action>
      <action dev="luc" type="add">
        Added a method to extract sub-ranges from TimeSpanMap instances.
      </action>
      <action dev="luc" type="fix">
        Fixed TLE creation with B* coefficients having single digits like 1.0e-4.
        Fixes issue #388.
      </action>
      <action dev="evan" type="add">
        Add FunctionalDetector.
      </action>
      <action dev="luc" type="add">
        Added handling of IGS ANTEX GNSS antenna models file.
      </action>
      <action dev="luc" type="add">
        Added support for SP3-d files.
      </action>
      <action dev="luc" type="fix">
        Improved SP3 files parsing.
        Some files already operationally produced by IGS Multi-GNSS Experiment (MGEX)
        exceed the maximum number of satellites supported by the regular SP3-c file
        format (which is 85 satellites) and extended the header, without updating the
        format version to SP3-d, which specifically raises the 85 satellites limitation.
        Fixes issue #376.
      </action>
      <action dev="maxime" type="add">
        Allow backward propagation in batch LS orbit determination.
        Fixes issue #375.
      </action>
      <action dev="maxime" type="add">
        Added covariance matrix to PV measurements.
        Fixes issue #374.
      </action>
      <action dev="luc" type="fix">
        Fixed issue when converting very far points (such as Sun center) to geodetic coordinates.
        Fixes issue #373.
      </action>
      <action dev="luc" type="add" >
        Added more conversions between PV coordinates and DerivativeStructure.
        This simplifies for example getting the time derivative of the momentum.
      </action>
      <action dev="maxime" type="fix">
        Fixed weights for angular measurements in W3B orbit determination.
        Fixed in test and tutorial.
        Fixes issue #370.
      </action>
      <action dev="luc" type="add" due-to="Julio Hernanz">
        Added frames for L1 and L2 Lagrange points, for any pair of celestial bodies.
      </action>
    </release>
    <release version="9.1" date="2017-11-26"
             description="Version 9.1 is a minor release of Orekit. It introduces a few new
             features and bug fixes. New features introduced in version 9.1 are some
             frames in OEM parser, retrieval of EOP from frames and ground station displacements
             modelling (both displacements due to tides and displacements due to ocean loading),
             and retrieval of covariance matrix in orbit determination. Several bugs have been fixed.
             Version 9.1 depends on Hipparchus 1.2.">
      <action dev="evan" type="add">
        Added ITRF2005 and ITRF2008 to the frames recognized by OEMParser.
        Fixes issue #361.
      </action>
      <action dev="evan" type="fix">
        Fixed FiniteDifferencePropagatorConverter so that the scale factor is only applied
        once instead of twice.
        Fixes issue #362.
      </action>
      <action dev="maxime" type="fix">
        Fixed derivatives computation in turn-around range ionospheric delay modifier.
        Fixes issue #369.
      </action>
      <action dev="evan" type="fix">
        Disabled XML external resources when parsing rapid XML TDM files.
        Part of issue #368.
      </action>
      <action dev="evan" type="fix">
        Disabled XML external resources when parsing rapid XML EOP files.
        Part of issue #368.
      </action>
      <action dev="evan" type="fix">
        Fixed NPE in OrekitException when localized string is null.
      </action>
      <action dev="luc" type="fix">
        Fixed a singularity error in derivatives for perfectly circular orbits in DSST third body force model.
        Fixes issue #364.
      </action>
      <action dev="luc" type="fix" due-to="Lucian Bărbulescu">
        Fixed an error in array size computation for Hansen coefficients.
        Fixes issue #363.
      </action>
      <action dev="luc" type="add">
        Added a way to retrieve EOP from frames by walking the frames hierarchy tree
        using parent frame links. This allows to retrieve EOP from topocentric frames,
        from Earth frames, from TOD...
      </action>
      <action dev="luc" type="add">
        Take ground stations displacements into account in orbit determination.
        The predefined displacement models are the direct effect of solid tides
        and the indirect effect of ocean loading, but users can add their own models
        too.
      </action>
      <action dev="luc" type="add">
        Added ground stations displacements due to ocean loading as per IERS conventions,
        including all the 342 tides considered in the HARDISP.F program.
        Computation is based on Onsala Space Observatory files in BLQ format.
      </action>
      <action dev="luc" type="add">
        Added ground points displacements due to tides as per IERS conventions.
        We have slightly edited one entry in table 7.3a from IERS 2010 conventions
        to fix a sign error identified by Dr. Hana Krásná from TU Wien (out of phase
        radial term for the P₁ tide, which is -0.07mm in conventions when it should be
        +0.07mm). This implies that our implementation may differ up to 0.14mm from
        other implementations.
      </action>
      <action dev="luc" type="fix">
        Avoid intermixed ChangeForwarder instances calling each other.
        Fixes issue #360.
      </action>
      <action dev="maxime" type="fix">
        Modified the way the propagation parameter drivers are mapped in the
        Jacobian matrix in class "Model".
        Added a test for multi-sat orbit determination with estimated
        propagation parameters (µ and SRP coefficients).
        Fixes issue #354.
      </action>
      <action dev="luc" type="fix">
         Added a convenience method to retrieve covariance matrix in
         physical units in orbit determination.
         Fixes issue #353.
      </action>
      <action dev="luc" type="fix" due-to="Rongwang Li">
         Fixed two errors in Marini-Murray model implementation.
         Fixes issue #352.
      </action>
      <action dev="luc" type="fix">
         Prevent duplicated Newtonian attraction in FieldNumericalPropagator.
         Fixes issue #350.
      </action>
      <action dev="luc" type="fix">
         Copy additional states through impulse maneuvers.
         Fixes issue #349.
      </action>
      <action dev="luc" type="fix">
         Removed unused construction parameters in ShiftingTransformProvider
         and InterpolatingTransformProvider.
         Fixes issue #356.
      </action>
      <action dev="luc" type="fix">
         Fixed wrong inertial frame for Earth retrieved from CelestialBodyFactory.
         Fixes issue #355.
      </action>
      <action dev="luc" type="update">
        Use a git-flow like branching workflow, with a develop branch for bleeding-edge
        development, and master branch for stable published versions.
      </action>
    </release>
    <release version="9.0.1" date="2017-11-01"
            description="Version 9.0.1 is a patch release of Orekit.
            It fixes security issus 368.">
      <action dev="evan" type="fix">
        Disabled XML external resources when parsing rapid XML TDM files.
        Part of issue #368.
      </action>
      <action dev="evan" type="fix">
        Disabled XML external resources when parsing rapid XML EOP files.
        Part of issue #368.
      </action>
    </release>
    <release version="9.0" date="2017-07-26"
             description="Version 9.0 is a major release of Orekit. It introduces several new
             features and bug fixes. New features introduced in version 9.0 are Taylor algebra
             propagation (for high order uncertainties propagation or very fast Monte-Carlo
             studies), multi-satellites orbit determination, parallel multi-satellites propagation,
             parametric accelerations (polynomial and harmonic), turn-around measurements,
             inter-satellite range measurements, rigth ascension/declination measurements,
             Antenna Phase Center measurements modifiers, EOP estimation in precise orbit
             determination, orbit to attitude coupling in partial derivatives, parsing of CCSDS
             Tracking Data Messages, parsing of university of Bern Astronomical Institute files
             for Klobuchar coefficients, ITRF 2014, preservation of non-Keplerian orbits derivatives,
             JB2008 atmosphere model, NRL MSISE 2000 atmosphere model, boolean combination of events
             detectors, ephemeris writer, speed improvements when tens of thousands of measurements
             are used in orbit determination, Danish translations. Several bugs have been fixed.">
     <action dev="luc" type="add">
       Added on-board antenna phase center effect on inter-satellites range measurements.
     </action>
     <action dev="luc" type="add">
       Added on-board antenna phase center effect on turn-around range measurements.
     </action>
     <action dev="luc" type="add">
       Added on-board antenna phase center effect on range measurements.
     </action>
     <action dev="luc" type="update">
       Moved Bias and OutlierFilter classes together with the other estimation modifiers.
     </action>
     <action dev="luc" type="update">
       Forced states derivatives to be dimension 6 rather than either 6 or 7. The
       additional mass was not really useful, it was intended for maneuvers calibration,
       but in fact during maneuver calibration we adjust either flow rate or specific
       impulse but not directly mass itself. 
     </action>
      <action dev="luc" type="add">
        Added parametric acceleration force models, where acceleration amplitude is a
        simple parametric function. Acceleration direction is fixed in either inertial
        frame, or spacecraft frame, or in a dedicated attitude frame overriding spacecraft
        attitude. The latter could for example be used to model solar arrays orientation if
        the force is related to solar arrays). Two predefined implementations are provided,
        one for polynomial amplitude and one for harmonic amplitude. Users can add other
        cases at will. This allows for example to model the infamous GPS Y-bias, which is
        thought to be related to a radiator thermal radiation.
      </action>
      <action dev="luc" type="remove">
        Removed obsolete Cunningham and Droziner attraction models. These models have
        been superseded by Holmes-Featherstone attraction model available since 2013
        in Orekit.
      </action>
      <action dev="luc" type="update">
        Take orbit to attitude coupling into account in the partial derivatives for all attitude modes.
        Fixes issue #200.
      </action>
      <action dev="luc" type="update">
        Merged FieldAttitudeProvider into AttitudeProvider.
      </action>
      <action dev="luc" type="update">
        Simplified ForceModel interface. It does not require dedicated methods anymore for
        computing derivatives with respect to either state or parameters.
      </action>
      <action dev="luc" type="remove">
        Removed Jacchia-Bowman 2006 now completely superseded by Jacchia-Bowman 2008.
      </action>
      <action dev="luc" type="update">
        Make Jacchia-Bowman 2008 thread-safe and field-aware.
      </action>
      <action dev="luc" type="update">
        Make NRL MSISE 2000 thread-safe and field-aware.
      </action>
      <action dev="luc" type="update">
        Make DTM2000 thread-safe and field-aware.
      </action>
      <action dev="luc" type="add">
        Added support for ITRF 2014.
        As of mid-2017, depending on the source of EOP, the ITRF retrieved using
        FramesFactory.getITRF will be either ITRF-2014 (if using EOP 14 C04) or
        ITRF-2008 (if using EOP 08 C04, bulletins A, bulletins B, or finals .all).
        If another ITRF is needed, it can be built using HelmertTransformation.
      </action>
      <action dev="luc" type="remove">
        Removed classes and methods deprecated in 8.0.
      </action>
      <action dev="luc" type="add">
        Added coordinates of all intermediate participants in estimated measurements.
        This will allow estimation modifiers to get important vectors (sighting
        directions for example) without recomputing everything from the states.
      </action>
      <action dev="luc" type="add">
        Added a multi-satellites orbit determination feature.
      </action>
      <action dev="luc" type="add">
        Added one-way and two-way inter-satellites range measurements.
      </action>
      <action dev="luc" type="fix" due-to="Glenn Ehrlich">
        Avoid clash with Python reserved keywords and, or and not in BooleanDetector.
      </action>
      <action dev="luc" type="add" due-to="Maxime Journot">
        Added right ascension and declination angular measurements.
      </action>
      <action dev="luc" type="add">
        Added a parallel propagation feature for addressing multi-satellites needs.
        Propagators of different types (analytical, semi-analytical, numerical,
        ephemerides ...) can be mixed at will.
      </action>
      <action dev="luc" type="fix">
        Fixed Gaussian quadrature inconsistent with DSST theory when orbit derivatives are present.
        Fixes issue #345.
      </action>
      <action dev="luc" type="fix">
        Fixed infinite recursion when attempting two orbit determinations in row.
        Fixes issue #347.
      </action>
      <action dev="luc" type="add" due-to="Lars Næsbye Christensen">
        Added Danish translations.
        Fixes issue #346.
      </action>
      <action dev="luc" type="add" >
        Allow estimation of polar motion (offset plus linear drift) and prime meridian
        correction (offset plus linear drift) in orbit determination. This is essentially
        equivalent to add correction to the xp, yp, dtu1 and lod Earth Orientation Parameters.
      </action>
      <action dev="luc" type="add">
        Parameters in orbit determination can be associated with a per-parameter reference date.
      </action>
      <action dev="luc" type="fix">
        Fixed wrong generation of FieldTransforms by time stamped cache, when generation
        happens backward in time.
        Fixes issue #344.
      </action>
      <action dev="luc" type="update">
        Improved computation ground station parameters derivatives
        in orbit determination.
      </action>
      <action dev="luc" type="update" >
        Use automatic differentiation for all orbit determination measurements types.
        This allows simpler evolutions to estimate parameters for which derivatives
        are not straightforward to compute; some of these parameters are needed for
        precise orbit determination.
      </action>
      <action dev="luc" type="add" due-to="Maxime Journot">
        Added parsing of University of Bern Astronomical Institute files for α and β Klobuchar coefficients.
      </action>
      <action dev="luc" type="add" due-to="Maxime Journot">
        Added parsing of CCSDS TDM (Tracking Data Messages) files, both text and XML.
      </action>
      <action dev="luc" type="fix" due-to="Florentin-Alin Butu">
        Fixed lighting ratio in solar radiation pressure for interplanetary trajectories.
      </action>
      <action dev="hank" type="fix">
        Allow small extrapolation before and after ephemeris.
        Fixes issue #261.
      </action>
      <action dev="luc" type="fix">
        Fixed missing attitude in DSST mean/osculating conversions.
        Fixes issue #339.
      </action>
      <action dev="luc" type="fix">
        Optionally take lift component of the drag force into account in BoxAndSolarArraySpacecraft.
        Fixes issue #324.
      </action>
      <action dev="luc" type="fix" due-to="James Schatzman">
        Change visibility of getTargetPV in GroundPointing to public so it can be subclassed by
        users in other packages.
        Fixes issue #341.
      </action>
      <action dev="luc" type="update">
        Deprecated the TLESeries class. The file format used was considered to be too specific and
        the API not really well designed. Users are encouraged to use their own parser for series of TLE.
      </action>
      <action dev="luc" type="fix" due-to="Gavin Eadie">
        Removed dead code in deep SDP4 propagation model.
        Fixes issue #342.
      </action>
      <action dev="luc" type="fix" due-to="Quentin Rhone">
        Added a way to prefix parameters names when estimating several maneuvers
        in one orbit determination.
        Fixes issue #338.
      </action>
      <action dev="luc" type="fix" due-to="Pascal Parraud">
        Removed unneeded reset at end of sample creation in propagators conversion.
        Fixes issue #335.
      </action>
      <action dev="luc" type="fix" due-to="Michiel Zittersteijn">
        Fixed wrong angle wrapping computation in IodLambert.
      </action>
      <action dev="luc" type="fix" due-to="Lucian Barbulescu">
        Fixed boundaries of thrust parameter driver in ConstantThrustManeuver.
        Fixes issue #327.
      </action>
      <action dev="luc" type="fix" due-to="Hao Peng">
        Allow some old version of TLE format to be parsed correctly.
        Fixes issue #330.
      </action>
      <action dev="luc" type="fix" due-to="James Schatzman">
        Fixed ArrayOutOfBoundException appearing when converting dates at past or future infinity
        to string.
        Fixes issue #340.
      </action>
      <action dev="luc" type="fix">
        Extended range of DateComponents to allow the full integer range as days offset
        from J2000.
      </action>
      <action dev="luc" type="fix">
        Prevent NaN appearing in UTC-TAI offsets for dates at past or future infinity.
      </action>
      <action dev="luc" type="fix">
        Prevent central attraction coefficient from being adjusted in TLEPropagatorBuilder,
        as it is specified by the TLE theory.
        Fixes issue #313.
      </action>
      <action dev="luc" type="fix" due-to="Hao Peng">
        Added a flag to prevent resetting initial state at the end of integrating propagators.
        Fixes issue #251.
      </action>
      <action dev="luc" type="fix">
        Tutorials now all rely on orekit-data being in user home folder.
        Fixes issue #245.
      </action>
       <action dev="luc" type="fix">
        Apply delay corresponding to h = 0 when station altitude is below 0 in SaastamoinenModel.
        Fixes issue #202.
      </action>
      <action dev="luc" type="add">
        Added derivatives to orbits computed from non-Keplerian models, and use
        these derivatives when available. This improves shiftedBy() accuracy,
        and as a consequence also the accuracy of EventShifter. As example, when
        comparing shiftedBy and numerical model on a low Earth Sun Synchronous Orbit,
        with a 20x20 gravity field, Sun and Moon third bodies attractions, drag and
        solar radiation pressure, shifted position errors without derivatives are 18m
        after 60s, 72m after 120s, 447m after 300s; 1601m after 600s and 3141m after
        900s, whereas the shifted position errors with derivatives are 1.1m after 60s,
        9.1m after 120s, 140m after 300s; 1067m after 600s and 3307m after 900s.
      </action>
      <action dev="luc" type="fix">
        Preserved non-Keplerian acceleration in spacecraft state when computed from numerical propagator.
        Fixes issue #183.
      </action>
      <action dev="luc" type="fix">
        Fixed accuracy of FieldAbsoluteDate.
        Fixes issue #337.
      </action>
      <action dev="luc" type="fix">
        Fixed eccentricity computation for hyperbolic Cartesian orbits.
        Fixes issue #336.
      </action>
      <action dev="luc" type="fix">
        Fixed an array out of bounds error in DSST zonal short periodics terms.
      </action>
      <action dev="luc" type="fix" due-to="Maxime Journot">
        Fixed a factor two error in tropospheric and ionospheric modifiers.
      </action>
      <action dev="luc" type="add" due-to="Maxime Journot">
        Added turn-around (four-way range) measurements to orbit determination.
      </action>
      <action dev="luc" type="update">
        Updated dependency to Hipparchus 1.1, released on 2017, March 16th.
        Fixes issue #329.
      </action>
      <action dev="evan" type="add">
        Added simple Boolean logic with EventDetectors.
      </action>
      <action dev="luc" type="add">
        Added getGMSTRateFunction to IEEEConventions to compute accurately Earth rotation rate.
      </action>
      <action dev="luc" type="update">
        OneAxisEllipsoid can now transform FieldGeodeticPoint from any field
        and not only DerivativeStructure.
      </action>
      <action dev="luc" type="add">
        Completed field-based Cartesian and angular coordinates with missing
        features that were only in the double based versions.
      </action>
      <action dev="luc" type="update" due-to="Maxime Journot">
        Use DerivativeStructure to compute derivatives for Range measurements.
      </action>
      <action dev="luc" type="update">
        Improved conversion speed from Cartesian coordinates to geodetic coordinates
        by about 15%.
      </action>
      <action dev="evan" type="add">
        Replace OrbitFile interface with EphemerisFile, adding support for multiple
        ephemeris segments and the capability to create a propagator from an ephemeris.
      </action>
      <action dev="hank" type="add">
        Added EphemerisFileWriter interface for serializing EphemerisFiles to external
        file formats, and implemented the OEMWriter for CCSDS OEM file export support.
      </action>
      <action dev="hank" type="add">
        Added OrekitEphemerisFile object for encapsulating propagator outputs into an 
        EphemerisFile which can then be exported with EphemerisFileWriter classes.
      </action>
      <action dev="luc" type="fix">
        Fixed thread-safety issues in DTM2000 model.
        Fixes issue #258.
      </action>
      <action dev="pascal" type="add">
        Added JB2008 atmosphere model.
      </action>
      <action dev="pascal" type="add">
        Added NRLMSISE-00 atmosphere model.
      </action>
      <action dev="luc" type="fix" due-to="Hao Peng">
        Fixed outliers configuration parsing in orbit determination tutorial and test.
        Fixes issue #249
      </action>
       <action dev="luc" type="fix" >
        Greatly improved orbit determination speed when a lot of measurements are used
        (several thousands).
      </action>
      <action dev="luc" type="fix" >
        Fixed ant build script to run Junit tests.
        Fixes issue #246.
      </action>
      <action dev="luc" type="update">
        Added a protection against zero scale factors for parameters drivers.
      </action>
      <action dev="evan" type="fix">
        Fix AbsoluteDate.createMJDDate when the time scale is UTC and the date
        is during a leap second.
        Fixes issue #247
      </action>
      <action dev="luc" type="fix" >
        Fixed ant build script to retrieve Hipparchus dependencies correctly.
        Fixes issue #244.
      </action>
    </release>
    <release version="8.0.1" date="2017-11-01"
            description="Version 8.0.1 is a patch release of Orekit.
            It fixes security issus 368.">
      <action dev="evan" type="fix">
        Disabled XML external resources when parsing rapid XML EOP files.
        Part of issue #368.
      </action>
    </release>
    <release version="8.0" date="2016-06-30"
             description="Version 8.0 is a major release of Orekit. It introduces several new
             features and bug fixes as well as a major dependency change. New features introduced
             in version 8.0 are orbit determination, specialized propagator for GPS satellites
             based on SEM or YUMA files, computation of Dilution Of Precision and a new angular
             separation event detector. Several bugs have been fixed. A major change introduced
             with version 8.0 is the switch from Apache Commons Math to Hipparchus as the
             mathematical library, which also implied switching from Java 6 to Java 8.">
      <action dev="luc" type="fix" due-to="Andrea Antolino">
        Improved accuracy of orbits Jacobians.
        Fixes issue #243.
      </action>
      <action dev="luc" type="update">
        Deprecated PropagationException, replaced by OrekitException.
      </action>
      <action dev="evan" type="fix" due-to="Greg Carbott">
        Fix bug in restarting propagation with a ConstantThrustManeuver with an
        updated initial condition.
      </action>
      <action dev="luc" type="fix">
        Fixed a display error for dates less than 0.5ms before a leap second.
      </action>
      <action dev="luc" type="update">
        Use ParameterDriver with scale factor for both orbit determination, conversion,
        and partial derivatives computation when finite differences are needed.
      </action>
      <action dev="luc" type="fix">
        Apply impulse maneuver correctly in backward propagation.
        Fixes issue #241.
      </action>
      <action dev="luc" type="add">
        Added angular separation detector. This is typically used to check separation
        between spacecraft and the Sun as seen from a ground station, to avoid interferences
        or damage.
      </action>
      <action dev="luc" type="update">
        All class and methods that were deprecated in the 7.X series have been removed.
      </action>
      <action dev="luc" type="update">
        Allow ICGEM gravity field reader to parse non-Earth gravity fields.
      </action>
      <action dev="evan" type="add">
        Add methods for a integration step handler to tell if the start/end of the step is
        interpolated due to event detection. Also added ability to add a step handler in
        ephemeris mode.
      </action>
      <action dev="evan" type="fix">
        Switch to a continuous Ap to Kp geomagnetic index conversion.
        Fixes issue #240.
      </action>
      <action dev="pascal" type="add">
        Added computation of Dilution Of Precision (DOP).
      </action>
      <action dev="pascal" type="add">
        Added a specialized propagator for GPS spacecrafts, based on
        SEM or YUMA files.
      </action>
      <action dev="luc" type="update">
        Ported the new Hipparchus event handling algorithm to Orekit.
        This improves robustness in corner cases, typically when different
        event detectors triggers at very close times and one of them
        resets the state such that it affects the other detectors.
      </action>
      <action dev="luc" type="update">
        Simplified step interpolators API, replacing the setDate/getState
        pair with an interpolated state getter taking a date argument.
      </action>
      <action dev="luc" type="update">
        Switched from Apache Commons Math to Hipparchus library.
      </action>
      <action dev="luc" type="add">
        Added an orbit determination feature!
      </action>
      <action dev="evan" type="add">
        Add EventHandler to record all events.
      </action>
      <action dev="evan" type="fix">
        Fix exception during event detection using
        NumericalPropagator.getGeneratedEphemeris() near the start/end date of
        the generated ephemeris.
        Fixes issue #238
      </action>
    </release>
    <release version="7.2.1" date="2017-11-01"
            description="Version 7.2.1 is a patch release of Orekit.
            It fixes security issus 368.">
      <action dev="evan" type="fix">
        Disabled XML external resources when parsing rapid XML EOP files.
        Part of issue #368.
      </action>
    </release>
    <release version="7.2" date="2016-04-05"
             description="Version 7.2 is a minor release of Orekit. It introduces several new
             features and bug fixes. The most important features introduced in version 7.2
             are handling of GLONASS and QZSS time scales, support for local time zones
             according to ISO-8601 standard, and finer tuning of short period terms in
             DSST propagator. Version 7.2 depends on version 3.6.1 of Apache Commons Math,
             which also fixes a bug related to close events detection.">
      <action dev="luc" type="add">
        Added GLONASS and QZSS time scales. These time scales my be used in SP3-c files.
      </action>
      <action dev="luc" type="add">
        Added parsing and displaying of local time according to ISO-8601 standard.
      </action>
      <action dev="luc" type="fix">
        Added some protections against malformed SP3 files.
      </action>
      <action dev="luc" type="fix">
        Fixed Newcomb operators generation in DSST for high degree gravity fields.
        Fixes issue #237
      </action>
      <action dev="luc" type="update">
        Improved tuning of DSST tesseral force models. Users can now tune max degree,
        max eccentricity power and max frequency in mean longitude for short
        period terms, as well as for m-daily terms.
      </action>
      <action dev="luc" type="update">
        Improved tuning of DSST zonal force models. Users can now tune max degree,
        max eccentricity power and max frequency in true longitude for short
        period terms.
      </action>
      <action dev="luc" type="fix">
        Fixed wrong continuous maneuver handling in backward propagation.
        Fixes issue #236
      </action>
    </release>
    <release version="7.1" date="2016-02-07"
             description="Version 7.1 is a minor release of Orekit. It introduces several new
             features and bug fixes. The most important features introduced in version 7.1
             are a lot of new event detectors (field of view based detectors supporting any FoV
             shape, either on ground targetting spacecraft or on spacecraft and targetting
             ground defined zones with any shape, extremum elevation detector, anomaly,
             latitude argument, or longitude argument crossing detectors, either true, mean
             or eccentric, latitude and longitude extremum detectors, latitude and longitude
             crossing detectors), new event filtering capability based on user-provided
             predicate function, ability to customize DSST interpolation grid for short period
             elements, ability to retrieve DSS short periodic coefficients, removed some arbitrary
             limitations in DSST tesseral and zonal contribution, ability to set short period
             degree/order to smaller values than mean elements in DSST, vastly improved
             frames transforms efficiency for various Earth frames, three different types of
             solar radiation pressure coefficients, new tabulated attitudes related to Local
             Orbital Frame, smooth attitude transitions in attitudes sequences, with derivatives
             continuity at both endpoint, ground zone sampling either in tiles or grid with fixed
             or track-based orientation, derivatives handling in geodetic points, parsing of TLE
             with non-unclassified modifiers, support for officiel WMM coefficients from NOAA,
             support for tai-utc.dat file from USNO, tropospheric refraction model following
             Recommendation ITU-R P.834-7, geoid model based on gravity field, and use of the new
             Apache Commons Math rotation API with either Frame transform convention or vector
             operator convention. Numerous bugs were also fixed.
             Version 7.1 depends on version 3.6 of Apache Commons Math.">
      <action dev="thierry" type="add">
        Added tropospheric refraction correction angle following Recommendation ITU-R P.834-7.
      </action>
      <action dev="luc" type="add">
        Added a way to configure max degree/order for short periods separately
        from the mean elements settings in DSST tutorial.
      </action>
      <action dev="luc" type="fix">
        Fixed limitation to degree 12 on zonal short periods, degree/order 8 on
        tesseral short periods, and degree/order 12 for tesseral m-dailies in DSST.
      </action>
      <action dev="luc" type="fix">
        Fixed wrong orbit type in propagator conversion. The type specified by
        user was ignored when computing variable stepsize integrator tolerances.
      </action>
      <action dev="luc" type="add">
        Set up three different implementations of radiation pressure coefficients,
        using either a single reflection coefficient, or a pair of absorption
        and specular reflection coefficients using the classical convention about
        specular reflection, or a pair of absorption and specular reflection
        coefficients using the legacy convention from the 1995 CNES book.
        Fixes issue #170
      </action>
      <action dev="luc" type="fix">
        Fixed wrong latitude normalization in FieldGeodeticPoint.
      </action>
      <action dev="luc" type="fix">
        Fixed blanks handling in CCSDS ODM files.
        Fixes issue #232
      </action>
      <action dev="luc" type="fix">
        Fixed FramesFactory.getNonInterpolatingTransform working only
        in one direction.
        Fixes issue #231
      </action>
      <action dev="evan" type="add">
        Added Field of View based event detector for ground based sensors.
      </action>
      <action dev="luc" type="add">
        Added a getFootprint method to FieldOfView for projecting Field Of View
        to ground, taking limb of ellipsoid into account (including flatness) if
        Field Of View skims over horizon.
      </action>
      <action dev="luc" type="add">
        Added a pointOnLimb method to Ellipsoid for computing points that lie
        on the limb as seen from an external observer.
      </action>
      <action dev="luc" type="add">
        Added an isInside predicate method to Ellipsoid for checking points location.
      </action>
      <action dev="evan" type="fix">
        Support parsing lowercase values in CCSDS orbit data messages.
        Fixes issue #230
      </action>
      <action dev="luc" type="add">
        Added a generic FieldOfViewDetector that can handle any Field Of View shape.
        The DihedralFieldOfViewDetector is deprecated, but the CircularFieldOfViewDetector
        which corresponds to a common case that can be computed more accurately and faster
        than the new generic detector is preserved.
      </action>
      <action dev="luc" type="add">
        Added a FieldOfView class to model Fields Of View with any shape.
      </action>
      <action dev="luc" type="add">
        Added a FootprintOverlapDetector which is triggered when a sensor
        Field Of View (any shape, even split in non-connected parts or
        containing holes) overlaps a geographic zone, which can be non-convex,
        split in different sub-zones, have holes, contain the pole...
        Fixes issue #216
      </action>
      <action dev="luc" type="fix" due-to="Carlos Casas">
        Added a protection against low altitudes in JB2006 model.
        Fixes issue #214
      </action>
      <action dev="luc" type="fix" due-to="Petrus Hyvönen">
        Enlarged access to SGP4 and DeepSDP4 propagators.
        Fixes issue #207
      </action>
      <action dev="luc" type="fix">
        Fixed covariance matrices units when read from CCSDS ODM files. The
        data returned at API level are now consistent with SI units, instead of being
        kilometer-based.
        Fixes issue #217
      </action>
      <action dev="luc" type="fix">
        Fixed DSST ephemeris generation.
        Fixes issue #222
      </action>
      <action dev="luc" type="update">
        Vastly improved DSS short period terms interpolation.
      </action>
      <action dev="luc" type="fix">
        Use new Rotation API from Apache Commons Math 3.6.
        This API allows to use both vector operator convention and frames
        transform convention naturally. This is useful when axis/angles are
        involved, or when composing rotations. This probably fixes one of
        the oldest stumbling blocks for Orekit users.
      </action>
      <action dev="luc" type="fix">
        Fixed state partial derivatives in drag force model.
        Fixes issue #229
      </action>
      <action dev="evan" type="fix">
        Fixed incorrect density in DTM2000 when the input position is not in ECI
        or ECEF.
        Fixes issue #228
      </action>
      <action dev="evan" type="add">
        Added capability to use a single EventHandler with multiple types of
        EventDetectors.
      </action>
      <action dev="luc" type="add" >
        Added a way to customize interpolation grid in DSST, either using a fixed number
        of points or a maximum time gap between points, for each mean elements integration
        step.
      </action>
      <action dev="luc" type="add" >
        Added TabulatedLofOffset for attitudes defined by tabulating rotations between Local Orbital Frame
        and spacecraft frame.
        Fixes issue #227
      </action>
      <action dev="luc" type="fix" >
        Fixed wrong ephemeris generation for analytical propagators with maneuvers.
        Fixes issue #224.
      </action>
       <action dev="luc" type="fix" >
        Fixed date offset by one second for TLE built from their components,
        if a leap second was introduced earlier in the same year.
        Fixes issue #225.
      </action>
      <action dev="luc" type="fix" >
        Allow parsing TLE with non-unclassified modifier.
      </action>
      <action dev="luc" type="add" >
        As a side effect of fixing issue #223, KeplerianPropagator and
        Eckstein-Hechler propagator are now serializable.
      </action>
      <action dev="luc" type="fix" >
        Fixed missing additional states handling in ephemeris propagators
        created from analytical propagators.
      </action>
      <action dev="luc" type="fix" >
        Fixed NPE and serialization issues in ephemeris propagators created
        from analytical propagators.
        Fixes issue #223.
      </action>
      <action dev="luc" type="fix" >
        Fixed time scale issues in JPL ephemerides and IAU pole models.
        The time used for internal computation should be TDB, not TT.
      </action>
      <action dev="luc" type="fix" >
        Fixed an issue with backward propagation on analytical propagator.
        During first step, the analytical interpolator wrongly considered the
        propagation was forward.
      </action>
      <action dev="luc" type="add" >
        Added a way to retrieve short period coefficients from DSST as
        spacecraft state additional parameters. This is mainly intended
        for test and validation purposes.
      </action>
      <action dev="luc" type="fix" >
        Prevent small overshoots of step limits in event detection.
        Fixes issue #218.
      </action>
      <action dev="luc" type="fix" >
        Handle string conversion of dates properly for dates less than 1 millisecond
        before midnight (they should not appear as second 60.0 of previous minute but
        should rather wrap around to next minute).
        Partly fixes issue #218.
      </action>
      <action dev="luc" type="fix" >
        Enforce Lexicographical order in DirectoryCrawler, to ensure reproducible
        loading. Before this changes, some tests could fail in one computer while
        succeeding in another computer as we use a mix of DE-4xx files, some having
        a different EMRAT (81.30056907419062 for DE-431, 81.30056 for DE-405 and DE-406).
      </action>
      <action dev="luc" type="add" >
        Added EventEnablingPredicateFilter to filter event based on an user-provided
        enabling predicate function. This allow for example to dynamically turn some
        events on and off during propagation or to set up some elaborate logic like
        triggering on elevation first time derivative (i.e. one elevation maximum)
        but only when elevation itself is above some threshold.
      </action>
      <action dev="luc" type="update" >
        Renamed EventFilter into EventSlopeFilter.
      </action>
      <action dev="luc" type="add" >
        Added elevation extremum event detector.
      </action>
      <action dev="luc" type="fix" >
        Fixed ellipsoid tessellation with large tolerances.
        Fixes issue #215.
      </action>
      <action dev="evan" type="fix" >
        Fixed numerical precision issues for start/end dates of generated
        ephemerides.
        Fixes issues #210
      </action>
      <action dev="luc" type="add" >
        Added anomaly, latitude argument, or longitude argument crossings detector,
        either true, mean or eccentric.
        Fixes issue #213.
      </action>
      <action dev="luc" type="add" >
        Added latitude and longitude extremum detector.
      </action>
      <action dev="luc" type="add" >
        Added latitude and longitude crossing detector.
      </action>
      <action dev="luc" type="add" >
        Added a way to convert between PVA and geodetic points with time derivatives.
      </action>
      <action dev="luc" type="add" >
        Allow truncation of tiles in ellipsoid tessellation.
      </action>
      <action dev="luc" type="add" >
        Propagator builders can now be configured to accept any orbit types
        and any position angle types in the input flat array.
        Fixes issue #208.
      </action>
      <action dev="luc" type="add" >
        Added smooth attitude transitions in attitudes sequences, with derivatives
        continuity at both endpoints of the transition that can be forced to match
        rotation, rotation rate and rotation acceleration.
        Fixes issue #6.
      </action>
      <action dev="luc" type="fix" >
        Fixed attitudes sequence behavior in backward propagation.
        Fixes issue #206.
      </action>
      <action dev="luc" type="add" >
        Added factory methods to create AbsoluteDate instances from MJD or JD.
        Fixes issue #193.
      </action>
      <action dev="luc" type="fix" due-to="Joris Olympio">
        Fixed wrong attitude switches when an event occurs but the active attitude mode
        is not the one it relates to.
        Fixes issue #190.
      </action>
      <action dev="luc" type="add"  due-to="Joris Olympio">
        Added a way to be notified when attitude switches occur.
        Fixes issue #190.
      </action>
      <action dev="luc" type="fix" >
        Ensure Keplerian propagator uses the specified mu and not only the one from the initial orbit.
        Fixes issue #184.
      </action>
      <action dev="luc" type="update" >
        Improved frames transforms efficiency for various Earth frames.
      </action>
      <action dev="luc" type="fix" >
        Specify inertial frame to compute orbital velocity for ground pointing laws.
        Fixes issue #115.
      </action>
      <action dev="luc" type="fix" >
        Activated two commented-out tests for DTM2000, after ensuring we
        get the same results as the original fortran implementation.
        Fixes issue #204.
      </action>
      <action dev="luc" type="fix" due-to="Javier Martin Avila">
        Fixed resetting of SecularAndHarmonic fitting.
        Fixes issue #205.
      </action>
      <action dev="luc" type="add">
        Added a way to sample a zone on an ellipsoid as grids of inside points.
        Fixes issue #201.
      </action>
      <action dev="luc" type="fix">
        Fixed an event detection problem when two really separate events occur within
        the event detector convergence threshold.
        Fixes issue #203.
      </action>
      <action dev="luc" type="fix">
        Added protections against TLE parameters too large to fit in the format.
        Fixes issue #77.
      </action>
      <action dev="luc" type="fix">
        Allowed slightly malformed TLE to be parsed.
        Fixes issue #196.
      </action>
      <action dev="luc" type="fix">
        Fixed overlapping issue in ellipsoid tessellation, typically for independent
        zones (like islands) close together.
        Fixes issue #195.
      </action>
      <action dev="tn" type="add">
        Added support to load WMM coefficients from the official model file
        provided by NOAA.
      </action>
      <action dev="tn" type="fix">
        Fixed javadoc of method "GeoMagneticField#calculateField(...)": 
        the provided altitude is expected to be a height above the WGS84 ellipsoid.
      </action>
      <action dev="luc" type="update">
        Added a simpler interface for creating custom UTC-TAI offsets loaders.
      </action>
      <action dev="luc" type="add">
        Added support for USNO tai-utc.dat file, enabled by default, in
        addition to the legacy support for IERS UTC-TAI.history file
        which is still supported and also enabled by default.
      </action>
      <action dev="luc" type="add">
        Added a way to load TAI-UTC data from Bulletin A. Using this feature
        is however NOT recommended as there are known issues in TAI-UTC data
        in some bulletin A (for example bulletina-xix-001.txt from 2006-01-05
        has a wrong year for last leap second and bulletina-xxi-053.txt from
        2008-12-31 has an off by one value for TAI-UTC on MJD 54832). This
        feature is therefore not enabled by default, and users wishing to
        rely on it should do it carefully and take their own responsibilities.
      </action>
      <action dev="luc" type="add">
        Added ellipsoid tessellation, with tiles either oriented along track
        (ascending or descending) or at constant azimuth.
      </action>
      <action dev="luc" type="fix">
        Added customization of EOP continuity check threshold.
        Fixes issue #194.
      </action>
      <action dev="evan" type="add">
        Added geoid model based on gravity field.
        Fixes issue #192.
      </action>
      <action dev="luc" type="fix">
        Added automatic loading of Marshall Solar Activity Future Estimation data.
        Fixes issue #191.
      </action>
      <action dev="luc" type="update">
        Simplified Cartesian to ellipsoidal coordinates transform and greatly improved its performances.
      </action>
      <action dev="luc" type="fix">
        Fixed target point in BodyCenterPointing attitude.
        Fixes issue #100.
      </action>
    </release>
    <release version="7.0" date="2015-01-11"
             description="Version 7.0 is a major release of Orekit. It introduces several new
             features and bug fixes. New features introduced in version 7.0 are the complete
             DSST semi-analytical propagator with short-periodics terms (only mean elements
             were available in previous version), extension to second order derivatives for
             many models (Cartesian coordinates, angular coordinates, attitude modes, ...),
             bilinear interpolator in Saastamoinen model, attitude overriding during impulsive
             maneuvers, general relativity force model, geographic zone detector, and ecliptic
             frame.
             Several bugs have been fixed. One noteworthy fix concerns an inconsistency in
             Eckstein-Hechler propagator velocity, which leads to a change of the generated
             orbit type.">
      <action dev="hankg" type="add">
        Added bilinear interpolator and use it on Saastamoinen model.
        Implements feature #182.
      </action>
      <action dev="luc" type="update">
        Removed old parts that were deprecated in previous versions.
      </action>
      <action dev="luc" type="update">
        Updated dependency to Apache Commons Math 3.4, released on 2014-12-26.
      </action>
      <action dev="luc" type="fix">
        Fixed null vector normalization when attempting to project to ground a point already on ground.
        Fixes issue #181.
      </action>
      <action dev="luc" type="add" due-to="Lucian Barbulescu">
        Added Romanian localization for error messages.
      </action>
      <action dev="luc" type="fix">
        Fixed velocity inconsistency in orbit generation in Eckstein-Hechler propagator.
        The Eckstein-Hechler propagator now generated Cartesian orbits, with velocity
        computed to be fully consistent with model evolution. A side effect is that
        if users rebuild circular parameters from the generated orbits, they will
        generally not math exactly the input circular parameters (but position will
        match exactly).
        Fixes issue #180.
      </action>
      <action dev="luc" type="fix">
        Improved acceleration output in Eckstein-Hechler model.
      </action>
      <action dev="luc" type="add">
        Added projection of moving point (i.e. position and derivatives too) to
        ground surface.
      </action>
      <action dev="luc" type="add">
        Added a general 3 axes ellipsoid class, including a feature to compute
        any plane section (which result in a 2D ellipse).
      </action>
      <action dev="luc" type="add">
        Added support for IERS bulletin A (rapid service and prediction)
      </action>
      <action dev="tn" type="fix">
        Fixed various issues in geomagnetic fields models:
        GeoMagneticField.getDecimalYear() returned a slightly wrong result: e.g. for 1/1/2005
        returned 2005.0020 instead of 2005.0, GeoMagneticFieldFactory.getModel() returned
        wrong interpolation near models validity endpoints, GeoMagneticField.transformModel(double)
        method did not check year validity. Added more unit tests and adapted existing tests for
        IGRF/WMM with sample values / results as they have changed slightly.
        Fixes issue #178.
      </action>
      <action dev="luc" type="fix" due-to="Patrice Mathieu">
        Fixed closest TLE search. When filtering first from satellite ID and
        then extracting closest date, the returned satellite was sometime wrong.
      </action>
      <action dev="luc" type="add" due-to="Hank Grabowski">
        Allow attitude overriding during impulsive maneuvers.
        Fixes issue #176.  
      </action>
      <action dev="evan" type="add">
          Added general relativity force model.
      </action>
      <action dev="luc" type="add" due-to="Ioanna Stypsanelli">
        added Greek localization for error messages.
      </action>
      <action dev="evan" type="fix">
          Fixed incorrect partial derivatives for force models that depend on satellite velocity.
          Fixes #174.
      </action>
      <action dev="evan" type="fix">
          Fixed incorrect parameters set in NumericalPropagatorBuilder.
          Fixes #175.
      </action>
      <action dev="luc" type="update" >
        Significantly reduced size of various serialized objects.
      </action>
      <action dev="luc" type="update" >
        PVCoordinatesProvider now produces time-stamped position-velocities.
      </action>
      <action dev="luc" type="update" >
        Tabulated attitude provider can be built directly from time-stamped angular coordinates
        lists, in addition to attitudes lists.
      </action>
      <action dev="luc" type="add" >
        Added time-stamped versions of position-velocity and angular coordinates.
      </action>
      <action dev="luc" type="fix" due-to="Daniel Aguilar Taboada">
        Fixed wrong rotation interpolation for rotations near π.
        Fixes issue #173.
      </action>
      <action dev="luc" type="update" >
        Updated dependency to Apache Commons Math 3.3.
      </action>
      <action dev="luc" type="update" due-to="Lucian Barbulescu, Nicolas Bernard">
        Added short periodics for DSST propagation.
      </action>
      <action dev="luc" type="add" >
        Added a GeographicZoneDetector event detector for complex geographic zones traversal.
        Fixes issue #163.
      </action>
      <action dev="evan" type="fix">
        Add Ecliptic frame. Agrees with JPL ephemerides to within 0.5 arcsec.
        Issue #166.
      </action>
      <action dev="evan" type="fix">
        Fix cache exception when propagating backwards with an interpolated
        gravity force model.
        Fixes issue #169.
      </action>
      <action dev="luc" type="fix">
        Fixed parsing of dates very far in the future.
        Fixes issue #171.
      </action>
      <action dev="luc" type="fix">
        Trigger an exception when attempting to interpolate attitudes without rotation rate
        using only one data point.
      </action>
      <action dev="evan" type="fix">
        Fixed SpacecraftState date mismatch exception with some attitude providers.
      </action>
      <action dev="luc" type="fix" >
        Fixed wrong scaling in JPL ephemeris when retrieving coordinates in a frame
        that is not the defining frame of the celestial body.
        Fixes issue #165.
      </action>
      <action dev="luc" type="update" due-to="Lucian Barbulescu">
        Prepare generation of either mean or osculating orbits by DSST propagator.
        The short periodics terms are not computed yet, but there is ongoing work
        to add them.
      </action>
      <action dev="luc" type="update" due-to="Lucian Barbulescu">
        Avoid recomputing Chi and Chi^2 in Hansen coefficients for tesseral.
      </action>
      <action dev="luc" type="update" due-to="Nicolas Bernard">
        Added better handling of Hansen kernel computation through use of PolynomialFunction.
      </action>
      <action dev="luc" type="update" due-to="Petre Bazavan">
        Compute Hansen coefficients using linear transformation.
      </action>
      <action dev="luc" type="fix" >
        Fixed a non-bracketing exception in event detection, in some rare cases of noisy g function.
        Fixes issue #160.
      </action>
      <action dev="luc" type="fix" >
        Fixed a missing reset of resonant tesseral terms in DSST propagation.
        Fixes issue #159.
      </action>
      <action dev="luc" type="fix" >
        Improved default max check interval for NodeDetector, so it handles correctly
        highly eccentric orbits.
        Fixes issue #158.
      </action>
    </release>
    <release version="6.1" date="2013-12-13"
             description="Version 6.1 is a minor release of Orekit. It introduces several new
             features and bug fixes. The most important features introduced in version 6.1
             are solid tides force model, including pole tide at user choice, and following
             either IERS 1996, IERS 2003 or IERS 2010 conventions ; ocean tides force model,
             including pole tide at user choice, loading a user provided model ; simultaneous
             support for IERS 1996, 2003 and 2010 for frames definition, which is very
             important to support legacy systems and to convert coordinates between older and
             newer reference systems ; greatly improved accuracy of celestial/terrestrial
             frames transforms (we are now at sub-micro arcsecond level for IERS 2003/2010,
             both with equinox based and Non-Rotating Origin, at a sub-milli arcseconds for
             IERS 1996, both with equinox based and Non-Rotating Origin) ; classical
             equinox-based paradigm and new non-rotating origin paradigm for inertial and
             terrestrial frames are now supported with all IERS conventions ; automatic
             conversion of IERS Earth Orientation Paramters from equinoxial to non-rotating
             paradigm ; support for CCSDS Orbit Data Message ; improved API for events,
             allowing separation of event detection and event handling (the older API is still
             available for compatibility) ; merged all the elevation related events, allowing
             to use both refraction model and antenna mask at the same time if desired ;
             new attitude mode based on interpolation on a table. Numerous bugs were also fixed.
             Version 6.1 depends on version 3.2 of Apache commons math.">
      <action dev="luc" type="fix" >
        Reduced number of calls to the g function in event detectors.
        Fixes issue #108.
      </action>
      <action dev="luc" type="fix" >
        Fixed a spurious backward propagation.
        Fixes issue #107.
      </action>
      <action dev="luc" type="fix" >
        Improved error detection for numerical and DSST propagation for cases
        where user attempts to compute integrator tolerances with an orbit for
        which Jacobian is singular (for example equatorial orbit while using
        Keplerian representation).
        Fixes issue #157.
      </action>
      <action dev="luc" type="add" >
        Added a method to get the number or calls to getNeighbors in the generic time stamped cache,
        to allow performing measurements while tuning the cache.
      </action>
      <action dev="luc" type="add" >
        Added high degree ocean load deformation coefficients computed by Pascal
        Gégout (CNRS / UMR5563 - GET).
      </action>
      <action dev="luc" type="add" >
        Time scales are now serializable.
      </action>
      <action dev="luc" type="add" due-to="Nicolas Bernard">
        Improved DSST tesseral computation efficiency by caching Jacobi polynomials.
      </action>
      <action dev="luc" type="fix" due-to="Daniel Aguilar Taboada">
        Fixed yaw steering attitude law, which didn't project spacecraft velocity correctly.
        Fixes issue #156.
      </action>
      <action dev="luc" type="add" >
        Added a way to set the maximum number of iterations for events detection.
        Fixes issue #155.
      </action>
      <action dev="luc" type="add">
        Added an attitude provider from tabulated attitudes.
        Fixes issue #154.
      </action>
      <action dev="luc" type="add" due-to="Hank Grabowski">
        Improved test coverage.
        Fixes issue #153.
      </action>
      <action dev="luc" type="add" due-to="Hank Grabowski">
        Merged all elevation detectors into one. The new detector supports all
        features from the previous (and now deprecated) ApparentElevationDetector
        and GroundMaskElevationDetector.
        Fixes issue #144.  
      </action>
      <action dev="luc" type="add" due-to="Hank Grabowski">
        Added a DetectorEventHandler interface aimed at handling only the
        event occurrence part in propagation. This allows to separate the
        event detection itself (which is declared by the EventDetector interface)
        from the action to perform once the event has been detected. This also
        allows to avoid subclassing of events, which was cumbersome. It also allows
        to share a single handler for several events.
        The previous behavior with eventOccurred declared at detector level and
        subclassing is still available but is deprecated and will be removed in
        the next major release.
      </action>
      <action dev="luc" type="fix" due-to="Christophe Le Bris">
        Fixed an indexing error in Harris-Priester model.
        Fixes issue #152.
      </action>
      <action dev="luc" type="add">
        Added a new force model for ocean tides in numerical propagation, including pole tides.
        Fixes issue #11.
      </action>
      <action dev="luc" type="fix" due-to="Lucian Barbulescu">
        Fixed conversion from position-velocity to Keplerian, when the orbit is
        perfectly equatorial.
        Fixes issue #151.
      </action>
      <action dev="luc" type="add">
        Added a new force model for solid tides in numerical propagation, including pole tides.
        Fixes issue #10.
      </action>
      <action dev="luc" type="add">
        Added a way to select IERS conventions for non-rotating origin
        based ITRF.
      </action>
      <action dev="luc" type="update">
        Greatly improved accuracy of celestial/terrestrial frames transforms.
        We are now at sub-micro arcsecond level for IERS 2003/2010, both with
        equinox based and Non-Rotating Origin, at a sub-milli arcseconds
        for IERS 1996, both with equinox based and Non-Rotating Origin.
      </action>
      <action dev="luc" type="fix">
        Fixed missing nutation correction in Equation Of Equinoxes.
        Fixes issue #150.
      </action>
      <action dev="luc" type="fix">
        Fixed rate for TCB time scale.
      </action>
      <action dev="luc" type="add">
        Added new definition of astronomical unit from IAU-2012 resolution B2.
      </action>
      <action dev="luc" type="fix">
        Fixed Date/Time split problem when date is a few femto-seconds before the end of the day.
        Fixes issue #149.
      </action>
      <action dev="luc" type="fix">
        Fixed overflow problem in TimeComponents.
        Fixes issue #148.
      </action>
      <action dev="luc" type="update">
        Separate parsing from using Poisson series.
      </action>
      <action dev="luc" type="add" due-to="Steven Ports">
        Added support for parsing CCSDS ODM files (OPM, OMM and OEM).
      </action>
      <action dev="luc" type="update">
        Flattened ITRF frames tree so all supported ITRF realizations (2005, 2000, 97, 93) share the same
        parent ITRF2008. Previously, the tree was 2008 &lt;- 2005 &lt;- 2000 &lt;- {93,97} and the reference dates
        for Helmert transforms were all different. We now use the parameters provided at epoch 2000.0 and
        with respect to ITRF2008 at http://itrf.ensg.ign.fr/doc_ITRF/Transfo-ITRF2008_ITRFs.txt.
      </action>
      <action dev="luc" type="fix">
        Fixed azimuth parameter in the TopocentricFrame.pointAtDistance method.
        Fixes issue #145.
      </action>
      <action dev="luc" type="fix"  due-to="Matt Edwards">
        Fixed location of JAVA_EPOCH. As we now take the linear models between UTC and TAI
        that were used between 1961 and 1972, we have to consider the offset that was in
        effect on 1970-01-01 and which was precisely 8.000082s. Fixes issue #142.
      </action>
      <action dev="luc" type="update" >
        Vastly improved performances for Poisson series computations. Poisson series are often
        evaluated several components together (x/y/s in new non-rotating paradigm, ∆ψ/∆ε in old
        equinox paradigm for example). As the components are built from a common model, they
        share many nutation terms. We now evaluate these shared terms only once, as we evaluate
        the components in parallel thanks to a preliminary "compilation" phase performed when
        the Poisson series are set up. This dramatically improves speed: on a test case based
        on x/y/s evaluations over a one year time span without any caching,  we noticed a
        more than two-fold speedup: mean computation time reduced from 6.75 seconds (standard
        deviation 0.49s) to 3.07 seconds (standard deviation 0.04s), so it was a 54.5% reduction
        in mean computation time. At the same time, accuracy was also improved thanks to the
        Møller-Knuth TwoSum algorithm without branching now used for summing all series terms.
      </action>
      <action dev="luc" type="fix" >
        When UT1 time scale is used, it is now possible to choose which Earth Orientation
        Parameters history to use (formerly, only EOP compatible with IAU-2000/2006 was
        used, even for systems relying only on older conventions).
      </action>
      <action dev="luc" type="add" >
        Added Greenwich Mean Sidereal Time and Greenwich Apparent Sidereal Time
        to all supported IERS conventions (i.e. IERS 1996, IERS 2003 and IERS 2010).
      </action>
      <action dev="luc" type="add" >
        Classical equinox-based paradigm and new non-rotating origin paradigm for
        inertial and terrestrial frames are now supported with all IERS conventions.
        This means it is now possible to use MOD/TOD/GTOD with the recent precession/nutation
        models from recent conventions, and it is also possible to use CIRF/TIRF/ITRF with
        the older precession nutation models from ancient conventions. Of course, all these
        conventions and frames can be used at the same time, which is very important to
        support legacy systems and to convert coordinates between older and newer reference
        systems.
      </action>
      <action dev="luc" type="add" >
        Added IERS 1996 in the list of supported IERS conventions.
      </action>
      <action dev="luc" type="add" >
        Added factory methods to compute arbitrary Julian Epochs (J1900.0, J2000.0 ...)
        and Besselian Epochs (B1900.0, B1950.0 ...) that are used as reference dates
        in some models and frames.
      </action>
      <action dev="luc" type="fix" >
        Fixed non-bracketing exception while converting Cartesian points very close to equator into geodetic
        coordinates. Fixes issue #141.
      </action>
      <action dev="evan" type="add" >
        Added getAngularVelocity() to PVCoordinates.
      </action>
      <action dev="luc" type="add" >
        Added back serialization for some ephemerides produced by integration-based propagators.
        The ephemerides produced by NumericalPropagator are always serializable, and the ones
        produced by DSSTPropagator may be serializable or not depending on the force models used.
      </action>
      <action dev="luc" type="fix" >
        Fixed missing events detection when two events occurred at exactly the same time using an analytical
        propagator (like generated ephemerides for example). Fixes issue #138.
      </action>
      <action dev="luc" type="fix" >
        Fixed data loading from zip/jar. A more streamlined architecture has been set up, and each zip entry
        now uses its own input stream. Closing the stream triggers the switch to the next entry, and duplicate
        close are handled gracefully. Fixes issue #139.
      </action>
      <action dev="luc" type="fix" >
        Improved event bracketing by backporting changes made in Apache Commons Math (may fix issues #110
        and #136, but we cannot be sure as neither issues were reproducible even before this change...).
      </action>
      <action dev="luc" type="fix" >
        Fixed GTOD and Veis frame that did apply UT1-UTC correction when they should not (fixes issue #131).
      </action>
      <action dev="luc" type="fix" >
        Completely rewrote conversion from Cartesian to geodetic coordinates to improve
        numerical stability for very far points (typically when computing coordinates
        of Sun). Fixes issue #137.
      </action>
    </release>
    <release version="6.0" date="2013-04-23"
             description="Version 6.0 is a major release of Orekit. It introduces several new
             features and bug fixes. Several incompatibilities with respect to previous
             versions 5.x have been introduced. Users are strongly advised to upgrade to this
             version. The major features introduced in version 6.0 are the inclusion of the DSST
             semi-analytical propagator, an improved propagator architecture where all propagators
             can use events and step handlers, much better and faster gravity field force model,
             Jacobians availability for all force models, converters between different propagation
             models (which can be used to convert between mean and osculating elements), thread
             safety for many parts (mainly frames, but still excluding propagators) while still
             preserving caching for performances even in multi-threaded environments, time-dependent
             gravity fields, support for IERS 2010 conventions, support for INPOP and all DExxx
             ephemerides, new frames, new time scales, support for user-defined states in spacecraft
             state, availability of additional states in events, interpolators for many components
             like position-velocity, spacecraft state and attitude allowing to compute high order
             derivatives if desired, filtering of events, orphan frames, magnetic fields models,
             SP3 files support, visibility circles, support for Marshall Solar Activity Future
             Estimation of solar activity. Numerous bugs were also fixed. Version 6.0 now depends
             on version 3.2 of Apache commons math.">
      <action dev="pascal" type="fix" >
        Fixed conversion of mean anomaly to hyperbolic eccentric anomaly (fixes issue #135).
      </action>
      <action dev="luc" type="add" >
        Extracted fundamental nutation arguments from CIRF frame. This allows both reuse of
        the arguments for other computations (typically tides), and also allows to use
        convention-dependent arguments (they are similar for IERS conventions 2003 and 2010,
        but have changed before and may change in the future).
      </action>
      <action dev="luc" type="fix" >
        Fixed event g function correction when starting exactly at 0 with a backward
        propagation (fixes issue #125).
      </action>
      <action dev="luc" type="update" >
        Error messages properties are now loaded directly in UTF-8.
      </action>
      <action dev="luc" type="add" >
        Added a way to know which tide system is used in gravity fields (zero-tide,
        tide-free or unknown).
      </action>
      <action dev="luc" type="add" >
        Added orphan frame, i.e. trees that are not yet connected to the main
        frame tree but attached later on. This allows building frame trees
        from leaf to root. This change fixes feature request #98.
      </action>
      <action dev="luc" type="add" >
        Added a way to filter only increasing or decreasing events. The filtering
        occurs a priori, i.e. the filtered out events do not trigger a search.
        Only the interesting events are searched for and contribute to computation
        time. This change fixes feature request #104.
      </action>
      <action dev="pascal" type="add" >
        Added a semianalytical propagator based on the Draper Semianalytic
        Satellite Theory. The DSST accounts for all significant perturbations
        (central body including tesseral harmonics, third-body, drag, solar
        radiation pressure) and is applicable to all orbit classes.
        To begin with, only mean elements propagation is available.
      </action>
      <action dev="evan" type="update" >
        Greatly improved performance of time-stamped caches for data that is
        read only once (like UTC leap seconds history or EOP).
      </action>
      <action dev="luc" type="add" >
        Additional states can now be used in events. Note that waiting for the
        fix for issue MATH-965 in Apache Commons Math to be been officially
        published, a workaround has been used in Orekit. This workaround
        implies that events that should be triggered based on additional equations
        for integration-based propagator will be less accurate on the first step
        (full accuracy is recovered once the first step is accepted).
        So in these corner cases, users are advised to start propagation at least
        one step before the first event (or to use a version of Apache Commons Math
        that includes the fix, which has been added to the development version as
        of r1465654). This change fixes feature request #134.
      </action>
      <action dev="luc" type="add" >
        AdditionalStateProviders can now be used for all propagators, not
        only analytical ones. Note that when both state providers and
        additional differential equations are used in an integration-based
        propagator, they must used different states names. A state can only
        be handled by one type at a time, either already integrated or
        integrated by the propagator (fixes feature request #133).
      </action>
      <action dev="luc" type="add" >
        Added a way to store user data into SpacecraftState. User data are
        simply double arrays associated to a name. They are handled properly
        by interpolation, event handlers, ephemerides and adapter propagators.
        Note that since SpacecraftState instances are immutable, adding states
        generates a new instance, using a fluent API principle (fixes feature request #132).
      </action>
      <action dev="luc" type="add" >
        Added a way to retrieve all additional states at once from a step interpolator.
      </action>
      <action dev="luc" type="fix" >
        Fixed wrong orientation for ICRF and all IAU pole and prime meridians
        (a few tens milli-arcseconds). This error mainly induced an error in
        celestial bodies directions, including the Sun which is used in many
        places in Orekit (fixes bug #130).
      </action>
      <action dev="luc" type="add" >
        Added support for IERS conventions 2010. Note that Orekit still also
        support conventions 2003 in addition to conventions 2010. However, as
        IERS does not provide anymore data to link TIRF 2003 with ITRF, ITRF
        based on 2003 convention is not available. ITRF can only be based on
        either 2010 conventions for CIO-based paradigm or on 1996 conventions
        for equinox-based paradigm. 
      </action>
      <action dev="luc" type="add" >
        Atmosphere models now provide their central body frame.
      </action>
      <action dev="luc" type="add" >
        Added versions of angular coordinates and position-velocity that use
        any field instead of double (classes FieldAngularCoordinates and
        FieldPVCoordinates). This allows to compute derivatives of these quantities
        with respect to any number of variables and to any order (using DerivativeStructure
        for the field elements), or to compute at arbitrary precision (using Dfp for
        the field elements). Regular transforms as produced by frames
        handle these objects properly and compute partial derivatives for them.
      </action>
      <action dev="luc" type="update" >
        Converted Cunningham and Droziner force models to use the API of the new
        partial derivatives framework, despite they STILL USE finite differences.
        These two force models are now considered obsolete, they have been
        largely superseded by the Holmes-Featherstone model, which can be used
        for much larger degrees (Cunnigham and Droziner use un-normalized
        equations and coefficients which underflow at about degree 90), which
        already provides analytical derivatives, and which is twice faster. It
        was therefore considered a waste of time to develop analytical derivatives
        for them. As a consequence, they use finite differences to compute their
        derivatives, which adds another huge slow down factor when derivatives are
        requested. So users are strongly recommended to avoid these models when
        partial derivatives are desired...
      </action>
      <action dev="luc" type="add" >
        Added analytical computation of partial derivatives for third-body
        attraction.
      </action>
      <action dev="luc" type="add" >
        Added analytical computation of partial derivatives for constant
        thrust maneuvers.
      </action>
      <action dev="luc" type="update" >
        Converted Newtonian force model to use the new partial derivatives
        framework.
      </action>
      <action dev="luc" type="update" >
        Converted Holmes-Featherstone force model to use the new partial derivatives
        framework.
      </action>
      <action dev="luc" type="add" >
        Added analytical computation of partial derivatives for surface forces
        (drag and radiation pressure) for all supported spacecraft body shapes.
      </action>
      <action dev="luc" type="update" >
        Streamlined the force models partial derivatives computation for numerical
        propagation. It is now far simpler to compute analytically the derivatives
        with respect to state and with respect to force models specific parameters,
        thanks to the new Apache Commons Math differentiation framework. 
      </action>
      <action dev="luc" type="add" >
        Added a new force model for central body gravity field, based on Holmes and Featherstone
        algorithms. This model is a great improvement over Cunningham and Droziner models. It
        allows much higher degrees (it uses normalized coefficients and carefully crafted
        recursions to avoid overflows and underflows). It computes analytically all partial
        derivatives and hence can be used to compute accurate state transition matrices. It is
        also much faster than the other models (for example a 10 days propagation of a low Earth
        orbit with a 1cm tolerance setting and a 69x69 gravity field was about 45% faster with
        Holmes and Featherstone than with Cunningham).
      </action>
      <action dev="luc" type="fix" >
        Improved gravity field un-normalization to allow higher degrees/order with Cunningham and
        Droziner models. Formerly, the coefficients computation underflowed for square fields
        degree = order = 85, and for non-square fields at degree = 130 for order = 40. Now square
        fields can go slightly higher (degree = order = 89) and non-square fields can go much
        higher (degree = 393 for order = 63 for example). Attempts to use un-normalization past
        the underflow limit now raises an exception.
      </action>
      <action dev="luc" type="update" >
        Updated Orekit to version 3.1.1 of Apache Commons Math.
      </action>
      <action dev="luc" type="add" >
        Added support for time-dependent gravity fields. All recent gravity
        fields include time-dependent coefficients (linear trends and pulsations
        at several different periods). They are now properly handled by Orekit.
        For comparison purposes, it is still possible to retrieve only the constant
        part of a field even if the file contains time-dependent coefficients too.
      </action>
      <action dev="luc" type="update" >
        Added a way to speed up parsing and reduce memory consumption when
        loading gravity fields. Now the user can specify the maximal degree
        and order before reading the file.
      </action>
      <action dev="luc" type="fix" >
        The EGM gravity field reader did not complain when files with missing
        coefficients were provided, even when asked to complain.
      </action>
      <action dev="luc" type="fix" >
        Fixed serialization of all predefined frames. This fix implied
        also fixing serialization of celestial bodies as the predefined
        ICRF frame relies on them. Note for both types of objects, only
        some meta-data are really serialized in such a way that at
        deserialization time we retrieve singletons. So the serialized
        data are small (less than 500 bytes) and exchanging many time
        these objects in a distributed application does not imply anymore
        lots of duplication.
      </action>
      <action dev="tn" type="fix" due-to="Yannick Tanguy">
        Throw an exception if the conversion of mean anomaly to hyperbolic
        eccentric anomaly does not converge in KeplerianOrbit (fixes bug #114).
      </action>
      <action dev="luc" type="fix" due-to="Evan Ward">
        Removed weak hash maps in frames (fixes bug #122).
      </action>
        <action dev="luc" type="fix" due-to="Bruno Revelin">
        Improved documentation of interpolation methods (fixes bug #123).
      </action>
      <action dev="tn" type="fix" due-to="Evan Ward">
        Make TIRF2000Provider class thread-safe (fixes bug #118).
      </action>
      <action dev="tn" type="fix" due-to="Christophe Le Bris">
        Correct spelling of the inner class QuadratureComputation (fixes bug #120).
      </action>
      <action dev="tn" type="fix" due-to="Evan Ward">
        Remove unnecessary synchronization in UT1Scale (fixes bug #119).
      </action>
      <action dev="tn" type="fix" due-to="Carlos Casas">
        Clear caches in CelestialBodyFactory when removing CelestialBodyLoaders
        (fixes bug #106).
      </action>
      <action dev="tn" type="fix" due-to="Yannick Tanguy">
        Fix loading of JPL ephemerides files with overlapping periods
        (fixes bug #113).
      </action>
      <action dev="tn" type="fix" due-to="Simon Billemont">
        Prevent initialization exception in UTCScale in case no user-defined
        offsets are provided. (fixes bug #111).
      </action>
      <action dev="luc" type="fix" due-to="Evan Ward">
        Improved performance by caching EME2000 frame in AbstractCelestialBody
        (fixes bug #116).
      </action>
      <action dev="tn" type="fix" due-to="Evan Ward">
        Make TidalCorrections class thread-safe by using the new TimeStampedCache. 
        (fixes bug #117).
      </action>
      <action dev="tn" type="fix" due-to="Evan Ward">
        Convert position entries contained in SP3 files to meters instead of km
        (fixes bug #112).
      </action>
      <action dev="luc" type="add" >
        Added support for version 2011 of ICGEM gravity field format. Orekit
        still ignore the time-dependent part of these fields, though.
      </action>
      <action dev="luc" type="update" >
        Greatly simplified CelestialBodyLoader interface, now it is not related
        to DataLoader anymore (which implies users can more easily provide
        analytical models instead of the JPL/IMCCE ephemerides if they want)
      </action>
      <action dev="luc" type="fix" >
        Use the new thread-safe caches and the new Hermite interpolation feature on
        Transform, Earth Orientation Parameters, JPL/IMCCE ephemerides, UTC-TAI
        history and Ephemeris to remove thread-safety issues in all classes using
        cache (fixes #3).
      </action>
      <action dev="luc" type="add" >
        Added Hermite interpolation features for position-velocity coordinates,
        angular coordinates, orbits, attitudes, spacecraft states and transforms.
        Hermite interpolation matches sample points value and optionally first derivative.
      </action>
      <action dev="luc" type="add" >
        Added an AngularCoordinates as an angular counterpart to PVCoordinates.
      </action>
      <action dev="luc" type="add" >
        Transform now implements both TimeStamped and TimeShiftable. Note that this change
        implied adding an AbsoluteDate parameter to all transform constructors, so this
        is a backward incompatible change.
      </action>
      <action dev="luc" type="fix" >
        Fixed wrong transform for 3D lines (fixes bug #101).
      </action>
      <action dev="luc" type="add" >
        Upgraded support of CCSDS Unsegmented Time Code (CUC) to version 4 of the
        standard published in November 2010 (fixes bug #91), this includes support for
        an extended preamble field and longer time codes.
      </action>
      <action dev="luc" type="add" due-to="Francesco Rocca">
        Added a way to build TLE propagators with attitude providers and mass (fixes bug #84).
      </action>
      <action dev="luc" type="fix" >
        Fixed numerical stability errors for high order gravity field in Cunningham model (fixes bug #97).
      </action>
      <action dev="luc" type="fix" due-to="Yannick Tanguy">
        Fixed an error in radiation pressure for BoxAndSolarArraySpacecraft (fixes bug #92).
      </action>
      <action dev="thomas" type="add">
        Added models for tropospheric delay and geomagnetic field.
      </action>
      <action dev="luc" type="update">
        The existing general mechanism for shifting objects in time has been
        formalized as a parameterized interface implemented by AbsoluteDate, Attitude,
        Orbit, PVCoordinates and SpacecraftState.
      </action>
      <action dev="luc" type="update">
        Time scales are not serializable anymore (this induced problems for the UTC scale
        and its caching feature).
      </action>
      <action dev="luc" type="fix">
        Fixed TLE propagation in deep space when inclination is exactly 0 (fixes bug #88).
      </action>
      <action dev="pascal" type="add" due-to="Francesco Rocca">
        Added a package for spacecraft states to propagators conversion extending an
        original contribution for TLE (Orbit Converter for Two-Lines Elements) to all
        propagators.
      </action>
      <action dev="luc" type="fix">
        Improved testing of error messages.
      </action>
      <action dev="luc" type="fix">
        Removed too stringent test on trajectory in TLE propagator (fixes bug #86).
      </action>      
      <action dev="thomas" type="fix">
      	Set the initial state for a TLEPropagator (fixes bug #85).
      </action>
      <action dev="luc" type="update">
        Improved testing of error messages.
      </action>
      <action dev="luc" type="update">
        Updated IAU poles for celestial bodies according to the 2009 report and the
        2011 erratum from the IAU/IAG Working Group on Cartographic Coordinates and
        Rotational Elements of the Planets and Satellites (WGCCRE).
      </action>
      <action dev="luc" type="update">
        Removed code deprecated before 5.0.
      </action>
      <action dev="thomas" type="add">
        Added support for more recent JPL DExxx and INPOP ephemerides files (fixes feature #23).
      </action>
      <action dev="luc" type="fix">
        Fixed formatting of very small values in TLE lines (fixes bug #77).
      </action>
      <action dev="thomas" type="fix">
        Fixed formatting of TLE epoch (fixes bug #74).
      </action>
      <action dev="thomas" type="fix">
        Fixed performance issues when using the singleton UTCScale instance from
        multiple threads. Use a prototype pattern instead (fixes bug #33).
      </action>
      <action dev="luc" type="add">
        Added J2 effect on small maneuvers model.
      </action>
      <action dev="luc" type="fix">
        Fixed attitudeProvider field masking in IntegratedEphemeris.
      </action>
      <action dev="luc" type="add">
        Added a tutorial to compute Earth phased, Sun synchronous orbits.
      </action>
      <action dev="luc" type="add">
        Added a fitter for osculating parameters, allowing conversion to mean parameters.
      </action>
      <action dev="luc" type="update">
        Made Greenwich mean and apparent sidereal time publicly visible in GTOD frame.
      </action>
      <action dev="luc" type="update">
        Made equation of equinoxes sidereal time publicly visible in TOD frame.
      </action>
      <action dev="thomas" type="update">
        Added more german translations for error messages.
      </action>
      <action dev="luc" type="fix">
        Allow ClasspathCrawler and ZipJarCrawler data providers to work in
        OSGi environments by providing an explicit class loader (fixes bug #54).
      </action>
      <action dev="luc" type="update">
        Improved the small maneuvers analytical model to compute orbit Jacobian
        with respect to maneuver parameters.
      </action>
      <action dev="luc" type="fix">
        Force impulse maneuver to preserve orbit type and orbit frame.
      </action>
      <action dev="thomas" type="add">
        Added sp3 file parser.
      </action>
      <action dev="luc" type="add">
        Added a method to compute frames transforms Jacobians in the Transform class.
      </action>
      <action dev="luc" type="fix">
        Fixed a problem with propagation over null or negative ranges.
      </action>
      <action dev="luc" type="add">
        Added a multiplexer for step handlers.
      </action>
      <action dev="luc" type="add">
        Added init methods to step handlers and event handlers.
      </action>
      <action dev="luc" type="add">
        Added an adapter propagator that can add small maneuvers to any propagator, including
        ephemeris based ones.
      </action>
      <action dev="luc" type="add">
        Added an analytical model for the effect at date t1 of a small maneuver performed at date t0.
      </action>
      <action dev="luc" type="fix">
        Fixed a missing reinitialization of start date when state was reset in numerical propagator.
      </action>
      <action dev="luc" type="update">
        Added detection of attempts to create hyperbolic orbits as circular or equinoctial
        instances.
      </action>
      <action dev="pascal" type="fix">
        Fixed potential numerical failure in lightning ratio computation.
      </action>
      <action dev="luc" type="update">
        Simplified construction of atmosphere models, the Earth fixed frame is already present
        in the body shape, there was no need to pass a separate argument for it.
      </action>
      <action dev="pascal" type="add">
        Added Harris-Priester atmosphere model.
      </action>
      <action dev="luc" type="update">
        Changed the return value of eventOccurred method from an int to an enumerate.
      </action>
      <action dev="pascal" type="fix">
        Fixed frame for TLEPropagator (fixes bug #31).
      </action>
      <action dev="luc" type="add">
        Added getters/setters for impulse maneuvers.
      </action>
      <action dev="luc" type="add">
        Added getters/setters for attitude provider in all orbit propagators.
      </action>
      <action dev="luc" type="add">
        Added a method to compute visibility circles in TopocentricFrame.
      </action>
      <action dev="luc" type="add">
        Added an equinox-based version of ITRF.
      </action>
      <action dev="luc" type="add">
        Added getters for thrust, Isp and flow rate in constant thrust maneuvers.
      </action>
      <action dev="luc" type="add">
        Allow use of any supported Local Orbital Frames as the reference frame
        for LofOffset attitude modes.
      </action>
      <action dev="luc" type="add">
        Added support for LVLH, VVLH and VNC local orbital frames.
      </action>
      <action dev="luc" type="fix">
        Fixed a performance bug implying that some frames reloaded all EOP history files
        each time a transform was computed (fixes bug #26).
      </action>
      <action dev="luc" type="add" >
        Added support for columns-based IERS Rapid Data and Prediction files (finals.daily, finals.data
        and finals.all), the XML version was already supported since a few months
      </action>
      <action dev="luc" type="fix" >
        Fixed numerical issue in eccentricity computation (fixes bug #25)
      </action>
      <action dev="luc" type="update" >
        Changed step handling of abstract propagators, now they use a single step
        equal to the duration of the propagation in all cases except when a fixed step
        is requested in master mode. Previously, they arbitrarily used on hundredth of
        the Keplerian period as the step size, hence performing many steps even if not
        strictly required
      </action>
      <action dev="luc" type="add" >
        Added propagation of Jacobians matrices in circular, Keplerian and equinoctial
        parameters, using either true, eccentric or mean position angles. Formerly,
        propagation of Jacobians matrices was possible only in Cartesian parameters
      </action>
      <action dev="luc" type="add" >
        Added a way to propagate additional state along with orbit in abstract
        propagators, as an analytical counterpart to the additional equations that
        can be integrated by numerical propagators
      </action>
      <action dev="luc" type="fix" >
        Fixed missing partial derivatives data in ephemerides produced by a numerical
        propagator despite it was set up to computed them (fixes bug #16)
      </action>
      <action dev="luc" type="fix" >
        Added a new much simpler way to log events occurrences all at once (or
        only a subset of the events if desired)
      </action>
      <action dev="pascal" type="add" >
        Added alternative default name for ICGEM files
      </action>
      <action dev="pascal" type="fix" >
        Fixed EventState reset on propagation direction change (fixes bug #19)
      </action>
      <action dev="luc" type="fix" >
        Fixed Jacobianizer so it can handle force models that do change the spacecraft mass,
        like ConstantThrustManeuver (fixes bug #18)
      </action>
      <action dev="luc" type="add" >
        Added Jacobians between orbital parameters and Cartesian parameters for all orbits
        types (including hyperbolic orbits), all angles types (mean, eccentric, true) and in
        both directions
      </action>
      <action dev="luc" type="update" >
        Replaced the integers parameters used in orbit constructors (MEAN_ANOMALY, ECCENTRIC_ANOMALY ...)
        by a new PositionAngle enumerate for better value safety. The old public constants and the
        corresponding constructors are still available but are deprecated
      </action>
      <action dev="luc" type="fix" >
        Fixed ephemeris generation in numerical propagation. After getEphemeris has been
        called,  later calls to the numerical propagator did reset the already computed
        and returned ephemeris (fixes bug #14)
      </action>
      <action dev="luc" type="add" due-to="Bruno Revelin">
        Added support for the Marshall Solar Activity Future Estimation files
      </action>
      <action dev="luc" type="fix">
        TLEPropagator now implements the Propagator interface, and hence can benefit from all
        events detection and mode handling features (fixes features request #4)
      </action>
      <action dev="luc" type="update">
        improved events detection robustness, by decoupling events handling from adaptive step
        sizes in numerical integrators and  (fix contributed to Apache Commons Math) and from
        classical propagation in analytical and tabulated propagators. This implies the events
        will NOT reduce integration step sizes anymore, thus also increasing speed and in corner
        cases reducing local precision at event occurrence, reducing max step size is often
        sufficient to compensate for this drawback
      </action>
      <action dev="v&#233;ronique" type="add" >
        all propagators, including analytical ones or tabulated ones can now be used for
        event detection. Of course for tabulated propagators, setting up an event that
        would try to reset the state triggers an error when the event occurs
      </action>
      <action dev="v&#233;ronique" type="add" >
        propagation can now be done between two dates, regardless of the date of the initial state
      </action>
      <action dev="v&#233;ronique" type="add" >
        attitude can be specified either using a date only thanks to a new AttitudeLaw interface
        or using a date, a position-velocity provider and a frame (which can be any frame) thanks
        to a new AttitudeProvider interface, wrappers have been added to convert between the two
        interfaces. A side effect of this change is that LofOffset constructor now needs a reference
        to an inertial reference frame, otherwise the attitude woud be wrong if a non-inertial frame
        were passed to getAttitude, due to velocity composition (the computed LOF would not really
        be a LOF)
      </action>
      <action dev="luc" type="update">
        the notion of quasi-inertial frames has been renamed as pseudo-inertial because
        quasi-inertial has a precise relativistic meaning that is not considered here. We
        only consider these frames to be suitable for Newtonian mechanics.
      </action>
      <action dev="luc" type="update">
        the equinox based frames have been renamed to more standard names (MOD, and GTOD
        instead of MEME, and PEF). The implementation of TEME was also wrong (it was
        really a TOD), so now there are both a TOD with a proper name and a TEME with a
        proper implementation.
      </action>
      <action dev="luc" type="update">
        celestial bodies now provide both an inertially oriented body centered
        frame and a body oriented body centered frame, the bodies managed by
        CelestialBodyFactory use the IAU poles and prime meridian definitions
        to build the two frames
      </action>
      <action dev="luc" type="add">
        added the ICRF frame at the solar system barycenter
      </action>
      <action dev="luc" type="add">
        added the ITRF93, ITRF97, ITRF2000 and ITRF2008 frames (previously, only
        the ITRF2005 frame was available)
      </action>
      <action dev="luc" type="add">
        added a getPoint method to TopocentricFrame
      </action>
      <action dev="luc" type="add">
        added the Galileo System Time Scales and the Galileo start epoch.
      </action>
      <action dev="luc" type="add">
        added the UT1, TCB and GMST time scales used in CCSDS Orbit Data Messages
      </action>
      <action dev="luc" type="fix">
        fixed an error when parsing a date occurring during a leap second introduction
      </action>
      <action dev="luc" type="fix">
        fixed a dut1 interpolation error for the day just before a leap second introduction
      </action>
      <action dev="luc" type="fix">
        fixed an error in JPL ephemerides: they are in TDB time scale
      </action>
      <action dev="luc" type="fix">
        fixed an error in date creation/parsing for UTC dates which occur during a
        leap second
      </action>
      <action dev="luc" type="fix">
        fixed UTC time scale between 1961-01-01 and 1971-12-31 ; in this time range
        the offset between UTC and TAI was piecewise linear
      </action>
      <action dev="luc" type="add">
        added an enumerate for specifying months in dates and for simplifying parsing
        of some data files
      </action>
      <action dev="luc" type="add">
        completed support for CCSDS Time Code Format (CCSDS 301.0-B-3) ; now in addition
        to ASCII Calendar Segmented Time Code which has been supported for a while,
        Orekit also supports CCSDS Unsegmented Time Code (CUC), CCSDS Day Segmented
        Time Code (CDS) and CCSDS Calendar Segmented Time Code (CCS)
      </action>
      <action dev="luc" type="add">
        added a freeze method to the Frame and Transform classes, in order to build fixed
        frames from moving ones, this is useful for example to build a launch frame
        at launcher inertial navigation system reset time, or to build an equinox-based
        frame at a specific epoch
      </action>
      <action dev="luc" type="fix">
        fixed an out of memory error when lots of temporary frames were created in loops
        and discarded
      </action>
      <action dev="luc" type="update">
        use the new FastMath class from commons-math instead of the standard java.util.Math
        class for increased accuracy and speed
      </action>
      <action dev="luc" type="add">
        added support for the new bulletinB data published by Paris-Meudon observatory
        for IAU-1980 precession-nutation model (IERS has ceased publishing bulletinB
        files for both IAU-1980 precession-nutation model and IAU-2000
        precession-nutation model as of early 2010).
      </action>
      <action dev="luc" type="add">
        added support for the new XML files containing both bulletinA and bulletinB data
        published by IERS (both the finals and daily files are supported).
      </action>
      <action dev="luc" type="update">
        Orekit now depends on at least version 3.0 of Apache commons-math
      </action>
      <action dev="luc" type="add">
        added a way to list what data have been loaded through DataProvidersManager
      </action>
      <action dev="luc" type="add">
        PropagationException can now be created directly from OrekitException, thus simplifying
        wrapping lower Orekit errors in step handlers
      </action>
      <action dev="luc" type="update">
        improved exception propagation from low level java runtime and Apache commons-math libraries
        preserving initial error stack trace
      </action>
      <action dev="luc" type="update">
        changed exception localization framework to simplify messages handling
      </action>
      <action dev="luc" type="fix">
        greatly improved AbsoluteDate accuracy by shifting epoch when needed and separating
        long/double computations to avoid too large offsets and numerical cancellations, it is
        now possible to still have an absolute date accurate to about 1.0e-13s after shifting
        it 10000 times by 0.1s steps
      </action>
      <action dev="luc" type="fix">
        fixed an error in TopocentricFrame.getPVCoordinates: the coordinates returned were not the
        coordinates of the topocentric frame origin with respect to the specified frame, but were the
        coordinates of the specified frame origin with respect to the topocentric frame.
      </action>
      <action dev="luc" type="fix">
        fixed an errors in data loading in tutorials when one of the path in the classpath
        contained a space
      </action>
      <action dev="luc" type="fix">
        improved CelestialBodyPointed attitude mode: the spin now correctly includes
        the coupling effect of the phasing reference
      </action>
      <action dev="luc" type="fix">
        fixed an error in SpinStabilized attitude mode: the spin was reversed
        with respect to the specification
      </action>
      <action dev="pascal" type="add">
        added a GroundMaskElevationDetector dealing with local physical mask for visibility
      </action>
      <action dev="pascal" type="add">
        added an ApparentElevationDetector taking refraction into account in a terrestrial
        environment
      </action>
      <action dev="pascal" type="update">
        enhanced DateDetector behaviour to allow adding new event dates on the fly
      </action>
      <action dev="pascal" type="fix" due-to="Derek Surka">
        fixed an error in FramesFactory when getting ITRF2005 and TIRF2000 frames:
        ignoreTidalEffects was handled wrong.
      </action>
      <action dev="luc" type="update" >
        removed serialization of some cached data in frames
      </action>
      <action dev="luc" type="fix" >
        fixed deserialization problems of frame singletons, they were not unique any more
      </action>
      <action dev="v&#233;ronique" type="add" >
        numerical propagation can now be done either using Cartesian parameters, circular
        parameters, equinoctial parameters, or Keplerian parameters (elliptical or hyperbolic)
        and using mean, eccentric or true position angles for the parameters where it is relevant.
        So there are now 10 possible configurations for state vector. This allows propagation
        of any kind of trajectories, including hyperbolic orbits used for interplanetary missions,
        or atmospheric re-entry trajectories
      </action>
      <action dev="v&#233;ronique" type="update" >
        completely revamped the partial derivatives matrices computation using the additional
        equations mechanism
      </action>
      <action dev="v&#233;ronique" type="add" >
        added a mechanism to integrate user-supplied additional equations alongside with
        orbital parameters during numerical propagation
      </action>
      <action dev="luc" type="update">
        use A. W. Odell and R. H. Gooding (1986) fast and robust solver for Kepler equation
      </action>
      <action dev="luc" type="add">
        keplerian and cartesian orbits now support hyperbolic orbits (i.e. eccentricity greater
        than 1, and in this case negative semi major axis by convention)
      </action>
      <action dev="luc" type="fix">
        fixed an error in LofOffset attitude mode: the computed attitude was reversed
        with respect to the specification
      </action>
      <action dev="luc" type="add">
        added an AttitudesSequence class which can handle several laws, only one of
        which being active at any time. The active law changes as switch events are
        triggered. This can be used for example to alternate between daylight attitude mode
        and eclipse attitude mode, or between normal observing mode and special modes
        for ground contact or maneuvers.
      </action>
      <action dev="pascal" type="fix" due-to="Bruno Revelin">
        fixed an error when crawling a classpath or a directory a zip file was found.
        This might lead to select an inappropriate data provider.
      </action>
    </release>
    <release version="5.0.3" date="2011-07-12"
             description="version 5.0.3 is a bug-fix release.">
      <action dev="luc" type="fix">
        Fixed a performance bug implying that some frames reloaded all EOP history files
        each time a transform was computed  (fixes bug #26).
      </action>
      <action dev="luc" type="fix">
        Fixed a parsing bug in IERS Rapid Data and Prediction files for dates between 2000 and 2009.
      </action>
    </release>
    <release version="5.0.2" date="2011-07-11"
             description="version 5.0.2 is an interim release of Orekit with support for IERS
                          Rapid Data and Prediction files.">
      <action dev="luc" type="update">
        Added support for IERS Rapid Data and Prediction files finals.all, finals.data and finals.daily,
        for both IAU-1980 and IAU-2000 and with both columns and XML formats.
      </action>
    </release>
    <release version="5.0.1" date="2011-04-15"
             description="version 5.0.1 is a minor release of Orekit without any functional changes.
             The differences with respect to 5.0 are only related to packaging and deployement to
             maven central. There are NO bug fixes and NO evolutions.">
      <action dev="luc" type="update">
        updated packaging to allow deployment to maven central.
      </action>
    </release>
    <release version="5.0" date="2010-05-06"
             description="version 5.0 is a major release of Orekit. It introduces several new
             features and bug fixes. Some slight incompatibilities with respect to previous
             versions have been introduced, but they should be easy to overcome to users. Users
             are strongly advised to upgrade to this version. The major points introduced in version
             5.0 are a very general PVCoordinatesProvider interface, a new shiftedBy method allowing
             many time-dependent instances (AbsoluteDate, Orbit, PVCoordinates, Attitude and SpacecraftState)
             to be slightly shifted in time using simple evolution models (keplerian for orbit, fixed
             angular rate for attitude, fixed translation for position/velocity), a redesign of the
             attitude interfaces and an experimental (read subject to change) numerical propagator
             able to compute jacobians of the state with respect to both initial state and force
             models parameters. Version 5.0 now depends on version 2.1 of Apache commons math.">
      <action dev="pascal" type="add">
        a new experimental numerical propagator has been added, in addition to computing
        the spacecraft state at target time, it also computes the partial derivatives of
        this state with respect to the initial state (one jacobian) and with respect to
        models parameters (another jacobian). The jacobians are integrated alongside with
        the state, using variational equations for better accuracy and numerical robustness.
        This will help further implementation of orbit determination or optimization
        algorithms. This code is still considered to be experimental as of 5.0 and the API
        could change in the future.
      </action>
      <action dev="luc" type="add">
        a new SpacecraftFrame class has been added, taking into account orbit and
        attitude thanks to an underlying propagator. This allows to see the spacecraft just
        as another known geometrical object automatically handled and connected to all
        other frames. For an instantaneous view, Transform instances can also be built
        directly by SpacecraftState instances.
      </action>
      <action dev="luc" type="add">
        frames can now be flagged as quasi-inertial or not; only quasi-inertial frames
        are suitable for defining orbits
      </action>
      <action dev="luc" type="add">
        the Topocentric frame now provides a way to retrieve the body shape on which the
        frame is defined
      </action>
      <action dev="pascal" type="update">
        changed the way Veis 1950 frame is constructed.
        Now, its parent is the PEF frame with no EOP corrections applied.
      </action>
      <action dev="luc" type="fix" due-to="John Pritchard">
        fixed a parameters inversion in Earth Orientation Parameters for IAU-1980 models.
        The error could introduce up to a few meters error in position during transformations
        between TEME and MEME
      </action>
      <action dev="luc" type="add" >
        factories have been introduced for handling all data formats. Their default configuration
        correspond to the legacy formats used in previous versions (IERS format for UTC-TAI, EOPC04
        and bulletins B for Earth Orientation Parameters, JPL format for celestial bodies ...).
        Users can now add support for their own formats if they want (for example if they prefer
        using bulletins A instead of EOPC04 and bulletins B, or if they have their own gravity
        field format ...). Consequences of these changes are that the SolarSystemBody and
        the PotentialReaderFactory classes have been deprecated (replaced by CelestialBodyFactory and
        GravityFieldFactory) and that TimeScalesFactory and FramesFactory have been extended. All these
        factories follow the same generic pattern.
      </action>
      <action dev="luc" type="fix" >
        improved thread safety (however, Orekit is still NOT completely thread-safe).
      </action>
      <action dev="luc" type="add" >
        the loaders for gravity fields now can optionally allow missing coefficients (they will be
        replaced by 0.0 except c[0][0] which will be replaced by 1.0).
      </action>
      <action dev="luc" type="fix" >
        the loader for gravity fields in the ICGEM format now support empty lines in the file
        (there is for example one blank line at the end of the file in the orekit-data zip archive).
      </action>
      <action dev="luc" type="add" >
        added support for the GRGS gravity field files formats.
      </action>
      <action dev="luc" type="add" >
        added a way to list the available satellite numbers in TLE files.
      </action>
      <action dev="luc" type="update" >
        improved TLE elements loading. Now TLE lines are loaded using the standard data loading
        mechanism (thus allowing loading from disk files, network, classpath ...), they can
        contain TLE for several objects in one file, and they may contain some non-TLE lines
        if desired.
      </action>
      <action dev="v&#233;ronique" type="add" >
        a new PVCoordinatesProvider interface has been created on top of several existing classes
        and interfaces (orbit propagator, celestial bodies, some moving frames ...). This is a
        major generalization that allows to use either satellites or celestial bodies in many
        algorithms (attitude pointing target, eclipses and field of view events ...)
      </action>
      <action dev="luc" type="fix" >
        improved numerical propagator efficiency when used from an outside loop: the initial
        state is automatically set to the last state at propagation end, thus allowing to
        restart from here without recomputing everything
      </action>
      <action dev="luc" type="add" >
        added a reset feature in all propagators, allowing to reuse an already configured
        propagator for several different orbits
      </action>
      <action dev="luc" type="fix" >
        fixed a mode handling error in NumericalPropagator: when a propagator was reused
        with a new mode setting, the previous step handlers were still used in addition to
        the new ones instead of replacing them
      </action>
      <action dev="luc" type="fix" >
        fixed an interpolation error for orbits crossing the -PI/+PI singularity between
        entries in the Ephemeris class
      </action>
      <action dev="luc" type="update" >
        KeplerianPropagator now preserve orbits types
      </action>
      <action dev="luc" type="add" >
        AbsoluteDate, Orbit, PVCoordinates, Attitude and SpacecraftState instances can now all
        be slightly shifted in time using simple evolution models (keplerian for orbit, fixed
        angular rate for attitude, fixed translation for position/velocity). This is not a
        replacement for proper propagation but is useful for known simple motions or small
        time shifts or when coarse accuracy is sufficient
      </action>
      <action dev="luc" type="fix" >
        changed AttitudeLaw.getState signature to use complete orbit. This is an incompatible
        change introduced to fix a major bug in spin computation for some attitude laws. The laws
        for which orientation depends on satellite velocity have a spin vector that depends on
        acceleration. This can be computed only if complete orbit is available. This change
        should be simple to handle from a users point of view, as the caller generally already
        has the orbit available and attitude laws implementations can retrieve all the former
        parameters (date, position/velocity, frame) directly from orbit.
      </action>
      <action dev="luc" type="fix" >
        fixed spin rate computation errors in almost all attitude modes
      </action>
      <action dev="luc" type="add" >
        added a new simple linear attitude mode: FixedRate
      </action>
      <action dev="luc" type="fix" >
        fixed an error in event detection: when two events were very close (for example a very
        short ground station visibility), the second one may be ignored despite the first one
        was detected.
      </action>
      <action dev="luc" type="fix" >
        fixed corner cases in event detection during orbit propagation, sometimes
        an already detected and handled event prevented the propagator to go further in time.
      </action>
      <action dev="luc" type="add" >
        added an EventShifter wrapper allowing to slightly shift raw events in time. This is useful
        for example to switch an attitude mode from solar pointing to something else a few minutes
        before eclipse entry and going back to solar pointing mode a few minutes after eclipse exit.
      </action>
      <action dev="pascal" type="add">
        added a new AlignmentDetector.
      </action>
      <action dev="pascal" type="add" >
        added a new EclipseDetector handling either umbra or penumbra entry and exit events.
      </action>
      <action dev="v&#233;ronique" type="add" >
        added new CircularFieldOfViewDetector and DihedralFieldOfViewDetector handling
        field of view entry and exit events for any type of target.
      </action>
      <action dev="luc" type="add" >
        added an experimental implementation of a BoxAndSolarArray spacecraft model considering a convex
        body (either parallelepipedic or defined by a set of facets) and a rotating solar array, for
        accurate modeling of surface forces with attitude. Beware that this class is still considered
        experimental, so use it with care!
      </action>
      <action dev="luc" type="update" >
        completely changed the RadiationSensitive and DragSensitive interfaces to be more comprehensive
        and handle properly lift and side force effects when used with non-symmetric spacecrafts/flux geometry
      </action>
      <action dev="luc" type="fix" due-to="Christelle Blandin">
        fixed denormalization of gravity field coefficients, the last coefficient
        was not initialized
      </action>
      <action dev="luc" type="add" >
        added a relative constructor and a getMomentum method to PVCoordinates
      </action>
      <action dev="luc" type="add">
        added a special implementation improving performances for the frequent case of identity transform
      </action>
      <action dev="luc" type="fix">
        fixed forgotten radians to degrees conversions for inclination and RAAN in CircularOrbit.toString()
      </action>
      <action dev="luc" type="add">
        added a Constants interface including a few useful physical constants.
      </action>
      <action dev="luc" type="add">
        added a way to build date components from week components (this can be used
        for scheduled operations with week-related periods)
      </action>
      <action dev="luc" type="add">
        added string parsing features for dates and times components supporting ISO-8601 formats
      </action>
      <action dev="luc" type="add">
        Orekit is now packaged as an OSGi bundle
      </action>
      <action dev="pascal" type="add">
        added some pieces of an UML model for the library (available in the source distribution)
      </action>
      <action dev="luc" type="update" >
        updated error message localization to be more consistent with Java exception. Now getMessage
        returns a non-localized message and only getLocalizedMessage returns a message localized for
        the platform default locale. A new getMessage(Locale) method has also been added to
        retrieve the message in any desired locale, not only the platform default one. The messages
        are also built and translated only when needed, so if an exception is triggered and
        never displayed, the message will never be built.
      </action>
    </release>
    <release version="4.1" date="2009-08-18"
             description="version 4.1 is an upgrade bringing some new features and fixing a
             few bugs. The equinox-based frames family with IAU1980 precession-nutation
             models that are still used by many legacy systems are now supported. This
             simplifies interoperability with legacy systems and helps migrating from this
             old frames family to the new CIO-based ones that is supported by orekit since its
             first versions. The data loading mechanism used to retrieve IERS data (Earth
             Orientation Parameters, UTC-TAI history) and JPL ephemerides is now also used
             to retrieve gravity potential files. This mechanism has also been vastly improved
             to support new use cases (loading from disk, from classpath, from network delegating
             loading to an external library ...). Another change is the addition of the TDB
             time scale. Some minor incompatibilities have been introduced but they are easy
             to solve for users, the explanations are provided in detailed changes report.">
      <action dev="aude" type="add" >
        added TDB time scale
      </action>
      <action dev="luc" type="update" >
        the RadiationSensitive and DragForce interfaces now have an
        additional SpacecraftState parameter in all their get methods.
        This allows to implement models that take into account solar
        arrays rotation. Note that this changes breaks compatibility
        for users that did add their own implementations, but it is
        simple to deal with (simply add one parameter in the signature
        and ignore it) so its was considered acceptable.
       </action>
      <action dev="luc" type="add" due-to="James Housden">
        added german localization for error messages
      </action>
      <action dev="luc" type="update">
        added a feature allowing all tests to clear the already built reference
        objects (frames, time scales, solar system bodies ...) between each tests,
        thus removing the need to launch tests in separate JVMS. This allows to
        launch all tests directly from eclipse, and this speeds up maven tests by
        a factor 4 at least
      </action>
      <action dev="luc" type="update">
        set up a custom ant build independent from the maven 2 build
      </action>
      <action dev="luc" type="update">
        changed all tests from Junit 3 to Junit 4
      </action>
      <action dev="thierry" type="fix">
        fixed accuracy of PEF frame
      </action>
      <action dev="luc" type="fix" due-to="Aude Privat">
        fixed configuration problems on Windows systems
      </action>
      <action dev="luc" type="fix" due-to="Sébastien Herbinière">
        fixed a reversed sign in solar radiation pressure
      </action>
      <action dev="pascal" type="update" >
        Orekit supports the two different naming patterns for bulletins B provided by IERS
        on http://www.iers.org/ and http://hpiers.obspm.fr/eop-pc/.
      </action>
      <action dev="luc" type="update" >
        the predefined times scales (TAI, UTC ...) are now built using a factory. The various
        XXXScale.getInstance() methods defined in each predefined time scales classes
        are still available, but have been deprecated and will be removed in the future,
        they are replaced by TimeScalesFactory.getXXX().
      </action>
      <action dev="pascal" type="update" >
        the Frame class was split into a FramesFactory class, dealing with the predefined
        reference frames, and a Frame class for the creation of new frames and the navigation
        through any frames tree. The Frame.getXXX() methods for the predefined reference
        frames are still available, but have been deprecated and will be removed in the future,
        they are replaced by FramesFactory.getXXX().
      </action>
      <action dev="pascal" type="add" >
        3 new predefined reference frames have been added in Orekit : MEME, TEME and PEF. They
        implement the classical paradigm of equinox-based transformations including the IAU-76
        precession model, the IAU-80 nutation model and the IAU-82 sidereal time model, with
        the capability to apply the nutation corrections provided by IERS through the EOP data
        files for better agreement with the IAU 2000 precession-nutation model.
      </action>
      <action dev="luc" type="update" >
        the ChronologicalComparator class is not a singleton anymore, this didn't really make sense
      </action>
      <action dev="luc" type="fix" >
        fixed a state reset error: orbital state changed by event detectors like
        ImpulseManeuver were overwritten by other event detectors
      </action>
      <action dev="luc" type="fix" >
        fixed stop date of abstract propagators (Keplerian and Eckstein-Heschler). They used to
        stop at the first event after target date when an event detector was set up, instead of
        stopping at the target date
      </action>
      <action dev="luc" type="fix" >
        the gravity coefficients for solar system bodies are now extracted from JPL files headers
      </action>
      <action dev="luc" type="update" >
        the eventOccurred method in EventDetector interface and its various implementations
        has an additional parameter specifying if the switching function increases or
        decreases at event time. This allows simpler events identification has many switching
        functions have two switches (start/end, raising/setting, entry/exit ...). Note that
        this changes breaks compatibility for users that did implement their own events, but
        it is simple to deal with (simply add one parameter in the signature and ignore it)
        so its was considered acceptable.
      </action>
      <action dev="luc" type="fix" due-to="Christophe Pipo">
        fixed an error occurring when DE406 JPL ephemerides were loaded before DE405 ones
      </action>
      <action dev="luc" type="fix" due-to="Sébastien Herbinière">
        fixed an error in EGM potential file loader
      </action>
      <action dev="luc" type="update">
        trigger exceptions when no data can be loaded
      </action>
      <action dev="luc" type="update">
        remove predefined leap seconds, they are not useful anymore since other
        parts of the library do need configuration data (solar system bodies) and
        since data configuration has been vastly improved
      </action>
      <action dev="luc" type="add" >
        added support for the ICGEM format for gravity fields
      </action>
      <action dev="luc" type="update" >
        load gravity potential data using the same mechanism already used for Earth
        Orientation Parameters, UTC-TAI history and JPL ephemerides files
      </action>
      <action dev="luc" type="add" due-to="quinput and Kai Ruhl">
        re-activated a way to load data from the classpath using a
        data provider plugin.
      </action>
      <action dev="luc" type="add">
        added a way to load data directly from network (either
        locally or through a proxy server) using a data provider plugin.
      </action>
      <action dev="luc" type="add">
        added a small plugin-like mechanism to delegate data loading to a
        user-provided mechanism, thus enabling smooth integration in existing
        systems.
      </action>
      <action dev="luc" type="update">
        updated to latest version of commons-math.
      </action>
      <action dev="luc" type="add" due-to="Silvia Ríos Bergantiños">
        added galician localization for error messages.
      </action>
      <action dev="luc" type="fix" due-to="Guylaine Prat">
        improved javadoc comments in orbit classes.
      </action>
      <action dev="pascal" type="add">
        tidal corrections are now available for ITRF and TIRF frames. Both frames are
        provided in two versions, the standard one with tidal corrections and a stripped
        down one without tidal corrections. A cache/interpolation mechanism is used to
        keep the computation cost of tidal correction to a minimum. With this mechanism,
        the penalty to use tidal correction is slightly above 20% in run time for a
        transformation between GCRF and ITRF. A raw implementation without this mechanism
        would lead to a 550% penalty, or even a 1100% penalty if TIRF and ITRF parts were
        computed independently.
      </action>
    </release>
    <release version="4.0" date="2008-10-13"
             description="major upgrade with new features (GCRF and ITRF2005 frames, DE 405
             and DE 406 ephemerides support, improved and greatly simplified date/time support,
             vastly improved data configuration with zip files support, new tutorials, improved
             performances, more tests and all identified bugs fixed, new translation files for
             italian, spanish and norse.">
      <action dev="pascal" type="fix">
        The ephemeris produced by numerical propagator now checks date validity in
        propagate method.
      </action>
      <action dev="luc" type="fix">
        The EME2000/J2000 frame was slightly mis-oriented (about 20 milli arcseconds).
        It really was the GCRF frame. This has been fixed and now both the GCRF and
        the EME2000/J2000 are available.
      </action>
      <action dev="luc" type="fix">
        Dates in UTC within leap seconds are now displayed correctly (i.e. a 61st
        second is added to the minute).
      </action>
      <action dev="luc" type="fix" due-to="quinput">
        Fixed an overflow error in AbsoluteDate that generated an exception when any
        attempts was made to print dates far away like AbsoluteDate.JULIAN_EPOCH or
        AbsoluteDate.MODIFIED_JULIAN_EPOCH.
      </action>
      <action dev="luc" type="fix">
        Changed test configuration to always use a new JVM for each test. This prevents
        some false positive to be generated.
      </action>
      <action dev="luc" type="update">
        The GeodeticPoint constructor arguments has been reordered to reflect more
        traditional usage, latitude coming before longitude.
      </action>
      <action dev="luc" type="update">
        The low accuracy Sun model based on Newcomb theory and the Moon model based
        on Brown theory have been withdrawn as they are superseded by the support of JPL
        DE 405 binary ephemerides files.
      </action>
      <action dev="luc" type="update">
        The ThirdBody abstract class has been removed and its specific method
        getMu has been moved up into CelestialBody interface and
        renamed getGM.
      </action>
      <action dev="luc" type="update">
        Improved external data configuration. The java property is now called
        orekit.data.path and is a colon or semicolon separated path containing
        directories or zip archives, themselves containing embedded directories
        or zip archives and data files. This allows easy roll-out of system-wide
        configuration data that individual users can override by prepending their
        own data trees in front of the path. This also allows simple configuration
        since many data files can be stored in easy to handle zip archives.
      </action>
      <action dev="luc" type="update">
        Renamed the iers package into data, as it is not IERS specific anymore. Some
        classes where also moved out of the package and into the frame and time
        package and their visibility reduced to package only. This improves decoupling
        and reduces clutter on users by limiting the number of visible classes.
      </action>
      <action dev="luc" type="update">
        The performance of IAU-2000 precession-nutation model computation has been
        tremendously improved, using a combined caching and interpolation approach. The
        simplified model (which was quite inaccurate in version 3.1) has therefore been
        removed as it was not needed anymore.
      </action>
      <action dev="luc" type="update">
        The ITRF 2005 frame is now supported instead of the older ITRF 2000 frame. The
        Earth Orientation Parameters data handling classes have been updated to match
        this change and read the new file format provided by IERS.
      </action>
      <action dev="luc" type="update">
        The J2000 frame has been renamed as EME2000 as this name seems to be more
        widely accepted and reduces confusion with the J2000.0 epoch. The
        Frame.getJ2000() method is still available, but has been deprecated
        and will be removed in the future.
      </action>
      <action dev="luc" type="update">
        Changed TimeScale from base abstract class to interface only.
      </action>
      <action dev="luc" type="update">
        Renamed some classes for better understanding: ChunkedDate is now DateComponents,
        ChunkedTime is now TimeComponents, ChunksPair is now DateTimeComponents. The
        getChunks method from AbsoluteDate as also been renamed into getComponents accordingly.
      </action>
      <action dev="pascal" type="add">
        Added new tutorials.
      </action>
      <action dev="luc" type="add">
        Added predefined local orbital frames: the (t, n, w) frame aligned with velocity
        and the (q, s, w) frame aligned with position.
      </action>
      <action dev="luc" type="add">
        Added a predefined detector for altitude crossing events.
      </action>
      <action dev="luc" type="add">
        Added methods to get zenith, nadir, north, south, east and west direction for
        any GeodeticPoint.
      </action>
      <action dev="luc" type="add" due-to="Silvia Ríos Bergantiños">
        Added spanish localization for error messages.
      </action>
      <action dev="luc" type="add" due-to="Espen Bjørntvedt">
        Added norse localization for error messages.
      </action>
      <action dev="luc" type="add" due-to="Francesco Coccoluto">
        Added italian localization for error messages.
      </action>
      <action dev="luc" type="add" due-to="Derek Surka">
        Added support for mean motion first and second derivatives fields in TLE.
      </action>
      <action dev="luc" type="add" >
        Added a way to rebuild the two lines of TLE instances.
      </action>
      <action dev="luc" type="add" due-to="Derek Surka">
        Added constructor from already parsed elements for TLE.
      </action>
      <action dev="luc" type="add">
        Added a method to retrieve a body-centered inertial frame to the
        CelestialBody interface. As a consequence, thirteen new frames are
        predefined: Sun, Moon, planets and barycenters provided by JPL binary
        ephemerides.
      </action>
      <action dev="luc" type="add">
        Support for the JPL DE 405 and DE 406 binary ephemerides files has been added
        and a factory class SolarSystemBody uses these files to provide implementations
        of the CelestialBody interface for Sun, Moon, the eight solar system
        planets,the Pluto dwarf planet as well as the solar system barycenter and Earth-Moon
        barycenter points.
      </action>
      <action dev="luc" type="add">
        The CelestialBody interface now provides velocity as well as position.
      </action>
      <action dev="luc" type="add">
        A getCalls() method has been added to the NumericalPropagator class to count the
        number of calls to the differential equations computation method. This helps
        tuning the underlying integrator settings in order to improve performances.
      </action>
      <action dev="luc" type="add">
        A lot more classes and interfaces are now serializable, to help users embed
        instance in their own serializable classes.
      </action>
      <action dev="luc" type="add">
        Added predefined leap seconds to allow proper turn-key use of the library
        even without an already configured environment. All known leap seconds at
        time of writing (2008) are predefined, from 1972-01-01 to 2009-01-01 (the
        last one has been announced in Bulletin C 36 on 2008-07-04 and is not yet
        present in the UTC-TAI.history published file)
      </action>
      <action dev="luc" type="add">
        Improved user-friendliness of the time-scales by changing methods parameters
        types to more easily understandable ones.
      </action>
      <action dev="luc" type="add">
        Improved user-friendliness of the AbsoluteDate class by adding several
        new constructors and methods for common cases. It is in particular now possible
        to use offsets within a time scale, for example to build a date given as a
        fractional number of days since a reference date in UTC, explicitly ignoring
        intermediate leap seconds.
      </action>
      <action dev="luc" type="add">
        Improved the class handling date/time components: added a constructor to allow building
        from an offset with respect to a reference epoch, implemented Comparable interface and
        added equals and hashCode methods.
      </action>
      <action dev="luc" type="add">
        Improved the class handling date components: added a constructor to allow building
        from any reference epoch, not only J2000.0 (thus simplifying use of modified julian day),
        added getMJD() method, added several constants JULIAN_EPOCH, MODIFIED_JULIAN_EPOCH,
        FIFTIES_EPOCH, GPS_EPOCH, J2000_EPOCH and JAVA_EPOCH.
      </action>
      <action dev="luc" type="add">
        Added a new time scale: GPSScale.
      </action>
      <action dev="luc" type="add">
        Added the changes page to the generated site.
      </action>
    </release>
    <release version="3.1" date="2008-07-16"
             description="This release is the first public release of Orekit."/>
  </body>
</document><|MERGE_RESOLUTION|>--- conflicted
+++ resolved
@@ -21,13 +21,6 @@
   </properties>
   <body>
     <release version="10.0" date="TBD" description="TBD">
-<<<<<<< HEAD
-      <action dev="bryan" type="fix">
-        Fixes broken links on Orekit JavaDoc.
-      </action>
-       <action dev="pascal" type="fix" issue="558">
-        Fixes broken links on Maven site.
-=======
       <action dev="luc" type="fix" issue="547">
         Added a tile/sampling aiming direction that diverts singularity outside of a
         area of interest. This is mainly useful when sampling areas of interest that
@@ -38,7 +31,12 @@
         Removed latitude limitation in AlongTrackAiming. If latitude is above (resp. below)
         the maximum (resp. minimum) latitude reached by the defining orbit, then aiming
         will be towards East for prograde orbits and towards West for retrograde orbits.
->>>>>>> 78fcc0c5
+      </action>
+      <action dev="bryan" type="fix">
+        Fixes broken links on Orekit JavaDoc.
+      </action>
+       <action dev="pascal" type="fix" issue="558">
+        Fixes broken links on Maven site.
       </action>
       <action dev="luc" type="fix" issue="559">
         Take into account changes in MSAFE files names published by NASA.
