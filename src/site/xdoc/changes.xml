<?xml version="1.0" encoding="UTF-8" ?>
<!-- Copyright 2002-2017 CS Systèmes d'Information
  Licensed to CS Systèmes d'Information (CS) under one or more
  contributor license agreements.  See the NOTICE file distributed with
  this work for additional information regarding copyright ownership.
  CS licenses this file to You under the Apache License, Version 2.0
  (the "License"); you may not use this file except in compliance with
  the License.  You may obtain a copy of the License at

    http://www.apache.org/licenses/LICENSE-2.0

  Unless required by applicable law or agreed to in writing, software
  distributed under the License is distributed on an "AS IS" BASIS,
  WITHOUT WARRANTIES OR CONDITIONS OF ANY KIND, either express or implied.
  See the License for the specific language governing permissions and
  limitations under the License.
-->
<document>
  <properties>
    <title>Orekit Changes</title>
  </properties>
  <body>
    <release version="9.2" date="TBD" description="TBD">
<<<<<<< HEAD
      <action dev="luc" type="add">
        Added handling of IGS ANTEX GNSS antenna models file.
=======
      <action dev="luc" type="add" >
        Added more conversions between PV coordinates and DerivativeStructure.
        This simplifies for example getting the time derivative of the momentum.
>>>>>>> ccbdaf73
      </action>
      <action dev="maxime" type="fix">
        Fixed weights for angular measurements in W3B orbit determination.
        Fixed in test and tutorial.
        Fixes issue #370.
      </action>
      <action dev="luc" type="add" due-to="Julio Hernanz">
        Added frames for L1 and L2 Lagrange points, for any pair of celestial bodies.
      </action>
    </release>
    <release version="9.1" date="2017-11-26"
             description="Version 9.1 is a minor release of Orekit. It introduces a few new
             features and bug fixes. New features introduced in version 9.1 are some
             frames in OEM parser, retrieval of EOP from frames and ground station displacements
             modelling (both displacements due to tides and displacements due to ocean loading),
             and retrieval of covariance matrix in orbit determination. Several bugs have been fixed.
             Version 9.1 depends on Hipparchus 1.2.">
      <action dev="evan" type="add">
        Added ITRF2005 and ITRF2008 to the frames recognized by OEMParser.
        Fixes issue #361.
      </action>
      <action dev="evan" type="fix">
        Fixed FiniteDifferencePropagatorConverter so that the scale factor is only applied
        once instead of twice.
        Fixes issue #362.
      </action>
      <action dev="maxime" type="fix">
        Fixed derivatives computation in turn-around range ionospheric delay modifier.
        Fixes issue #369.
      </action>
      <action dev="evan" type="fix">
        Disabled XML external resources when parsing rapid XML TDM files.
        Part of issue #368.
      </action>
      <action dev="evan" type="fix">
        Disabled XML external resources when parsing rapid XML EOP files.
        Part of issue #368.
      </action>
      <action dev="evan" type="fix">
        Fixed NPE in OrekitException when localized string is null.
      </action>
      <action dev="luc" type="fix">
        Fixed a singularity error in derivatives for perfectly circular orbits in DSST third body force model.
        Fixes issue #364.
      </action>
      <action dev="luc" type="fix" due-to="Lucian Bărbulescu">
        Fixed an error in array size computation for Hansen coefficients.
        Fixes issue #363.
      </action>
      <action dev="luc" type="add">
        Added a way to retrieve EOP from frames by walking the frames hierarchy tree
        using parent frame links. This allows to retrieve EOP from topocentric frames,
        from Earth frames, from TOD...
      </action>
      <action dev="luc" type="add">
        Take ground stations displacements into account in orbit determination.
        The predefined displacement models are the direct effect of solid tides
        and the indirect effect of ocean loading, but users can add their own models
        too.
      </action>
      <action dev="luc" type="add">
        Added ground stations displacements due to ocean loading as per IERS conventions,
        including all the 342 tides considered in the HARDISP.F program.
        Computation is based on Onsala Space Observatory files in BLQ format.
      </action>
      <action dev="luc" type="add">
        Added ground points displacements due to tides as per IERS conventions.
        We have slightly edited one entry in table 7.3a from IERS 2010 conventions
        to fix a sign error identified by Dr. Hana Krásná from TU Wien (out of phase
        radial term for the P₁ tide, which is -0.07mm in conventions when it should be
        +0.07mm). This implies that our implementation may differ up to 0.14mm from
        other implementations.
      </action>
      <action dev="luc" type="fix">
        Avoid intermixed ChangeForwarder instances calling each other.
        Fixes issue #360.
      </action>
      <action dev="maxime" type="fix">
        Modified the way the propagation parameter drivers are mapped in the
        Jacobian matrix in class "Model".
        Added a test for multi-sat orbit determination with estimated
        propagation parameters (µ and SRP coefficients).
        Fixes issue #354.
      </action>
      <action dev="luc" type="fix">
         Added a convenience method to retrieve covariance matrix in
         physical units in orbit determination.
         Fixes issue #353.
      </action>
      <action dev="luc" type="fix" due-to="Rongwang Li">
         Fixed two errors in Marini-Murray model implementation.
         Fixes issue #352.
      </action>
      <action dev="luc" type="fix">
         Prevent duplicated Newtonian attraction in FieldNumericalPropagator.
         Fixes issue #350.
      </action>
      <action dev="luc" type="fix">
         Copy additional states through impulse maneuvers.
         Fixes issue #349.
      </action>
      <action dev="luc" type="fix">
         Removed unused construction parameters in ShiftingTransformProvider
         and InterpolatingTransformProvider.
         Fixes issue #356.
      </action>
      <action dev="luc" type="fix">
         Fixed wrong inertial frame for Earth retrieved from CelestialBodyFactory.
         Fixes issue #355.
      </action>
      <action dev="luc" type="update">
        Use a git-flow like branching workflow, with a develop branch for bleeding-edge
        development, and master branch for stable published versions.
      </action>
    </release>
    <release version="9.0.1" date="2017-11-01"
            description="Version 9.0.1 is a patch release of Orekit.
            It fixes security issus 368.">
      <action dev="evan" type="fix">
        Disabled XML external resources when parsing rapid XML TDM files.
        Part of issue #368.
      </action>
      <action dev="evan" type="fix">
        Disabled XML external resources when parsing rapid XML EOP files.
        Part of issue #368.
      </action>
    </release>
    <release version="9.0" date="2017-07-26"
             description="Version 9.0 is a major release of Orekit. It introduces several new
             features and bug fixes. New features introduced in version 9.0 are Taylor algebra
             propagation (for high order uncertainties propagation or very fast Monte-Carlo
             studies), multi-satellites orbit determination, parallel multi-satellites propagation,
             parametric accelerations (polynomial and harmonic), turn-around measurements,
             inter-satellite range measurements, rigth ascension/declination measurements,
             Antenna Phase Center measurements modifiers, EOP estimation in precise orbit
             determination, orbit to attitude coupling in partial derivatives, parsing of CCSDS
             Tracking Data Messages, parsing of university of Bern Astronomical Institute files
             for Klobuchar coefficients, ITRF 2014, preservation of non-Keplerian orbits derivatives,
             JB2008 atmosphere model, NRL MSISE 2000 atmosphere model, boolean combination of events
             detectors, ephemeris writer, speed improvements when tens of thousands of measurements
             are used in orbit determination, Danish translations. Several bugs have been fixed.">
     <action dev="luc" type="add">
       Added on-board antenna phase center effect on inter-satellites range measurements.
     </action>
     <action dev="luc" type="add">
       Added on-board antenna phase center effect on turn-around range measurements.
     </action>
     <action dev="luc" type="add">
       Added on-board antenna phase center effect on range measurements.
     </action>
     <action dev="luc" type="update">
       Moved Bias and OutlierFilter classes together with the other estimation modifiers.
     </action>
     <action dev="luc" type="update">
       Forced states derivatives to be dimension 6 rather than either 6 or 7. The
       additional mass was not really useful, it was intended for maneuvers calibration,
       but in fact during maneuver calibration we adjust either flow rate or specific
       impulse but not directly mass itself. 
     </action>
      <action dev="luc" type="add">
        Added parametric acceleration force models, where acceleration amplitude is a
        simple parametric function. Acceleration direction is fixed in either inertial
        frame, or spacecraft frame, or in a dedicated attitude frame overriding spacecraft
        attitude. The latter could for example be used to model solar arrays orientation if
        the force is related to solar arrays). Two predefined implementations are provided,
        one for polynomial amplitude and one for harmonic amplitude. Users can add other
        cases at will. This allows for example to model the infamous GPS Y-bias, which is
        thought to be related to a radiator thermal radiation.
      </action>
      <action dev="luc" type="remove">
        Removed obsolete Cunningham and Droziner attraction models. These models have
        been superseded by Holmes-Featherstone attraction model available since 2013
        in Orekit.
      </action>
      <action dev="luc" type="update">
        Take orbit to attitude coupling into account in the partial derivatives for all attitude modes.
        Fixes issue #200.
      </action>
      <action dev="luc" type="update">
        Merged FieldAttitudeProvider into AttitudeProvider.
      </action>
      <action dev="luc" type="update">
        Simplified ForceModel interface. It does not require dedicated methods anymore for
        computing derivatives with respect to either state or parameters.
      </action>
      <action dev="luc" type="remove">
        Removed Jacchia-Bowman 2006 now completely superseded by Jacchia-Bowman 2008.
      </action>
      <action dev="luc" type="update">
        Make Jacchia-Bowman 2008 thread-safe and field-aware.
      </action>
      <action dev="luc" type="update">
        Make NRL MSISE 2000 thread-safe and field-aware.
      </action>
      <action dev="luc" type="update">
        Make DTM2000 thread-safe and field-aware.
      </action>
      <action dev="luc" type="add">
        Added support for ITRF 2014.
        As of mid-2017, depending on the source of EOP, the ITRF retrieved using
        FramesFactory.getITRF will be either ITRF-2014 (if using EOP 14 C04) or
        ITRF-2008 (if using EOP 08 C04, bulletins A, bulletins B, or finals .all).
        If another ITRF is needed, it can be built using HelmertTransformation.
      </action>
      <action dev="luc" type="remove">
        Removed classes and methods deprecated in 8.0.
      </action>
      <action dev="luc" type="add">
        Added coordinates of all intermediate participants in estimated measurements.
        This will allow estimation modifiers to get important vectors (sighting
        directions for example) without recomputing everything from the states.
      </action>
      <action dev="luc" type="add">
        Added a multi-satellites orbit determination feature.
      </action>
      <action dev="luc" type="add">
        Added one-way and two-way inter-satellites range measurements.
      </action>
      <action dev="luc" type="fix" due-to="Glenn Ehrlich">
        Avoid clash with Python reserved keywords and, or and not in BooleanDetector.
      </action>
      <action dev="luc" type="add" due-to="Maxime Journot">
        Added right ascension and declination angular measurements.
      </action>
      <action dev="luc" type="add">
        Added a parallel propagation feature for addressing multi-satellites needs.
        Propagators of different types (analytical, semi-analytical, numerical,
        ephemerides ...) can be mixed at will.
      </action>
      <action dev="luc" type="fix">
        Fixed Gaussian quadrature inconsistent with DSST theory when orbit derivatives are present.
        Fixes issue #345.
      </action>
      <action dev="luc" type="fix">
        Fixed infinite recursion when attempting two orbit determinations in row.
        Fixes issue #347.
      </action>
      <action dev="luc" type="add" due-to="Lars Næsbye Christensen">
        Added Danish translations.
        Fixes issue #346.
      </action>
      <action dev="luc" type="add" >
        Allow estimation of polar motion (offset plus linear drift) and prime meridian
        correction (offset plus linear drift) in orbit determination. This is essentially
        equivalent to add correction to the xp, yp, dtu1 and lod Earth Orientation Parameters.
      </action>
      <action dev="luc" type="add">
        Parameters in orbit determination can be associated with a per-parameter reference date.
      </action>
      <action dev="luc" type="fix">
        Fixed wrong generation of FieldTransforms by time stamped cache, when generation
        happens backward in time.
        Fixes issue #344.
      </action>
      <action dev="luc" type="update">
        Improved computation ground station parameters derivatives
        in orbit determination.
      </action>
      <action dev="luc" type="update" >
        Use automatic differentiation for all orbit determination measurements types.
        This allows simpler evolutions to estimate parameters for which derivatives
        are not straightforward to compute; some of these parameters are needed for
        precise orbit determination.
      </action>
      <action dev="luc" type="add" due-to="Maxime Journot">
        Added parsing of University of Bern Astronomical Institute files for α and β Klobuchar coefficients.
      </action>
      <action dev="luc" type="add" due-to="Maxime Journot">
        Added parsing of CCSDS TDM (Tracking Data Messages) files, both text and XML.
      </action>
      <action dev="luc" type="fix" due-to="Florentin-Alin Butu">
        Fixed lighting ratio in solar radiation pressure for interplanetary trajectories.
      </action>
      <action dev="hank" type="fix">
        Allow small extrapolation before and after ephemeris.
        Fixes issue #261.
      </action>
      <action dev="luc" type="fix">
        Fixed missing attitude in DSST mean/osculating conversions.
        Fixes issue #339.
      </action>
      <action dev="luc" type="fix">
        Optionally take lift component of the drag force into account in BoxAndSolarArraySpacecraft.
        Fixes issue #324.
      </action>
      <action dev="luc" type="fix" due-to="James Schatzman">
        Change visibility of getTargetPV in GroundPointing to public so it can be subclassed by
        users in other packages.
        Fixes issue #341.
      </action>
      <action dev="luc" type="update">
        Deprecated the TLESeries class. The file format used was considered to be too specific and
        the API not really well designed. Users are encouraged to use their own parser for series of TLE.
      </action>
      <action dev="luc" type="fix" due-to="Gavin Eadie">
        Removed dead code in deep SDP4 propagation model.
        Fixes issue #342.
      </action>
      <action dev="luc" type="fix" due-to="Quentin Rhone">
        Added a way to prefix parameters names when estimating several maneuvers
        in one orbit determination.
        Fixes issue #338.
      </action>
      <action dev="luc" type="fix" due-to="Pascal Parraud">
        Removed unneeded reset at end of sample creation in propagators conversion.
        Fixes issue #335.
      </action>
      <action dev="luc" type="fix" due-to="Michiel Zittersteijn">
        Fixed wrong angle wrapping computation in IodLambert.
      </action>
      <action dev="luc" type="fix" due-to="Lucian Barbulescu">
        Fixed boundaries of thrust parameter driver in ConstantThrustManeuver.
        Fixes issue #327.
      </action>
      <action dev="luc" type="fix" due-to="Hao Peng">
        Allow some old version of TLE format to be parsed correctly.
        Fixes issue #330.
      </action>
      <action dev="luc" type="fix" due-to="James Schatzman">
        Fixed ArrayOutOfBoundException appearing when converting dates at past or future infinity
        to string.
        Fixes issue #340.
      </action>
      <action dev="luc" type="fix">
        Extended range of DateComponents to allow the full integer range as days offset
        from J2000.
      </action>
      <action dev="luc" type="fix">
        Prevent NaN appearing in UTC-TAI offsets for dates at past or future infinity.
      </action>
      <action dev="luc" type="fix">
        Prevent central attraction coefficient from being adjusted in TLEPropagatorBuilder,
        as it is specified by the TLE theory.
        Fixes issue #313.
      </action>
      <action dev="luc" type="fix" due-to="Hao Peng">
        Added a flag to prevent resetting initial state at the end of integrating propagators.
        Fixes issue #251.
      </action>
      <action dev="luc" type="fix">
        Tutorials now all rely on orekit-data being in user home folder.
        Fixes issue #245.
      </action>
       <action dev="luc" type="fix">
        Apply delay corresponding to h = 0 when station altitude is below 0 in SaastamoinenModel.
        Fixes issue #202.
      </action>
      <action dev="luc" type="add">
        Added derivatives to orbits computed from non-Keplerian models, and use
        these derivatives when available. This improves shiftedBy() accuracy,
        and as a consequence also the accuracy of EventShifter. As example, when
        comparing shiftedBy and numerical model on a low Earth Sun Synchronous Orbit,
        with a 20x20 gravity field, Sun and Moon third bodies attractions, drag and
        solar radiation pressure, shifted position errors without derivatives are 18m
        after 60s, 72m after 120s, 447m after 300s; 1601m after 600s and 3141m after
        900s, whereas the shifted position errors with derivatives are 1.1m after 60s,
        9.1m after 120s, 140m after 300s; 1067m after 600s and 3307m after 900s.
      </action>
      <action dev="luc" type="fix">
        Preserved non-Keplerian acceleration in spacecraft state when computed from numerical propagator.
        Fixes issue #183.
      </action>
      <action dev="luc" type="fix">
        Fixed accuracy of FieldAbsoluteDate.
        Fixes issue #337.
      </action>
      <action dev="luc" type="fix">
        Fixed eccentricity computation for hyperbolic Cartesian orbits.
        Fixes issue #336.
      </action>
      <action dev="luc" type="fix">
        Fixed an array out of bounds error in DSST zonal short periodics terms.
      </action>
      <action dev="luc" type="fix" due-to="Maxime Journot">
        Fixed a factor two error in tropospheric and ionospheric modifiers.
      </action>
      <action dev="luc" type="add" due-to="Maxime Journot">
        Added turn-around (four-way range) measurements to orbit determination.
      </action>
      <action dev="luc" type="update">
        Updated dependency to Hipparchus 1.1, released on 2017, March 16th.
        Fixes issue #329.
      </action>
      <action dev="evan" type="add">
        Added simple Boolean logic with EventDetectors.
      </action>
      <action dev="luc" type="add">
        Added getGMSTRateFunction to IEEEConventions to compute accurately Earth rotation rate.
      </action>
      <action dev="luc" type="update">
        OneAxisEllipsoid can now transform FieldGeodeticPoint from any field
        and not only DerivativeStructure.
      </action>
      <action dev="luc" type="add">
        Completed field-based Cartesian and angular coordinates with missing
        features that were only in the double based versions.
      </action>
      <action dev="luc" type="update" due-to="Maxime Journot">
        Use DerivativeStructure to compute derivatives for Range measurements.
      </action>
      <action dev="luc" type="update">
        Improved conversion speed from Cartesian coordinates to geodetic coordinates
        by about 15%.
      </action>
      <action dev="evan" type="add">
        Replace OrbitFile interface with EphemerisFile, adding support for multiple
        ephemeris segments and the capability to create a propagator from an ephemeris.
      </action>
      <action dev="hank" type="add">
        Added EphemerisFileWriter interface for serializing EphemerisFiles to external
        file formats, and implemented the OEMWriter for CCSDS OEM file export support.
      </action>
      <action dev="hank" type="add">
        Added OrekitEphemerisFile object for encapsulating propagator outputs into an 
        EphemerisFile which can then be exported with EphemerisFileWriter classes.
      </action>
      <action dev="luc" type="fix">
        Fixed thread-safety issues in DTM2000 model.
        Fixes issue #258.
      </action>
      <action dev="pascal" type="add">
        Added JB2008 atmosphere model.
      </action>
      <action dev="pascal" type="add">
        Added NRLMSISE-00 atmosphere model.
      </action>
      <action dev="luc" type="fix" due-to="Hao Peng">
        Fixed outliers configuration parsing in orbit determination tutorial and test.
        Fixes issue #249
      </action>
       <action dev="luc" type="fix" >
        Greatly improved orbit determination speed when a lot of measurements are used
        (several thousands).
      </action>
      <action dev="luc" type="fix" >
        Fixed ant build script to run Junit tests.
        Fixes issue #246.
      </action>
      <action dev="luc" type="update">
        Added a protection against zero scale factors for parameters drivers.
      </action>
      <action dev="evan" type="fix">
        Fix AbsoluteDate.createMJDDate when the time scale is UTC and the date
        is during a leap second.
        Fixes issue #247
      </action>
      <action dev="luc" type="fix" >
        Fixed ant build script to retrieve Hipparchus dependencies correctly.
        Fixes issue #244.
      </action>
    </release>
    <release version="8.0.1" date="2017-11-01"
            description="Version 8.0.1 is a patch release of Orekit.
            It fixes security issus 368.">
      <action dev="evan" type="fix">
        Disabled XML external resources when parsing rapid XML EOP files.
        Part of issue #368.
      </action>
    </release>
    <release version="8.0" date="2016-06-30"
             description="Version 8.0 is a major release of Orekit. It introduces several new
             features and bug fixes as well as a major dependency change. New features introduced
             in version 8.0 are orbit determination, specialized propagator for GPS satellites
             based on SEM or YUMA files, computation of Dilution Of Precision and a new angular
             separation event detector. Several bugs have been fixed. A major change introduced
             with version 8.0 is the switch from Apache Commons Math to Hipparchus as the
             mathematical library, which also implied switching from Java 6 to Java 8.">
      <action dev="luc" type="fix" due-to="Andrea Antolino">
        Improved accuracy of orbits Jacobians.
        Fixes issue #243.
      </action>
      <action dev="luc" type="update">
        Deprecated PropagationException, replaced by OrekitException.
      </action>
      <action dev="evan" type="fix" due-to="Greg Carbott">
        Fix bug in restarting propagation with a ConstantThrustManeuver with an
        updated initial condition.
      </action>
      <action dev="luc" type="fix">
        Fixed a display error for dates less than 0.5ms before a leap second.
      </action>
      <action dev="luc" type="update">
        Use ParameterDriver with scale factor for both orbit determination, conversion,
        and partial derivatives computation when finite differences are needed.
      </action>
      <action dev="luc" type="fix">
        Apply impulse maneuver correctly in backward propagation.
        Fixes issue #241.
      </action>
      <action dev="luc" type="add">
        Added angular separation detector. This is typically used to check separation
        between spacecraft and the Sun as seen from a ground station, to avoid interferences
        or damage.
      </action>
      <action dev="luc" type="update">
        All class and methods that were deprecated in the 7.X series have been removed.
      </action>
      <action dev="luc" type="update">
        Allow ICGEM gravity field reader to parse non-Earth gravity fields.
      </action>
      <action dev="evan" type="add">
        Add methods for a integration step handler to tell if the start/end of the step is
        interpolated due to event detection. Also added ability to add a step handler in
        ephemeris mode.
      </action>
      <action dev="evan" type="fix">
        Switch to a continuous Ap to Kp geomagnetic index conversion.
        Fixes issue #240.
      </action>
      <action dev="pascal" type="add">
        Added computation of Dilution Of Precision (DOP).
      </action>
      <action dev="pascal" type="add">
        Added a specialized propagator for GPS spacecrafts, based on
        SEM or YUMA files.
      </action>
      <action dev="luc" type="update">
        Ported the new Hipparchus event handling algorithm to Orekit.
        This improves robustness in corner cases, typically when different
        event detectors triggers at very close times and one of them
        resets the state such that it affects the other detectors.
      </action>
      <action dev="luc" type="update">
        Simplified step interpolators API, replacing the setDate/getState
        pair with an interpolated state getter taking a date argument.
      </action>
      <action dev="luc" type="update">
        Switched from Apache Commons Math to Hipparchus library.
      </action>
      <action dev="luc" type="add">
        Added an orbit determination feature!
      </action>
      <action dev="evan" type="add">
        Add EventHandler to record all events.
      </action>
      <action dev="evan" type="fix">
        Fix exception during event detection using
        NumericalPropagator.getGeneratedEphemeris() near the start/end date of
        the generated ephemeris.
        Fixes issue #238
      </action>
    </release>
    <release version="7.2.1" date="2017-11-01"
            description="Version 7.2.1 is a patch release of Orekit.
            It fixes security issus 368.">
      <action dev="evan" type="fix">
        Disabled XML external resources when parsing rapid XML EOP files.
        Part of issue #368.
      </action>
    </release>
    <release version="7.2" date="2016-04-05"
             description="Version 7.2 is a minor release of Orekit. It introduces several new
             features and bug fixes. The most important features introduced in version 7.2
             are handling of GLONASS and QZSS time scales, support for local time zones
             according to ISO-8601 standard, and finer tuning of short period terms in
             DSST propagator. Version 7.2 depends on version 3.6.1 of Apache Commons Math,
             which also fixes a bug related to close events detection.">
      <action dev="luc" type="add">
        Added GLONASS and QZSS time scales. These time scales my be used in SP3-c files.
      </action>
      <action dev="luc" type="add">
        Added parsing and displaying of local time according to ISO-8601 standard.
      </action>
      <action dev="luc" type="fix">
        Added some protections against malformed SP3 files.
      </action>
      <action dev="luc" type="fix">
        Fixed Newcomb operators generation in DSST for high degree gravity fields.
        Fixes issue #237
      </action>
      <action dev="luc" type="update">
        Improved tuning of DSST tesseral force models. Users can now tune max degree,
        max eccentricity power and max frequency in mean longitude for short
        period terms, as well as for m-daily terms.
      </action>
      <action dev="luc" type="update">
        Improved tuning of DSST zonal force models. Users can now tune max degree,
        max eccentricity power and max frequency in true longitude for short
        period terms.
      </action>
      <action dev="luc" type="fix">
        Fixed wrong continuous maneuver handling in backward propagation.
        Fixes issue #236
      </action>
    </release>
    <release version="7.1" date="2016-02-07"
             description="Version 7.1 is a minor release of Orekit. It introduces several new
             features and bug fixes. The most important features introduced in version 7.1
             are a lot of new event detectors (field of view based detectors supporting any FoV
             shape, either on ground targetting spacecraft or on spacecraft and targetting
             ground defined zones with any shape, extremum elevation detector, anomaly,
             latitude argument, or longitude argument crossing detectors, either true, mean
             or eccentric, latitude and longitude extremum detectors, latitude and longitude
             crossing detectors), new event filtering capability based on user-provided
             predicate function, ability to customize DSST interpolation grid for short period
             elements, ability to retrieve DSS short periodic coefficients, removed some arbitrary
             limitations in DSST tesseral and zonal contribution, ability to set short period
             degree/order to smaller values than mean elements in DSST, vastly improved
             frames transforms efficiency for various Earth frames, three different types of
             solar radiation pressure coefficients, new tabulated attitudes related to Local
             Orbital Frame, smooth attitude transitions in attitudes sequences, with derivatives
             continuity at both endpoint, ground zone sampling either in tiles or grid with fixed
             or track-based orientation, derivatives handling in geodetic points, parsing of TLE
             with non-unclassified modifiers, support for officiel WMM coefficients from NOAA,
             support for tai-utc.dat file from USNO, tropospheric refraction model following
             Recommendation ITU-R P.834-7, geoid model based on gravity field, and use of the new
             Apache Commons Math rotation API with either Frame transform convention or vector
             operator convention. Numerous bugs were also fixed.
             Version 7.1 depends on version 3.6 of Apache Commons Math.">
      <action dev="thierry" type="add">
        Added tropospheric refraction correction angle following Recommendation ITU-R P.834-7.
      </action>
      <action dev="luc" type="add">
        Added a way to configure max degree/order for short periods separately
        from the mean elements settings in DSST tutorial.
      </action>
      <action dev="luc" type="fix">
        Fixed limitation to degree 12 on zonal short periods, degree/order 8 on
        tesseral short periods, and degree/order 12 for tesseral m-dailies in DSST.
      </action>
      <action dev="luc" type="fix">
        Fixed wrong orbit type in propagator conversion. The type specified by
        user was ignored when computing variable stepsize integrator tolerances.
      </action>
      <action dev="luc" type="add">
        Set up three different implementations of radiation pressure coefficients,
        using either a single reflection coefficient, or a pair of absorption
        and specular reflection coefficients using the classical convention about
        specular reflection, or a pair of absorption and specular reflection
        coefficients using the legacy convention from the 1995 CNES book.
        Fixes issue #170
      </action>
      <action dev="luc" type="fix">
        Fixed wrong latitude normalization in FieldGeodeticPoint.
      </action>
      <action dev="luc" type="fix">
        Fixed blanks handling in CCSDS ODM files.
        Fixes issue #232
      </action>
      <action dev="luc" type="fix">
        Fixed FramesFactory.getNonInterpolatingTransform working only
        in one direction.
        Fixes issue #231
      </action>
      <action dev="evan" type="add">
        Added Field of View based event detector for ground based sensors.
      </action>
      <action dev="luc" type="add">
        Added a getFootprint method to FieldOfView for projecting Field Of View
        to ground, taking limb of ellipsoid into account (including flatness) if
        Field Of View skims over horizon.
      </action>
      <action dev="luc" type="add">
        Added a pointOnLimb method to Ellipsoid for computing points that lie
        on the limb as seen from an external observer.
      </action>
      <action dev="luc" type="add">
        Added an isInside predicate method to Ellipsoid for checking points location.
      </action>
      <action dev="evan" type="fix">
        Support parsing lowercase values in CCSDS orbit data messages.
        Fixes issue #230
      </action>
      <action dev="luc" type="add">
        Added a generic FieldOfViewDetector that can handle any Field Of View shape.
        The DihedralFieldOfViewDetector is deprecated, but the CircularFieldOfViewDetector
        which corresponds to a common case that can be computed more accurately and faster
        than the new generic detector is preserved.
      </action>
      <action dev="luc" type="add">
        Added a FieldOfView class to model Fields Of View with any shape.
      </action>
      <action dev="luc" type="add">
        Added a FootprintOverlapDetector which is triggered when a sensor
        Field Of View (any shape, even split in non-connected parts or
        containing holes) overlaps a geographic zone, which can be non-convex,
        split in different sub-zones, have holes, contain the pole...
        Fixes issue #216
      </action>
      <action dev="luc" type="fix" due-to="Carlos Casas">
        Added a protection against low altitudes in JB2006 model.
        Fixes issue #214
      </action>
      <action dev="luc" type="fix" due-to="Petrus Hyvönen">
        Enlarged access to SGP4 and DeepSDP4 propagators.
        Fixes issue #207
      </action>
      <action dev="luc" type="fix">
        Fixed covariance matrices units when read from CCSDS ODM files. The
        data returned at API level are now consistent with SI units, instead of being
        kilometer-based.
        Fixes issue #217
      </action>
      <action dev="luc" type="fix">
        Fixed DSST ephemeris generation.
        Fixes issue #222
      </action>
      <action dev="luc" type="update">
        Vastly improved DSS short period terms interpolation.
      </action>
      <action dev="luc" type="fix">
        Use new Rotation API from Apache Commons Math 3.6.
        This API allows to use both vector operator convention and frames
        transform convention naturally. This is useful when axis/angles are
        involved, or when composing rotations. This probably fixes one of
        the oldest stumbling blocks for Orekit users.
      </action>
      <action dev="luc" type="fix">
        Fixed state partial derivatives in drag force model.
        Fixes issue #229
      </action>
      <action dev="evan" type="fix">
        Fixed incorrect density in DTM2000 when the input position is not in ECI
        or ECEF.
        Fixes issue #228
      </action>
      <action dev="evan" type="add">
        Added capability to use a single EventHandler with multiple types of
        EventDetectors.
      </action>
      <action dev="luc" type="add" >
        Added a way to customize interpolation grid in DSST, either using a fixed number
        of points or a maximum time gap between points, for each mean elements integration
        step.
      </action>
      <action dev="luc" type="add" >
        Added TabulatedLofOffset for attitudes defined by tabulating rotations between Local Orbital Frame
        and spacecraft frame.
        Fixes issue #227
      </action>
      <action dev="luc" type="fix" >
        Fixed wrong ephemeris generation for analytical propagators with maneuvers.
        Fixes issue #224.
      </action>
       <action dev="luc" type="fix" >
        Fixed date offset by one second for TLE built from their components,
        if a leap second was introduced earlier in the same year.
        Fixes issue #225.
      </action>
      <action dev="luc" type="fix" >
        Allow parsing TLE with non-unclassified modifier.
      </action>
      <action dev="luc" type="add" >
        As a side effect of fixing issue #223, KeplerianPropagator and
        Eckstein-Hechler propagator are now serializable.
      </action>
      <action dev="luc" type="fix" >
        Fixed missing additional states handling in ephemeris propagators
        created from analytical propagators.
      </action>
      <action dev="luc" type="fix" >
        Fixed NPE and serialization issues in ephemeris propagators created
        from analytical propagators.
        Fixes issue #223.
      </action>
      <action dev="luc" type="fix" >
        Fixed time scale issues in JPL ephemerides and IAU pole models.
        The time used for internal computation should be TDB, not TT.
      </action>
      <action dev="luc" type="fix" >
        Fixed an issue with backward propagation on analytical propagator.
        During first step, the analytical interpolator wrongly considered the
        propagation was forward.
      </action>
      <action dev="luc" type="add" >
        Added a way to retrieve short period coefficients from DSST as
        spacecraft state additional parameters. This is mainly intended
        for test and validation purposes.
      </action>
      <action dev="luc" type="fix" >
        Prevent small overshoots of step limits in event detection.
        Fixes issue #218.
      </action>
      <action dev="luc" type="fix" >
        Handle string conversion of dates properly for dates less than 1 millisecond
        before midnight (they should not appear as second 60.0 of previous minute but
        should rather wrap around to next minute).
        Partly fixes issue #218.
      </action>
      <action dev="luc" type="fix" >
        Enforce Lexicographical order in DirectoryCrawler, to ensure reproducible
        loading. Before this changes, some tests could fail in one computer while
        succeeding in another computer as we use a mix of DE-4xx files, some having
        a different EMRAT (81.30056907419062 for DE-431, 81.30056 for DE-405 and DE-406).
      </action>
      <action dev="luc" type="add" >
        Added EventEnablingPredicateFilter to filter event based on an user-provided
        enabling predicate function. This allow for example to dynamically turn some
        events on and off during propagation or to set up some elaborate logic like
        triggering on elevation first time derivative (i.e. one elevation maximum)
        but only when elevation itself is above some threshold.
      </action>
      <action dev="luc" type="update" >
        Renamed EventFilter into EventSlopeFilter.
      </action>
      <action dev="luc" type="add" >
        Added elevation extremum event detector.
      </action>
      <action dev="luc" type="fix" >
        Fixed ellipsoid tessellation with large tolerances.
        Fixes issue #215.
      </action>
      <action dev="evan" type="fix" >
        Fixed numerical precision issues for start/end dates of generated
        ephemerides.
        Fixes issues #210
      </action>
      <action dev="luc" type="add" >
        Added anomaly, latitude argument, or longitude argument crossings detector,
        either true, mean or eccentric.
        Fixes issue #213.
      </action>
      <action dev="luc" type="add" >
        Added latitude and longitude extremum detector.
      </action>
      <action dev="luc" type="add" >
        Added latitude and longitude crossing detector.
      </action>
      <action dev="luc" type="add" >
        Added a way to convert between PVA and geodetic points with time derivatives.
      </action>
      <action dev="luc" type="add" >
        Allow truncation of tiles in ellipsoid tessellation.
      </action>
      <action dev="luc" type="add" >
        Propagator builders can now be configured to accept any orbit types
        and any position angle types in the input flat array.
        Fixes issue #208.
      </action>
      <action dev="luc" type="add" >
        Added smooth attitude transitions in attitudes sequences, with derivatives
        continuity at both endpoints of the transition that can be forced to match
        rotation, rotation rate and rotation acceleration.
        Fixes issue #6.
      </action>
      <action dev="luc" type="fix" >
        Fixed attitudes sequence behavior in backward propagation.
        Fixes issue #206.
      </action>
      <action dev="luc" type="add" >
        Added factory methods to create AbsoluteDate instances from MJD or JD.
        Fixes issue #193.
      </action>
      <action dev="luc" type="fix" due-to="Joris Olympio">
        Fixed wrong attitude switches when an event occurs but the active attitude mode
        is not the one it relates to.
        Fixes issue #190.
      </action>
      <action dev="luc" type="add"  due-to="Joris Olympio">
        Added a way to be notified when attitude switches occur.
        Fixes issue #190.
      </action>
      <action dev="luc" type="fix" >
        Ensure Keplerian propagator uses the specified mu and not only the one from the initial orbit.
        Fixes issue #184.
      </action>
      <action dev="luc" type="update" >
        Improved frames transforms efficiency for various Earth frames.
      </action>
      <action dev="luc" type="fix" >
        Specify inertial frame to compute orbital velocity for ground pointing laws.
        Fixes issue #115.
      </action>
      <action dev="luc" type="fix" >
        Activated two commented-out tests for DTM2000, after ensuring we
        get the same results as the original fortran implementation.
        Fixes issue #204.
      </action>
      <action dev="luc" type="fix" due-to="Javier Martin Avila">
        Fixed resetting of SecularAndHarmonic fitting.
        Fixes issue #205.
      </action>
      <action dev="luc" type="add">
        Added a way to sample a zone on an ellipsoid as grids of inside points.
        Fixes issue #201.
      </action>
      <action dev="luc" type="fix">
        Fixed an event detection problem when two really separate events occur within
        the event detector convergence threshold.
        Fixes issue #203.
      </action>
      <action dev="luc" type="fix">
        Added protections against TLE parameters too large to fit in the format.
        Fixes issue #77.
      </action>
      <action dev="luc" type="fix">
        Allowed slightly malformed TLE to be parsed.
        Fixes issue #196.
      </action>
      <action dev="luc" type="fix">
        Fixed overlapping issue in ellipsoid tessellation, typically for independent
        zones (like islands) close together.
        Fixes issue #195.
      </action>
      <action dev="tn" type="add">
        Added support to load WMM coefficients from the official model file
        provided by NOAA.
      </action>
      <action dev="tn" type="fix">
        Fixed javadoc of method "GeoMagneticField#calculateField(...)": 
        the provided altitude is expected to be a height above the WGS84 ellipsoid.
      </action>
      <action dev="luc" type="update">
        Added a simpler interface for creating custom UTC-TAI offsets loaders.
      </action>
      <action dev="luc" type="add">
        Added support for USNO tai-utc.dat file, enabled by default, in
        addition to the legacy support for IERS UTC-TAI.history file
        which is still supported and also enabled by default.
      </action>
      <action dev="luc" type="add">
        Added a way to load TAI-UTC data from Bulletin A. Using this feature
        is however NOT recommended as there are known issues in TAI-UTC data
        in some bulletin A (for example bulletina-xix-001.txt from 2006-01-05
        has a wrong year for last leap second and bulletina-xxi-053.txt from
        2008-12-31 has an off by one value for TAI-UTC on MJD 54832). This
        feature is therefore not enabled by default, and users wishing to
        rely on it should do it carefully and take their own responsibilities.
      </action>
      <action dev="luc" type="add">
        Added ellipsoid tessellation, with tiles either oriented along track
        (ascending or descending) or at constant azimuth.
      </action>
      <action dev="luc" type="fix">
        Added customization of EOP continuity check threshold.
        Fixes issue #194.
      </action>
      <action dev="evan" type="add">
        Added geoid model based on gravity field.
        Fixes issue #192.
      </action>
      <action dev="luc" type="fix">
        Added automatic loading of Marshall Solar Activity Future Estimation data.
        Fixes issue #191.
      </action>
      <action dev="luc" type="update">
        Simplified Cartesian to ellipsoidal coordinates transform and greatly improved its performances.
      </action>
      <action dev="luc" type="fix">
        Fixed target point in BodyCenterPointing attitude.
        Fixes issue #100.
      </action>
    </release>
    <release version="7.0" date="2015-01-11"
             description="Version 7.0 is a major release of Orekit. It introduces several new
             features and bug fixes. New features introduced in version 7.0 are the complete
             DSST semi-analytical propagator with short-periodics terms (only mean elements
             were available in previous version), extension to second order derivatives for
             many models (Cartesian coordinates, angular coordinates, attitude modes, ...),
             bilinear interpolator in Saastamoinen model, attitude overriding during impulsive
             maneuvers, general relativity force model, geographic zone detector, and ecliptic
             frame.
             Several bugs have been fixed. One noteworthy fix concerns an inconsistency in
             Eckstein-Hechler propagator velocity, which leads to a change of the generated
             orbit type.">
      <action dev="hankg" type="add">
        Added bilinear interpolator and use it on Saastamoinen model.
        Implements feature #182.
      </action>
      <action dev="luc" type="update">
        Removed old parts that were deprecated in previous versions.
      </action>
      <action dev="luc" type="update">
        Updated dependency to Apache Commons Math 3.4, released on 2014-12-26.
      </action>
      <action dev="luc" type="fix">
        Fixed null vector normalization when attempting to project to ground a point already on ground.
        Fixes issue #181.
      </action>
      <action dev="luc" type="add" due-to="Lucian Barbulescu">
        Added Romanian localization for error messages.
      </action>
      <action dev="luc" type="fix">
        Fixed velocity inconsistency in orbit generation in Eckstein-Hechler propagator.
        The Eckstein-Hechler propagator now generated Cartesian orbits, with velocity
        computed to be fully consistent with model evolution. A side effect is that
        if users rebuild circular parameters from the generated orbits, they will
        generally not math exactly the input circular parameters (but position will
        match exactly).
        Fixes issue #180.
      </action>
      <action dev="luc" type="fix">
        Improved acceleration output in Eckstein-Hechler model.
      </action>
      <action dev="luc" type="add">
        Added projection of moving point (i.e. position and derivatives too) to
        ground surface.
      </action>
      <action dev="luc" type="add">
        Added a general 3 axes ellipsoid class, including a feature to compute
        any plane section (which result in a 2D ellipse).
      </action>
      <action dev="luc" type="add">
        Added support for IERS bulletin A (rapid service and prediction)
      </action>
      <action dev="tn" type="fix">
        Fixed various issues in geomagnetic fields models:
        GeoMagneticField.getDecimalYear() returned a slightly wrong result: e.g. for 1/1/2005
        returned 2005.0020 instead of 2005.0, GeoMagneticFieldFactory.getModel() returned
        wrong interpolation near models validity endpoints, GeoMagneticField.transformModel(double)
        method did not check year validity. Added more unit tests and adapted existing tests for
        IGRF/WMM with sample values / results as they have changed slightly.
        Fixes issue #178.
      </action>
      <action dev="luc" type="fix" due-to="Patrice Mathieu">
        Fixed closest TLE search. When filtering first from satellite ID and
        then extracting closest date, the returned satellite was sometime wrong.
      </action>
      <action dev="luc" type="add" due-to="Hank Grabowski">
        Allow attitude overriding during impulsive maneuvers.
        Fixes issue #176.  
      </action>
      <action dev="evan" type="add">
          Added general relativity force model.
      </action>
      <action dev="luc" type="add" due-to="Ioanna Stypsanelli">
        added Greek localization for error messages.
      </action>
      <action dev="evan" type="fix">
          Fixed incorrect partial derivatives for force models that depend on satellite velocity.
          Fixes #174.
      </action>
      <action dev="evan" type="fix">
          Fixed incorrect parameters set in NumericalPropagatorBuilder.
          Fixes #175.
      </action>
      <action dev="luc" type="update" >
        Significantly reduced size of various serialized objects.
      </action>
      <action dev="luc" type="update" >
        PVCoordinatesProvider now produces time-stamped position-velocities.
      </action>
      <action dev="luc" type="update" >
        Tabulated attitude provider can be built directly from time-stamped angular coordinates
        lists, in addition to attitudes lists.
      </action>
      <action dev="luc" type="add" >
        Added time-stamped versions of position-velocity and angular coordinates.
      </action>
      <action dev="luc" type="fix" due-to="Daniel Aguilar Taboada">
        Fixed wrong rotation interpolation for rotations near π.
        Fixes issue #173.
      </action>
      <action dev="luc" type="update" >
        Updated dependency to Apache Commons Math 3.3.
      </action>
      <action dev="luc" type="update" due-to="Lucian Barbulescu, Nicolas Bernard">
        Added short periodics for DSST propagation.
      </action>
      <action dev="luc" type="add" >
        Added a GeographicZoneDetector event detector for complex geographic zones traversal.
        Fixes issue #163.
      </action>
      <action dev="evan" type="fix">
        Add Ecliptic frame. Agrees with JPL ephemerides to within 0.5 arcsec.
        Issue #166.
      </action>
      <action dev="evan" type="fix">
        Fix cache exception when propagating backwards with an interpolated
        gravity force model.
        Fixes issue #169.
      </action>
      <action dev="luc" type="fix">
        Fixed parsing of dates very far in the future.
        Fixes issue #171.
      </action>
      <action dev="luc" type="fix">
        Trigger an exception when attempting to interpolate attitudes without rotation rate
        using only one data point.
      </action>
      <action dev="evan" type="fix">
        Fixed SpacecraftState date mismatch exception with some attitude providers.
      </action>
      <action dev="luc" type="fix" >
        Fixed wrong scaling in JPL ephemeris when retrieving coordinates in a frame
        that is not the defining frame of the celestial body.
        Fixes issue #165.
      </action>
      <action dev="luc" type="update" due-to="Lucian Barbulescu">
        Prepare generation of either mean or osculating orbits by DSST propagator.
        The short periodics terms are not computed yet, but there is ongoing work
        to add them.
      </action>
      <action dev="luc" type="update" due-to="Lucian Barbulescu">
        Avoid recomputing Chi and Chi^2 in Hansen coefficients for tesseral.
      </action>
      <action dev="luc" type="update" due-to="Nicolas Bernard">
        Added better handling of Hansen kernel computation through use of PolynomialFunction.
      </action>
      <action dev="luc" type="update" due-to="Petre Bazavan">
        Compute Hansen coefficients using linear transformation.
      </action>
      <action dev="luc" type="fix" >
        Fixed a non-bracketing exception in event detection, in some rare cases of noisy g function.
        Fixes issue #160.
      </action>
      <action dev="luc" type="fix" >
        Fixed a missing reset of resonant tesseral terms in DSST propagation.
        Fixes issue #159.
      </action>
      <action dev="luc" type="fix" >
        Improved default max check interval for NodeDetector, so it handles correctly
        highly eccentric orbits.
        Fixes issue #158.
      </action>
    </release>
    <release version="6.1" date="2013-12-13"
             description="Version 6.1 is a minor release of Orekit. It introduces several new
             features and bug fixes. The most important features introduced in version 6.1
             are solid tides force model, including pole tide at user choice, and following
             either IERS 1996, IERS 2003 or IERS 2010 conventions ; ocean tides force model,
             including pole tide at user choice, loading a user provided model ; simultaneous
             support for IERS 1996, 2003 and 2010 for frames definition, which is very
             important to support legacy systems and to convert coordinates between older and
             newer reference systems ; greatly improved accuracy of celestial/terrestrial
             frames transforms (we are now at sub-micro arcsecond level for IERS 2003/2010,
             both with equinox based and Non-Rotating Origin, at a sub-milli arcseconds for
             IERS 1996, both with equinox based and Non-Rotating Origin) ; classical
             equinox-based paradigm and new non-rotating origin paradigm for inertial and
             terrestrial frames are now supported with all IERS conventions ; automatic
             conversion of IERS Earth Orientation Paramters from equinoxial to non-rotating
             paradigm ; support for CCSDS Orbit Data Message ; improved API for events,
             allowing separation of event detection and event handling (the older API is still
             available for compatibility) ; merged all the elevation related events, allowing
             to use both refraction model and antenna mask at the same time if desired ;
             new attitude mode based on interpolation on a table. Numerous bugs were also fixed.
             Version 6.1 depends on version 3.2 of Apache commons math.">
      <action dev="luc" type="fix" >
        Reduced number of calls to the g function in event detectors.
        Fixes issue #108.
      </action>
      <action dev="luc" type="fix" >
        Fixed a spurious backward propagation.
        Fixes issue #107.
      </action>
      <action dev="luc" type="fix" >
        Improved error detection for numerical and DSST propagation for cases
        where user attempts to compute integrator tolerances with an orbit for
        which Jacobian is singular (for example equatorial orbit while using
        Keplerian representation).
        Fixes issue #157.
      </action>
      <action dev="luc" type="add" >
        Added a method to get the number or calls to getNeighbors in the generic time stamped cache,
        to allow performing measurements while tuning the cache.
      </action>
      <action dev="luc" type="add" >
        Added high degree ocean load deformation coefficients computed by Pascal
        Gégout (CNRS / UMR5563 - GET).
      </action>
      <action dev="luc" type="add" >
        Time scales are now serializable.
      </action>
      <action dev="luc" type="add" due-to="Nicolas Bernard">
        Improved DSST tesseral computation efficiency by caching Jacobi polynomials.
      </action>
      <action dev="luc" type="fix" due-to="Daniel Aguilar Taboada">
        Fixed yaw steering attitude law, which didn't project spacecraft velocity correctly.
        Fixes issue #156.
      </action>
      <action dev="luc" type="add" >
        Added a way to set the maximum number of iterations for events detection.
        Fixes issue #155.
      </action>
      <action dev="luc" type="add">
        Added an attitude provider from tabulated attitudes.
        Fixes issue #154.
      </action>
      <action dev="luc" type="add" due-to="Hank Grabowski">
        Improved test coverage.
        Fixes issue #153.
      </action>
      <action dev="luc" type="add" due-to="Hank Grabowski">
        Merged all elevation detectors into one. The new detector supports all
        features from the previous (and now deprecated) ApparentElevationDetector
        and GroundMaskElevationDetector.
        Fixes issue #144.  
      </action>
      <action dev="luc" type="add" due-to="Hank Grabowski">
        Added a DetectorEventHandler interface aimed at handling only the
        event occurrence part in propagation. This allows to separate the
        event detection itself (which is declared by the EventDetector interface)
        from the action to perform once the event has been detected. This also
        allows to avoid subclassing of events, which was cumbersome. It also allows
        to share a single handler for several events.
        The previous behavior with eventOccurred declared at detector level and
        subclassing is still available but is deprecated and will be removed in
        the next major release.
      </action>
      <action dev="luc" type="fix" due-to="Christophe Le Bris">
        Fixed an indexing error in Harris-Priester model.
        Fixes issue #152.
      </action>
      <action dev="luc" type="add">
        Added a new force model for ocean tides in numerical propagation, including pole tides.
        Fixes issue #11.
      </action>
      <action dev="luc" type="fix" due-to="Lucian Barbulescu">
        Fixed conversion from position-velocity to Keplerian, when the orbit is
        perfectly equatorial.
        Fixes issue #151.
      </action>
      <action dev="luc" type="add">
        Added a new force model for solid tides in numerical propagation, including pole tides.
        Fixes issue #10.
      </action>
      <action dev="luc" type="add">
        Added a way to select IERS conventions for non-rotating origin
        based ITRF.
      </action>
      <action dev="luc" type="update">
        Greatly improved accuracy of celestial/terrestrial frames transforms.
        We are now at sub-micro arcsecond level for IERS 2003/2010, both with
        equinox based and Non-Rotating Origin, at a sub-milli arcseconds
        for IERS 1996, both with equinox based and Non-Rotating Origin.
      </action>
      <action dev="luc" type="fix">
        Fixed missing nutation correction in Equation Of Equinoxes.
        Fixes issue #150.
      </action>
      <action dev="luc" type="fix">
        Fixed rate for TCB time scale.
      </action>
      <action dev="luc" type="add">
        Added new definition of astronomical unit from IAU-2012 resolution B2.
      </action>
      <action dev="luc" type="fix">
        Fixed Date/Time split problem when date is a few femto-seconds before the end of the day.
        Fixes issue #149.
      </action>
      <action dev="luc" type="fix">
        Fixed overflow problem in TimeComponents.
        Fixes issue #148.
      </action>
      <action dev="luc" type="update">
        Separate parsing from using Poisson series.
      </action>
      <action dev="luc" type="add" due-to="Steven Ports">
        Added support for parsing CCSDS ODM files (OPM, OMM and OEM).
      </action>
      <action dev="luc" type="update">
        Flattened ITRF frames tree so all supported ITRF realizations (2005, 2000, 97, 93) share the same
        parent ITRF2008. Previously, the tree was 2008 &lt;- 2005 &lt;- 2000 &lt;- {93,97} and the reference dates
        for Helmert transforms were all different. We now use the parameters provided at epoch 2000.0 and
        with respect to ITRF2008 at http://itrf.ensg.ign.fr/doc_ITRF/Transfo-ITRF2008_ITRFs.txt.
      </action>
      <action dev="luc" type="fix">
        Fixed azimuth parameter in the TopocentricFrame.pointAtDistance method.
        Fixes issue #145.
      </action>
      <action dev="luc" type="fix"  due-to="Matt Edwards">
        Fixed location of JAVA_EPOCH. As we now take the linear models between UTC and TAI
        that were used between 1961 and 1972, we have to consider the offset that was in
        effect on 1970-01-01 and which was precisely 8.000082s. Fixes issue #142.
      </action>
      <action dev="luc" type="update" >
        Vastly improved performances for Poisson series computations. Poisson series are often
        evaluated several components together (x/y/s in new non-rotating paradigm, ∆ψ/∆ε in old
        equinox paradigm for example). As the components are built from a common model, they
        share many nutation terms. We now evaluate these shared terms only once, as we evaluate
        the components in parallel thanks to a preliminary "compilation" phase performed when
        the Poisson series are set up. This dramatically improves speed: on a test case based
        on x/y/s evaluations over a one year time span without any caching,  we noticed a
        more than two-fold speedup: mean computation time reduced from 6.75 seconds (standard
        deviation 0.49s) to 3.07 seconds (standard deviation 0.04s), so it was a 54.5% reduction
        in mean computation time. At the same time, accuracy was also improved thanks to the
        Møller-Knuth TwoSum algorithm without branching now used for summing all series terms.
      </action>
      <action dev="luc" type="fix" >
        When UT1 time scale is used, it is now possible to choose which Earth Orientation
        Parameters history to use (formerly, only EOP compatible with IAU-2000/2006 was
        used, even for systems relying only on older conventions).
      </action>
      <action dev="luc" type="add" >
        Added Greenwich Mean Sidereal Time and Greenwich Apparent Sidereal Time
        to all supported IERS conventions (i.e. IERS 1996, IERS 2003 and IERS 2010).
      </action>
      <action dev="luc" type="add" >
        Classical equinox-based paradigm and new non-rotating origin paradigm for
        inertial and terrestrial frames are now supported with all IERS conventions.
        This means it is now possible to use MOD/TOD/GTOD with the recent precession/nutation
        models from recent conventions, and it is also possible to use CIRF/TIRF/ITRF with
        the older precession nutation models from ancient conventions. Of course, all these
        conventions and frames can be used at the same time, which is very important to
        support legacy systems and to convert coordinates between older and newer reference
        systems.
      </action>
      <action dev="luc" type="add" >
        Added IERS 1996 in the list of supported IERS conventions.
      </action>
      <action dev="luc" type="add" >
        Added factory methods to compute arbitrary Julian Epochs (J1900.0, J2000.0 ...)
        and Besselian Epochs (B1900.0, B1950.0 ...) that are used as reference dates
        in some models and frames.
      </action>
      <action dev="luc" type="fix" >
        Fixed non-bracketing exception while converting Cartesian points very close to equator into geodetic
        coordinates. Fixes issue #141.
      </action>
      <action dev="evan" type="add" >
        Added getAngularVelocity() to PVCoordinates.
      </action>
      <action dev="luc" type="add" >
        Added back serialization for some ephemerides produced by integration-based propagators.
        The ephemerides produced by NumericalPropagator are always serializable, and the ones
        produced by DSSTPropagator may be serializable or not depending on the force models used.
      </action>
      <action dev="luc" type="fix" >
        Fixed missing events detection when two events occurred at exactly the same time using an analytical
        propagator (like generated ephemerides for example). Fixes issue #138.
      </action>
      <action dev="luc" type="fix" >
        Fixed data loading from zip/jar. A more streamlined architecture has been set up, and each zip entry
        now uses its own input stream. Closing the stream triggers the switch to the next entry, and duplicate
        close are handled gracefully. Fixes issue #139.
      </action>
      <action dev="luc" type="fix" >
        Improved event bracketing by backporting changes made in Apache Commons Math (may fix issues #110
        and #136, but we cannot be sure as neither issues were reproducible even before this change...).
      </action>
      <action dev="luc" type="fix" >
        Fixed GTOD and Veis frame that did apply UT1-UTC correction when they should not (fixes issue #131).
      </action>
      <action dev="luc" type="fix" >
        Completely rewrote conversion from Cartesian to geodetic coordinates to improve
        numerical stability for very far points (typically when computing coordinates
        of Sun). Fixes issue #137.
      </action>
    </release>
    <release version="6.0" date="2013-04-23"
             description="Version 6.0 is a major release of Orekit. It introduces several new
             features and bug fixes. Several incompatibilities with respect to previous
             versions 5.x have been introduced. Users are strongly advised to upgrade to this
             version. The major features introduced in version 6.0 are the inclusion of the DSST
             semi-analytical propagator, an improved propagator architecture where all propagators
             can use events and step handlers, much better and faster gravity field force model,
             Jacobians availability for all force models, converters between different propagation
             models (which can be used to convert between mean and osculating elements), thread
             safety for many parts (mainly frames, but still excluding propagators) while still
             preserving caching for performances even in multi-threaded environments, time-dependent
             gravity fields, support for IERS 2010 conventions, support for INPOP and all DExxx
             ephemerides, new frames, new time scales, support for user-defined states in spacecraft
             state, availability of additional states in events, interpolators for many components
             like position-velocity, spacecraft state and attitude allowing to compute high order
             derivatives if desired, filtering of events, orphan frames, magnetic fields models,
             SP3 files support, visibility circles, support for Marshall Solar Activity Future
             Estimation of solar activity. Numerous bugs were also fixed. Version 6.0 now depends
             on version 3.2 of Apache commons math.">
      <action dev="pascal" type="fix" >
        Fixed conversion of mean anomaly to hyperbolic eccentric anomaly (fixes issue #135).
      </action>
      <action dev="luc" type="add" >
        Extracted fundamental nutation arguments from CIRF frame. This allows both reuse of
        the arguments for other computations (typically tides), and also allows to use
        convention-dependent arguments (they are similar for IERS conventions 2003 and 2010,
        but have changed before and may change in the future).
      </action>
      <action dev="luc" type="fix" >
        Fixed event g function correction when starting exactly at 0 with a backward
        propagation (fixes issue #125).
      </action>
      <action dev="luc" type="update" >
        Error messages properties are now loaded directly in UTF-8.
      </action>
      <action dev="luc" type="add" >
        Added a way to know which tide system is used in gravity fields (zero-tide,
        tide-free or unknown).
      </action>
      <action dev="luc" type="add" >
        Added orphan frame, i.e. trees that are not yet connected to the main
        frame tree but attached later on. This allows building frame trees
        from leaf to root. This change fixes feature request #98.
      </action>
      <action dev="luc" type="add" >
        Added a way to filter only increasing or decreasing events. The filtering
        occurs a priori, i.e. the filtered out events do not trigger a search.
        Only the interesting events are searched for and contribute to computation
        time. This change fixes feature request #104.
      </action>
      <action dev="pascal" type="add" >
        Added a semianalytical propagator based on the Draper Semianalytic
        Satellite Theory. The DSST accounts for all significant perturbations
        (central body including tesseral harmonics, third-body, drag, solar
        radiation pressure) and is applicable to all orbit classes.
        To begin with, only mean elements propagation is available.
      </action>
      <action dev="evan" type="update" >
        Greatly improved performance of time-stamped caches for data that is
        read only once (like UTC leap seconds history or EOP).
      </action>
      <action dev="luc" type="add" >
        Additional states can now be used in events. Note that waiting for the
        fix for issue MATH-965 in Apache Commons Math to be been officially
        published, a workaround has been used in Orekit. This workaround
        implies that events that should be triggered based on additional equations
        for integration-based propagator will be less accurate on the first step
        (full accuracy is recovered once the first step is accepted).
        So in these corner cases, users are advised to start propagation at least
        one step before the first event (or to use a version of Apache Commons Math
        that includes the fix, which has been added to the development version as
        of r1465654). This change fixes feature request #134.
      </action>
      <action dev="luc" type="add" >
        AdditionalStateProviders can now be used for all propagators, not
        only analytical ones. Note that when both state providers and
        additional differential equations are used in an integration-based
        propagator, they must used different states names. A state can only
        be handled by one type at a time, either already integrated or
        integrated by the propagator (fixes feature request #133).
      </action>
      <action dev="luc" type="add" >
        Added a way to store user data into SpacecraftState. User data are
        simply double arrays associated to a name. They are handled properly
        by interpolation, event handlers, ephemerides and adapter propagators.
        Note that since SpacecraftState instances are immutable, adding states
        generates a new instance, using a fluent API principle (fixes feature request #132).
      </action>
      <action dev="luc" type="add" >
        Added a way to retrieve all additional states at once from a step interpolator.
      </action>
      <action dev="luc" type="fix" >
        Fixed wrong orientation for ICRF and all IAU pole and prime meridians
        (a few tens milli-arcseconds). This error mainly induced an error in
        celestial bodies directions, including the Sun which is used in many
        places in Orekit (fixes bug #130).
      </action>
      <action dev="luc" type="add" >
        Added support for IERS conventions 2010. Note that Orekit still also
        support conventions 2003 in addition to conventions 2010. However, as
        IERS does not provide anymore data to link TIRF 2003 with ITRF, ITRF
        based on 2003 convention is not available. ITRF can only be based on
        either 2010 conventions for CIO-based paradigm or on 1996 conventions
        for equinox-based paradigm. 
      </action>
      <action dev="luc" type="add" >
        Atmosphere models now provide their central body frame.
      </action>
      <action dev="luc" type="add" >
        Added versions of angular coordinates and position-velocity that use
        any field instead of double (classes FieldAngularCoordinates and
        FieldPVCoordinates). This allows to compute derivatives of these quantities
        with respect to any number of variables and to any order (using DerivativeStructure
        for the field elements), or to compute at arbitrary precision (using Dfp for
        the field elements). Regular transforms as produced by frames
        handle these objects properly and compute partial derivatives for them.
      </action>
      <action dev="luc" type="update" >
        Converted Cunningham and Droziner force models to use the API of the new
        partial derivatives framework, despite they STILL USE finite differences.
        These two force models are now considered obsolete, they have been
        largely superseded by the Holmes-Featherstone model, which can be used
        for much larger degrees (Cunnigham and Droziner use un-normalized
        equations and coefficients which underflow at about degree 90), which
        already provides analytical derivatives, and which is twice faster. It
        was therefore considered a waste of time to develop analytical derivatives
        for them. As a consequence, they use finite differences to compute their
        derivatives, which adds another huge slow down factor when derivatives are
        requested. So users are strongly recommended to avoid these models when
        partial derivatives are desired...
      </action>
      <action dev="luc" type="add" >
        Added analytical computation of partial derivatives for third-body
        attraction.
      </action>
      <action dev="luc" type="add" >
        Added analytical computation of partial derivatives for constant
        thrust maneuvers.
      </action>
      <action dev="luc" type="update" >
        Converted Newtonian force model to use the new partial derivatives
        framework.
      </action>
      <action dev="luc" type="update" >
        Converted Holmes-Featherstone force model to use the new partial derivatives
        framework.
      </action>
      <action dev="luc" type="add" >
        Added analytical computation of partial derivatives for surface forces
        (drag and radiation pressure) for all supported spacecraft body shapes.
      </action>
      <action dev="luc" type="update" >
        Streamlined the force models partial derivatives computation for numerical
        propagation. It is now far simpler to compute analytically the derivatives
        with respect to state and with respect to force models specific parameters,
        thanks to the new Apache Commons Math differentiation framework. 
      </action>
      <action dev="luc" type="add" >
        Added a new force model for central body gravity field, based on Holmes and Featherstone
        algorithms. This model is a great improvement over Cunningham and Droziner models. It
        allows much higher degrees (it uses normalized coefficients and carefully crafted
        recursions to avoid overflows and underflows). It computes analytically all partial
        derivatives and hence can be used to compute accurate state transition matrices. It is
        also much faster than the other models (for example a 10 days propagation of a low Earth
        orbit with a 1cm tolerance setting and a 69x69 gravity field was about 45% faster with
        Holmes and Featherstone than with Cunningham).
      </action>
      <action dev="luc" type="fix" >
        Improved gravity field un-normalization to allow higher degrees/order with Cunningham and
        Droziner models. Formerly, the coefficients computation underflowed for square fields
        degree = order = 85, and for non-square fields at degree = 130 for order = 40. Now square
        fields can go slightly higher (degree = order = 89) and non-square fields can go much
        higher (degree = 393 for order = 63 for example). Attempts to use un-normalization past
        the underflow limit now raises an exception.
      </action>
      <action dev="luc" type="update" >
        Updated Orekit to version 3.1.1 of Apache Commons Math.
      </action>
      <action dev="luc" type="add" >
        Added support for time-dependent gravity fields. All recent gravity
        fields include time-dependent coefficients (linear trends and pulsations
        at several different periods). They are now properly handled by Orekit.
        For comparison purposes, it is still possible to retrieve only the constant
        part of a field even if the file contains time-dependent coefficients too.
      </action>
      <action dev="luc" type="update" >
        Added a way to speed up parsing and reduce memory consumption when
        loading gravity fields. Now the user can specify the maximal degree
        and order before reading the file.
      </action>
      <action dev="luc" type="fix" >
        The EGM gravity field reader did not complain when files with missing
        coefficients were provided, even when asked to complain.
      </action>
      <action dev="luc" type="fix" >
        Fixed serialization of all predefined frames. This fix implied
        also fixing serialization of celestial bodies as the predefined
        ICRF frame relies on them. Note for both types of objects, only
        some meta-data are really serialized in such a way that at
        deserialization time we retrieve singletons. So the serialized
        data are small (less than 500 bytes) and exchanging many time
        these objects in a distributed application does not imply anymore
        lots of duplication.
      </action>
      <action dev="tn" type="fix" due-to="Yannick Tanguy">
        Throw an exception if the conversion of mean anomaly to hyperbolic
        eccentric anomaly does not converge in KeplerianOrbit (fixes bug #114).
      </action>
      <action dev="luc" type="fix" due-to="Evan Ward">
        Removed weak hash maps in frames (fixes bug #122).
      </action>
        <action dev="luc" type="fix" due-to="Bruno Revelin">
        Improved documentation of interpolation methods (fixes bug #123).
      </action>
      <action dev="tn" type="fix" due-to="Evan Ward">
        Make TIRF2000Provider class thread-safe (fixes bug #118).
      </action>
      <action dev="tn" type="fix" due-to="Christophe Le Bris">
        Correct spelling of the inner class QuadratureComputation (fixes bug #120).
      </action>
      <action dev="tn" type="fix" due-to="Evan Ward">
        Remove unnecessary synchronization in UT1Scale (fixes bug #119).
      </action>
      <action dev="tn" type="fix" due-to="Carlos Casas">
        Clear caches in CelestialBodyFactory when removing CelestialBodyLoaders
        (fixes bug #106).
      </action>
      <action dev="tn" type="fix" due-to="Yannick Tanguy">
        Fix loading of JPL ephemerides files with overlapping periods
        (fixes bug #113).
      </action>
      <action dev="tn" type="fix" due-to="Simon Billemont">
        Prevent initialization exception in UTCScale in case no user-defined
        offsets are provided. (fixes bug #111).
      </action>
      <action dev="luc" type="fix" due-to="Evan Ward">
        Improved performance by caching EME2000 frame in AbstractCelestialBody
        (fixes bug #116).
      </action>
      <action dev="tn" type="fix" due-to="Evan Ward">
        Make TidalCorrections class thread-safe by using the new TimeStampedCache. 
        (fixes bug #117).
      </action>
      <action dev="tn" type="fix" due-to="Evan Ward">
        Convert position entries contained in SP3 files to meters instead of km
        (fixes bug #112).
      </action>
      <action dev="luc" type="add" >
        Added support for version 2011 of ICGEM gravity field format. Orekit
        still ignore the time-dependent part of these fields, though.
      </action>
      <action dev="luc" type="update" >
        Greatly simplified CelestialBodyLoader interface, now it is not related
        to DataLoader anymore (which implies users can more easily provide
        analytical models instead of the JPL/IMCCE ephemerides if they want)
      </action>
      <action dev="luc" type="fix" >
        Use the new thread-safe caches and the new Hermite interpolation feature on
        Transform, Earth Orientation Parameters, JPL/IMCCE ephemerides, UTC-TAI
        history and Ephemeris to remove thread-safety issues in all classes using
        cache (fixes #3).
      </action>
      <action dev="luc" type="add" >
        Added Hermite interpolation features for position-velocity coordinates,
        angular coordinates, orbits, attitudes, spacecraft states and transforms.
        Hermite interpolation matches sample points value and optionally first derivative.
      </action>
      <action dev="luc" type="add" >
        Added an AngularCoordinates as an angular counterpart to PVCoordinates.
      </action>
      <action dev="luc" type="add" >
        Transform now implements both TimeStamped and TimeShiftable. Note that this change
        implied adding an AbsoluteDate parameter to all transform constructors, so this
        is a backward incompatible change.
      </action>
      <action dev="luc" type="fix" >
        Fixed wrong transform for 3D lines (fixes bug #101).
      </action>
      <action dev="luc" type="add" >
        Upgraded support of CCSDS Unsegmented Time Code (CUC) to version 4 of the
        standard published in November 2010 (fixes bug #91), this includes support for
        an extended preamble field and longer time codes.
      </action>
      <action dev="luc" type="add" due-to="Francesco Rocca">
        Added a way to build TLE propagators with attitude providers and mass (fixes bug #84).
      </action>
      <action dev="luc" type="fix" >
        Fixed numerical stability errors for high order gravity field in Cunningham model (fixes bug #97).
      </action>
      <action dev="luc" type="fix" due-to="Yannick Tanguy">
        Fixed an error in radiation pressure for BoxAndSolarArraySpacecraft (fixes bug #92).
      </action>
      <action dev="thomas" type="add">
        Added models for tropospheric delay and geomagnetic field.
      </action>
      <action dev="luc" type="update">
        The existing general mechanism for shifting objects in time has been
        formalized as a parameterized interface implemented by AbsoluteDate, Attitude,
        Orbit, PVCoordinates and SpacecraftState.
      </action>
      <action dev="luc" type="update">
        Time scales are not serializable anymore (this induced problems for the UTC scale
        and its caching feature).
      </action>
      <action dev="luc" type="fix">
        Fixed TLE propagation in deep space when inclination is exactly 0 (fixes bug #88).
      </action>
      <action dev="pascal" type="add" due-to="Francesco Rocca">
        Added a package for spacecraft states to propagators conversion extending an
        original contribution for TLE (Orbit Converter for Two-Lines Elements) to all
        propagators.
      </action>
      <action dev="luc" type="fix">
        Improved testing of error messages.
      </action>
      <action dev="luc" type="fix">
        Removed too stringent test on trajectory in TLE propagator (fixes bug #86).
      </action>      
      <action dev="thomas" type="fix">
      	Set the initial state for a TLEPropagator (fixes bug #85).
      </action>
      <action dev="luc" type="update">
        Improved testing of error messages.
      </action>
      <action dev="luc" type="update">
        Updated IAU poles for celestial bodies according to the 2009 report and the
        2011 erratum from the IAU/IAG Working Group on Cartographic Coordinates and
        Rotational Elements of the Planets and Satellites (WGCCRE).
      </action>
      <action dev="luc" type="update">
        Removed code deprecated before 5.0.
      </action>
      <action dev="thomas" type="add">
        Added support for more recent JPL DExxx and INPOP ephemerides files (fixes feature #23).
      </action>
      <action dev="luc" type="fix">
        Fixed formatting of very small values in TLE lines (fixes bug #77).
      </action>
      <action dev="thomas" type="fix">
        Fixed formatting of TLE epoch (fixes bug #74).
      </action>
      <action dev="thomas" type="fix">
        Fixed performance issues when using the singleton UTCScale instance from
        multiple threads. Use a prototype pattern instead (fixes bug #33).
      </action>
      <action dev="luc" type="add">
        Added J2 effect on small maneuvers model.
      </action>
      <action dev="luc" type="fix">
        Fixed attitudeProvider field masking in IntegratedEphemeris.
      </action>
      <action dev="luc" type="add">
        Added a tutorial to compute Earth phased, Sun synchronous orbits.
      </action>
      <action dev="luc" type="add">
        Added a fitter for osculating parameters, allowing conversion to mean parameters.
      </action>
      <action dev="luc" type="update">
        Made Greenwich mean and apparent sidereal time publicly visible in GTOD frame.
      </action>
      <action dev="luc" type="update">
        Made equation of equinoxes sidereal time publicly visible in TOD frame.
      </action>
      <action dev="thomas" type="update">
        Added more german translations for error messages.
      </action>
      <action dev="luc" type="fix">
        Allow ClasspathCrawler and ZipJarCrawler data providers to work in
        OSGi environments by providing an explicit class loader (fixes bug #54).
      </action>
      <action dev="luc" type="update">
        Improved the small maneuvers analytical model to compute orbit Jacobian
        with respect to maneuver parameters.
      </action>
      <action dev="luc" type="fix">
        Force impulse maneuver to preserve orbit type and orbit frame.
      </action>
      <action dev="thomas" type="add">
        Added sp3 file parser.
      </action>
      <action dev="luc" type="add">
        Added a method to compute frames transforms Jacobians in the Transform class.
      </action>
      <action dev="luc" type="fix">
        Fixed a problem with propagation over null or negative ranges.
      </action>
      <action dev="luc" type="add">
        Added a multiplexer for step handlers.
      </action>
      <action dev="luc" type="add">
        Added init methods to step handlers and event handlers.
      </action>
      <action dev="luc" type="add">
        Added an adapter propagator that can add small maneuvers to any propagator, including
        ephemeris based ones.
      </action>
      <action dev="luc" type="add">
        Added an analytical model for the effect at date t1 of a small maneuver performed at date t0.
      </action>
      <action dev="luc" type="fix">
        Fixed a missing reinitialization of start date when state was reset in numerical propagator.
      </action>
      <action dev="luc" type="update">
        Added detection of attempts to create hyperbolic orbits as circular or equinoctial
        instances.
      </action>
      <action dev="pascal" type="fix">
        Fixed potential numerical failure in lightning ratio computation.
      </action>
      <action dev="luc" type="update">
        Simplified construction of atmosphere models, the Earth fixed frame is already present
        in the body shape, there was no need to pass a separate argument for it.
      </action>
      <action dev="pascal" type="add">
        Added Harris-Priester atmosphere model.
      </action>
      <action dev="luc" type="update">
        Changed the return value of eventOccurred method from an int to an enumerate.
      </action>
      <action dev="pascal" type="fix">
        Fixed frame for TLEPropagator (fixes bug #31).
      </action>
      <action dev="luc" type="add">
        Added getters/setters for impulse maneuvers.
      </action>
      <action dev="luc" type="add">
        Added getters/setters for attitude provider in all orbit propagators.
      </action>
      <action dev="luc" type="add">
        Added a method to compute visibility circles in TopocentricFrame.
      </action>
      <action dev="luc" type="add">
        Added an equinox-based version of ITRF.
      </action>
      <action dev="luc" type="add">
        Added getters for thrust, Isp and flow rate in constant thrust maneuvers.
      </action>
      <action dev="luc" type="add">
        Allow use of any supported Local Orbital Frames as the reference frame
        for LofOffset attitude modes.
      </action>
      <action dev="luc" type="add">
        Added support for LVLH, VVLH and VNC local orbital frames.
      </action>
      <action dev="luc" type="fix">
        Fixed a performance bug implying that some frames reloaded all EOP history files
        each time a transform was computed (fixes bug #26).
      </action>
      <action dev="luc" type="add" >
        Added support for columns-based IERS Rapid Data and Prediction files (finals.daily, finals.data
        and finals.all), the XML version was already supported since a few months
      </action>
      <action dev="luc" type="fix" >
        Fixed numerical issue in eccentricity computation (fixes bug #25)
      </action>
      <action dev="luc" type="update" >
        Changed step handling of abstract propagators, now they use a single step
        equal to the duration of the propagation in all cases except when a fixed step
        is requested in master mode. Previously, they arbitrarily used on hundredth of
        the Keplerian period as the step size, hence performing many steps even if not
        strictly required
      </action>
      <action dev="luc" type="add" >
        Added propagation of Jacobians matrices in circular, Keplerian and equinoctial
        parameters, using either true, eccentric or mean position angles. Formerly,
        propagation of Jacobians matrices was possible only in Cartesian parameters
      </action>
      <action dev="luc" type="add" >
        Added a way to propagate additional state along with orbit in abstract
        propagators, as an analytical counterpart to the additional equations that
        can be integrated by numerical propagators
      </action>
      <action dev="luc" type="fix" >
        Fixed missing partial derivatives data in ephemerides produced by a numerical
        propagator despite it was set up to computed them (fixes bug #16)
      </action>
      <action dev="luc" type="fix" >
        Added a new much simpler way to log events occurrences all at once (or
        only a subset of the events if desired)
      </action>
      <action dev="pascal" type="add" >
        Added alternative default name for ICGEM files
      </action>
      <action dev="pascal" type="fix" >
        Fixed EventState reset on propagation direction change (fixes bug #19)
      </action>
      <action dev="luc" type="fix" >
        Fixed Jacobianizer so it can handle force models that do change the spacecraft mass,
        like ConstantThrustManeuver (fixes bug #18)
      </action>
      <action dev="luc" type="add" >
        Added Jacobians between orbital parameters and Cartesian parameters for all orbits
        types (including hyperbolic orbits), all angles types (mean, eccentric, true) and in
        both directions
      </action>
      <action dev="luc" type="update" >
        Replaced the integers parameters used in orbit constructors (MEAN_ANOMALY, ECCENTRIC_ANOMALY ...)
        by a new PositionAngle enumerate for better value safety. The old public constants and the
        corresponding constructors are still available but are deprecated
      </action>
      <action dev="luc" type="fix" >
        Fixed ephemeris generation in numerical propagation. After getEphemeris has been
        called,  later calls to the numerical propagator did reset the already computed
        and returned ephemeris (fixes bug #14)
      </action>
      <action dev="luc" type="add" due-to="Bruno Revelin">
        Added support for the Marshall Solar Activity Future Estimation files
      </action>
      <action dev="luc" type="fix">
        TLEPropagator now implements the Propagator interface, and hence can benefit from all
        events detection and mode handling features (fixes features request #4)
      </action>
      <action dev="luc" type="update">
        improved events detection robustness, by decoupling events handling from adaptive step
        sizes in numerical integrators and  (fix contributed to Apache Commons Math) and from
        classical propagation in analytical and tabulated propagators. This implies the events
        will NOT reduce integration step sizes anymore, thus also increasing speed and in corner
        cases reducing local precision at event occurrence, reducing max step size is often
        sufficient to compensate for this drawback
      </action>
      <action dev="v&#233;ronique" type="add" >
        all propagators, including analytical ones or tabulated ones can now be used for
        event detection. Of course for tabulated propagators, setting up an event that
        would try to reset the state triggers an error when the event occurs
      </action>
      <action dev="v&#233;ronique" type="add" >
        propagation can now be done between two dates, regardless of the date of the initial state
      </action>
      <action dev="v&#233;ronique" type="add" >
        attitude can be specified either using a date only thanks to a new AttitudeLaw interface
        or using a date, a position-velocity provider and a frame (which can be any frame) thanks
        to a new AttitudeProvider interface, wrappers have been added to convert between the two
        interfaces. A side effect of this change is that LofOffset constructor now needs a reference
        to an inertial reference frame, otherwise the attitude woud be wrong if a non-inertial frame
        were passed to getAttitude, due to velocity composition (the computed LOF would not really
        be a LOF)
      </action>
      <action dev="luc" type="update">
        the notion of quasi-inertial frames has been renamed as pseudo-inertial because
        quasi-inertial has a precise relativistic meaning that is not considered here. We
        only consider these frames to be suitable for Newtonian mechanics.
      </action>
      <action dev="luc" type="update">
        the equinox based frames have been renamed to more standard names (MOD, and GTOD
        instead of MEME, and PEF). The implementation of TEME was also wrong (it was
        really a TOD), so now there are both a TOD with a proper name and a TEME with a
        proper implementation.
      </action>
      <action dev="luc" type="update">
        celestial bodies now provide both an inertially oriented body centered
        frame and a body oriented body centered frame, the bodies managed by
        CelestialBodyFactory use the IAU poles and prime meridian definitions
        to build the two frames
      </action>
      <action dev="luc" type="add">
        added the ICRF frame at the solar system barycenter
      </action>
      <action dev="luc" type="add">
        added the ITRF93, ITRF97, ITRF2000 and ITRF2008 frames (previously, only
        the ITRF2005 frame was available)
      </action>
      <action dev="luc" type="add">
        added a getPoint method to TopocentricFrame
      </action>
      <action dev="luc" type="add">
        added the Galileo System Time Scales and the Galileo start epoch.
      </action>
      <action dev="luc" type="add">
        added the UT1, TCB and GMST time scales used in CCSDS Orbit Data Messages
      </action>
      <action dev="luc" type="fix">
        fixed an error when parsing a date occurring during a leap second introduction
      </action>
      <action dev="luc" type="fix">
        fixed a dut1 interpolation error for the day just before a leap second introduction
      </action>
      <action dev="luc" type="fix">
        fixed an error in JPL ephemerides: they are in TDB time scale
      </action>
      <action dev="luc" type="fix">
        fixed an error in date creation/parsing for UTC dates which occur during a
        leap second
      </action>
      <action dev="luc" type="fix">
        fixed UTC time scale between 1961-01-01 and 1971-12-31 ; in this time range
        the offset between UTC and TAI was piecewise linear
      </action>
      <action dev="luc" type="add">
        added an enumerate for specifying months in dates and for simplifying parsing
        of some data files
      </action>
      <action dev="luc" type="add">
        completed support for CCSDS Time Code Format (CCSDS 301.0-B-3) ; now in addition
        to ASCII Calendar Segmented Time Code which has been supported for a while,
        Orekit also supports CCSDS Unsegmented Time Code (CUC), CCSDS Day Segmented
        Time Code (CDS) and CCSDS Calendar Segmented Time Code (CCS)
      </action>
      <action dev="luc" type="add">
        added a freeze method to the Frame and Transform classes, in order to build fixed
        frames from moving ones, this is useful for example to build a launch frame
        at launcher inertial navigation system reset time, or to build an equinox-based
        frame at a specific epoch
      </action>
      <action dev="luc" type="fix">
        fixed an out of memory error when lots of temporary frames were created in loops
        and discarded
      </action>
      <action dev="luc" type="update">
        use the new FastMath class from commons-math instead of the standard java.util.Math
        class for increased accuracy and speed
      </action>
      <action dev="luc" type="add">
        added support for the new bulletinB data published by Paris-Meudon observatory
        for IAU-1980 precession-nutation model (IERS has ceased publishing bulletinB
        files for both IAU-1980 precession-nutation model and IAU-2000
        precession-nutation model as of early 2010).
      </action>
      <action dev="luc" type="add">
        added support for the new XML files containing both bulletinA and bulletinB data
        published by IERS (both the finals and daily files are supported).
      </action>
      <action dev="luc" type="update">
        Orekit now depends on at least version 3.0 of Apache commons-math
      </action>
      <action dev="luc" type="add">
        added a way to list what data have been loaded through DataProvidersManager
      </action>
      <action dev="luc" type="add">
        PropagationException can now be created directly from OrekitException, thus simplifying
        wrapping lower Orekit errors in step handlers
      </action>
      <action dev="luc" type="update">
        improved exception propagation from low level java runtime and Apache commons-math libraries
        preserving initial error stack trace
      </action>
      <action dev="luc" type="update">
        changed exception localization framework to simplify messages handling
      </action>
      <action dev="luc" type="fix">
        greatly improved AbsoluteDate accuracy by shifting epoch when needed and separating
        long/double computations to avoid too large offsets and numerical cancellations, it is
        now possible to still have an absolute date accurate to about 1.0e-13s after shifting
        it 10000 times by 0.1s steps
      </action>
      <action dev="luc" type="fix">
        fixed an error in TopocentricFrame.getPVCoordinates: the coordinates returned were not the
        coordinates of the topocentric frame origin with respect to the specified frame, but were the
        coordinates of the specified frame origin with respect to the topocentric frame.
      </action>
      <action dev="luc" type="fix">
        fixed an errors in data loading in tutorials when one of the path in the classpath
        contained a space
      </action>
      <action dev="luc" type="fix">
        improved CelestialBodyPointed attitude mode: the spin now correctly includes
        the coupling effect of the phasing reference
      </action>
      <action dev="luc" type="fix">
        fixed an error in SpinStabilized attitude mode: the spin was reversed
        with respect to the specification
      </action>
      <action dev="pascal" type="add">
        added a GroundMaskElevationDetector dealing with local physical mask for visibility
      </action>
      <action dev="pascal" type="add">
        added an ApparentElevationDetector taking refraction into account in a terrestrial
        environment
      </action>
      <action dev="pascal" type="update">
        enhanced DateDetector behaviour to allow adding new event dates on the fly
      </action>
      <action dev="pascal" type="fix" due-to="Derek Surka">
        fixed an error in FramesFactory when getting ITRF2005 and TIRF2000 frames:
        ignoreTidalEffects was handled wrong.
      </action>
      <action dev="luc" type="update" >
        removed serialization of some cached data in frames
      </action>
      <action dev="luc" type="fix" >
        fixed deserialization problems of frame singletons, they were not unique any more
      </action>
      <action dev="v&#233;ronique" type="add" >
        numerical propagation can now be done either using Cartesian parameters, circular
        parameters, equinoctial parameters, or Keplerian parameters (elliptical or hyperbolic)
        and using mean, eccentric or true position angles for the parameters where it is relevant.
        So there are now 10 possible configurations for state vector. This allows propagation
        of any kind of trajectories, including hyperbolic orbits used for interplanetary missions,
        or atmospheric re-entry trajectories
      </action>
      <action dev="v&#233;ronique" type="update" >
        completely revamped the partial derivatives matrices computation using the additional
        equations mechanism
      </action>
      <action dev="v&#233;ronique" type="add" >
        added a mechanism to integrate user-supplied additional equations alongside with
        orbital parameters during numerical propagation
      </action>
      <action dev="luc" type="update">
        use A. W. Odell and R. H. Gooding (1986) fast and robust solver for Kepler equation
      </action>
      <action dev="luc" type="add">
        keplerian and cartesian orbits now support hyperbolic orbits (i.e. eccentricity greater
        than 1, and in this case negative semi major axis by convention)
      </action>
      <action dev="luc" type="fix">
        fixed an error in LofOffset attitude mode: the computed attitude was reversed
        with respect to the specification
      </action>
      <action dev="luc" type="add">
        added an AttitudesSequence class which can handle several laws, only one of
        which being active at any time. The active law changes as switch events are
        triggered. This can be used for example to alternate between daylight attitude mode
        and eclipse attitude mode, or between normal observing mode and special modes
        for ground contact or maneuvers.
      </action>
      <action dev="pascal" type="fix" due-to="Bruno Revelin">
        fixed an error when crawling a classpath or a directory a zip file was found.
        This might lead to select an inappropriate data provider.
      </action>
    </release>
    <release version="5.0.3" date="2011-07-12"
             description="version 5.0.3 is a bug-fix release.">
      <action dev="luc" type="fix">
        Fixed a performance bug implying that some frames reloaded all EOP history files
        each time a transform was computed  (fixes bug #26).
      </action>
      <action dev="luc" type="fix">
        Fixed a parsing bug in IERS Rapid Data and Prediction files for dates between 2000 and 2009.
      </action>
    </release>
    <release version="5.0.2" date="2011-07-11"
             description="version 5.0.2 is an interim release of Orekit with support for IERS
                          Rapid Data and Prediction files.">
      <action dev="luc" type="update">
        Added support for IERS Rapid Data and Prediction files finals.all, finals.data and finals.daily,
        for both IAU-1980 and IAU-2000 and with both columns and XML formats.
      </action>
    </release>
    <release version="5.0.1" date="2011-04-15"
             description="version 5.0.1 is a minor release of Orekit without any functional changes.
             The differences with respect to 5.0 are only related to packaging and deployement to
             maven central. There are NO bug fixes and NO evolutions.">
      <action dev="luc" type="update">
        updated packaging to allow deployment to maven central.
      </action>
    </release>
    <release version="5.0" date="2010-05-06"
             description="version 5.0 is a major release of Orekit. It introduces several new
             features and bug fixes. Some slight incompatibilities with respect to previous
             versions have been introduced, but they should be easy to overcome to users. Users
             are strongly advised to upgrade to this version. The major points introduced in version
             5.0 are a very general PVCoordinatesProvider interface, a new shiftedBy method allowing
             many time-dependent instances (AbsoluteDate, Orbit, PVCoordinates, Attitude and SpacecraftState)
             to be slightly shifted in time using simple evolution models (keplerian for orbit, fixed
             angular rate for attitude, fixed translation for position/velocity), a redesign of the
             attitude interfaces and an experimental (read subject to change) numerical propagator
             able to compute jacobians of the state with respect to both initial state and force
             models parameters. Version 5.0 now depends on version 2.1 of Apache commons math.">
      <action dev="pascal" type="add">
        a new experimental numerical propagator has been added, in addition to computing
        the spacecraft state at target time, it also computes the partial derivatives of
        this state with respect to the initial state (one jacobian) and with respect to
        models parameters (another jacobian). The jacobians are integrated alongside with
        the state, using variational equations for better accuracy and numerical robustness.
        This will help further implementation of orbit determination or optimization
        algorithms. This code is still considered to be experimental as of 5.0 and the API
        could change in the future.
      </action>
      <action dev="luc" type="add">
        a new SpacecraftFrame class has been added, taking into account orbit and
        attitude thanks to an underlying propagator. This allows to see the spacecraft just
        as another known geometrical object automatically handled and connected to all
        other frames. For an instantaneous view, Transform instances can also be built
        directly by SpacecraftState instances.
      </action>
      <action dev="luc" type="add">
        frames can now be flagged as quasi-inertial or not; only quasi-inertial frames
        are suitable for defining orbits
      </action>
      <action dev="luc" type="add">
        the Topocentric frame now provides a way to retrieve the body shape on which the
        frame is defined
      </action>
      <action dev="pascal" type="update">
        changed the way Veis 1950 frame is constructed.
        Now, its parent is the PEF frame with no EOP corrections applied.
      </action>
      <action dev="luc" type="fix" due-to="John Pritchard">
        fixed a parameters inversion in Earth Orientation Parameters for IAU-1980 models.
        The error could introduce up to a few meters error in position during transformations
        between TEME and MEME
      </action>
      <action dev="luc" type="add" >
        factories have been introduced for handling all data formats. Their default configuration
        correspond to the legacy formats used in previous versions (IERS format for UTC-TAI, EOPC04
        and bulletins B for Earth Orientation Parameters, JPL format for celestial bodies ...).
        Users can now add support for their own formats if they want (for example if they prefer
        using bulletins A instead of EOPC04 and bulletins B, or if they have their own gravity
        field format ...). Consequences of these changes are that the SolarSystemBody and
        the PotentialReaderFactory classes have been deprecated (replaced by CelestialBodyFactory and
        GravityFieldFactory) and that TimeScalesFactory and FramesFactory have been extended. All these
        factories follow the same generic pattern.
      </action>
      <action dev="luc" type="fix" >
        improved thread safety (however, Orekit is still NOT completely thread-safe).
      </action>
      <action dev="luc" type="add" >
        the loaders for gravity fields now can optionally allow missing coefficients (they will be
        replaced by 0.0 except c[0][0] which will be replaced by 1.0).
      </action>
      <action dev="luc" type="fix" >
        the loader for gravity fields in the ICGEM format now support empty lines in the file
        (there is for example one blank line at the end of the file in the orekit-data zip archive).
      </action>
      <action dev="luc" type="add" >
        added support for the GRGS gravity field files formats.
      </action>
      <action dev="luc" type="add" >
        added a way to list the available satellite numbers in TLE files.
      </action>
      <action dev="luc" type="update" >
        improved TLE elements loading. Now TLE lines are loaded using the standard data loading
        mechanism (thus allowing loading from disk files, network, classpath ...), they can
        contain TLE for several objects in one file, and they may contain some non-TLE lines
        if desired.
      </action>
      <action dev="v&#233;ronique" type="add" >
        a new PVCoordinatesProvider interface has been created on top of several existing classes
        and interfaces (orbit propagator, celestial bodies, some moving frames ...). This is a
        major generalization that allows to use either satellites or celestial bodies in many
        algorithms (attitude pointing target, eclipses and field of view events ...)
      </action>
      <action dev="luc" type="fix" >
        improved numerical propagator efficiency when used from an outside loop: the initial
        state is automatically set to the last state at propagation end, thus allowing to
        restart from here without recomputing everything
      </action>
      <action dev="luc" type="add" >
        added a reset feature in all propagators, allowing to reuse an already configured
        propagator for several different orbits
      </action>
      <action dev="luc" type="fix" >
        fixed a mode handling error in NumericalPropagator: when a propagator was reused
        with a new mode setting, the previous step handlers were still used in addition to
        the new ones instead of replacing them
      </action>
      <action dev="luc" type="fix" >
        fixed an interpolation error for orbits crossing the -PI/+PI singularity between
        entries in the Ephemeris class
      </action>
      <action dev="luc" type="update" >
        KeplerianPropagator now preserve orbits types
      </action>
      <action dev="luc" type="add" >
        AbsoluteDate, Orbit, PVCoordinates, Attitude and SpacecraftState instances can now all
        be slightly shifted in time using simple evolution models (keplerian for orbit, fixed
        angular rate for attitude, fixed translation for position/velocity). This is not a
        replacement for proper propagation but is useful for known simple motions or small
        time shifts or when coarse accuracy is sufficient
      </action>
      <action dev="luc" type="fix" >
        changed AttitudeLaw.getState signature to use complete orbit. This is an incompatible
        change introduced to fix a major bug in spin computation for some attitude laws. The laws
        for which orientation depends on satellite velocity have a spin vector that depends on
        acceleration. This can be computed only if complete orbit is available. This change
        should be simple to handle from a users point of view, as the caller generally already
        has the orbit available and attitude laws implementations can retrieve all the former
        parameters (date, position/velocity, frame) directly from orbit.
      </action>
      <action dev="luc" type="fix" >
        fixed spin rate computation errors in almost all attitude modes
      </action>
      <action dev="luc" type="add" >
        added a new simple linear attitude mode: FixedRate
      </action>
      <action dev="luc" type="fix" >
        fixed an error in event detection: when two events were very close (for example a very
        short ground station visibility), the second one may be ignored despite the first one
        was detected.
      </action>
      <action dev="luc" type="fix" >
        fixed corner cases in event detection during orbit propagation, sometimes
        an already detected and handled event prevented the propagator to go further in time.
      </action>
      <action dev="luc" type="add" >
        added an EventShifter wrapper allowing to slightly shift raw events in time. This is useful
        for example to switch an attitude mode from solar pointing to something else a few minutes
        before eclipse entry and going back to solar pointing mode a few minutes after eclipse exit.
      </action>
      <action dev="pascal" type="add">
        added a new AlignmentDetector.
      </action>
      <action dev="pascal" type="add" >
        added a new EclipseDetector handling either umbra or penumbra entry and exit events.
      </action>
      <action dev="v&#233;ronique" type="add" >
        added new CircularFieldOfViewDetector and DihedralFieldOfViewDetector handling
        field of view entry and exit events for any type of target.
      </action>
      <action dev="luc" type="add" >
        added an experimental implementation of a BoxAndSolarArray spacecraft model considering a convex
        body (either parallelepipedic or defined by a set of facets) and a rotating solar array, for
        accurate modeling of surface forces with attitude. Beware that this class is still considered
        experimental, so use it with care!
      </action>
      <action dev="luc" type="update" >
        completely changed the RadiationSensitive and DragSensitive interfaces to be more comprehensive
        and handle properly lift and side force effects when used with non-symmetric spacecrafts/flux geometry
      </action>
      <action dev="luc" type="fix" due-to="Christelle Blandin">
        fixed denormalization of gravity field coefficients, the last coefficient
        was not initialized
      </action>
      <action dev="luc" type="add" >
        added a relative constructor and a getMomentum method to PVCoordinates
      </action>
      <action dev="luc" type="add">
        added a special implementation improving performances for the frequent case of identity transform
      </action>
      <action dev="luc" type="fix">
        fixed forgotten radians to degrees conversions for inclination and RAAN in CircularOrbit.toString()
      </action>
      <action dev="luc" type="add">
        added a Constants interface including a few useful physical constants.
      </action>
      <action dev="luc" type="add">
        added a way to build date components from week components (this can be used
        for scheduled operations with week-related periods)
      </action>
      <action dev="luc" type="add">
        added string parsing features for dates and times components supporting ISO-8601 formats
      </action>
      <action dev="luc" type="add">
        Orekit is now packaged as an OSGi bundle
      </action>
      <action dev="pascal" type="add">
        added some pieces of an UML model for the library (available in the source distribution)
      </action>
      <action dev="luc" type="update" >
        updated error message localization to be more consistent with Java exception. Now getMessage
        returns a non-localized message and only getLocalizedMessage returns a message localized for
        the platform default locale. A new getMessage(Locale) method has also been added to
        retrieve the message in any desired locale, not only the platform default one. The messages
        are also built and translated only when needed, so if an exception is triggered and
        never displayed, the message will never be built.
      </action>
    </release>
    <release version="4.1" date="2009-08-18"
             description="version 4.1 is an upgrade bringing some new features and fixing a
             few bugs. The equinox-based frames family with IAU1980 precession-nutation
             models that are still used by many legacy systems are now supported. This
             simplifies interoperability with legacy systems and helps migrating from this
             old frames family to the new CIO-based ones that is supported by orekit since its
             first versions. The data loading mechanism used to retrieve IERS data (Earth
             Orientation Parameters, UTC-TAI history) and JPL ephemerides is now also used
             to retrieve gravity potential files. This mechanism has also been vastly improved
             to support new use cases (loading from disk, from classpath, from network delegating
             loading to an external library ...). Another change is the addition of the TDB
             time scale. Some minor incompatibilities have been introduced but they are easy
             to solve for users, the explanations are provided in detailed changes report.">
      <action dev="aude" type="add" >
        added TDB time scale
      </action>
      <action dev="luc" type="update" >
        the RadiationSensitive and DragForce interfaces now have an
        additional SpacecraftState parameter in all their get methods.
        This allows to implement models that take into account solar
        arrays rotation. Note that this changes breaks compatibility
        for users that did add their own implementations, but it is
        simple to deal with (simply add one parameter in the signature
        and ignore it) so its was considered acceptable.
       </action>
      <action dev="luc" type="add" due-to="James Housden">
        added german localization for error messages
      </action>
      <action dev="luc" type="update">
        added a feature allowing all tests to clear the already built reference
        objects (frames, time scales, solar system bodies ...) between each tests,
        thus removing the need to launch tests in separate JVMS. This allows to
        launch all tests directly from eclipse, and this speeds up maven tests by
        a factor 4 at least
      </action>
      <action dev="luc" type="update">
        set up a custom ant build independent from the maven 2 build
      </action>
      <action dev="luc" type="update">
        changed all tests from Junit 3 to Junit 4
      </action>
      <action dev="thierry" type="fix">
        fixed accuracy of PEF frame
      </action>
      <action dev="luc" type="fix" due-to="Aude Privat">
        fixed configuration problems on Windows systems
      </action>
      <action dev="luc" type="fix" due-to="Sébastien Herbinière">
        fixed a reversed sign in solar radiation pressure
      </action>
      <action dev="pascal" type="update" >
        Orekit supports the two different naming patterns for bulletins B provided by IERS
        on http://www.iers.org/ and http://hpiers.obspm.fr/eop-pc/.
      </action>
      <action dev="luc" type="update" >
        the predefined times scales (TAI, UTC ...) are now built using a factory. The various
        XXXScale.getInstance() methods defined in each predefined time scales classes
        are still available, but have been deprecated and will be removed in the future,
        they are replaced by TimeScalesFactory.getXXX().
      </action>
      <action dev="pascal" type="update" >
        the Frame class was split into a FramesFactory class, dealing with the predefined
        reference frames, and a Frame class for the creation of new frames and the navigation
        through any frames tree. The Frame.getXXX() methods for the predefined reference
        frames are still available, but have been deprecated and will be removed in the future,
        they are replaced by FramesFactory.getXXX().
      </action>
      <action dev="pascal" type="add" >
        3 new predefined reference frames have been added in Orekit : MEME, TEME and PEF. They
        implement the classical paradigm of equinox-based transformations including the IAU-76
        precession model, the IAU-80 nutation model and the IAU-82 sidereal time model, with
        the capability to apply the nutation corrections provided by IERS through the EOP data
        files for better agreement with the IAU 2000 precession-nutation model.
      </action>
      <action dev="luc" type="update" >
        the ChronologicalComparator class is not a singleton anymore, this didn't really make sense
      </action>
      <action dev="luc" type="fix" >
        fixed a state reset error: orbital state changed by event detectors like
        ImpulseManeuver were overwritten by other event detectors
      </action>
      <action dev="luc" type="fix" >
        fixed stop date of abstract propagators (Keplerian and Eckstein-Heschler). They used to
        stop at the first event after target date when an event detector was set up, instead of
        stopping at the target date
      </action>
      <action dev="luc" type="fix" >
        the gravity coefficients for solar system bodies are now extracted from JPL files headers
      </action>
      <action dev="luc" type="update" >
        the eventOccurred method in EventDetector interface and its various implementations
        has an additional parameter specifying if the switching function increases or
        decreases at event time. This allows simpler events identification has many switching
        functions have two switches (start/end, raising/setting, entry/exit ...). Note that
        this changes breaks compatibility for users that did implement their own events, but
        it is simple to deal with (simply add one parameter in the signature and ignore it)
        so its was considered acceptable.
      </action>
      <action dev="luc" type="fix" due-to="Christophe Pipo">
        fixed an error occurring when DE406 JPL ephemerides were loaded before DE405 ones
      </action>
      <action dev="luc" type="fix" due-to="Sébastien Herbinière">
        fixed an error in EGM potential file loader
      </action>
      <action dev="luc" type="update">
        trigger exceptions when no data can be loaded
      </action>
      <action dev="luc" type="update">
        remove predefined leap seconds, they are not useful anymore since other
        parts of the library do need configuration data (solar system bodies) and
        since data configuration has been vastly improved
      </action>
      <action dev="luc" type="add" >
        added support for the ICGEM format for gravity fields
      </action>
      <action dev="luc" type="update" >
        load gravity potential data using the same mechanism already used for Earth
        Orientation Parameters, UTC-TAI history and JPL ephemerides files
      </action>
      <action dev="luc" type="add" due-to="quinput and Kai Ruhl">
        re-activated a way to load data from the classpath using a
        data provider plugin.
      </action>
      <action dev="luc" type="add">
        added a way to load data directly from network (either
        locally or through a proxy server) using a data provider plugin.
      </action>
      <action dev="luc" type="add">
        added a small plugin-like mechanism to delegate data loading to a
        user-provided mechanism, thus enabling smooth integration in existing
        systems.
      </action>
      <action dev="luc" type="update">
        updated to latest version of commons-math.
      </action>
      <action dev="luc" type="add" due-to="Silvia Ríos Bergantiños">
        added galician localization for error messages.
      </action>
      <action dev="luc" type="fix" due-to="Guylaine Prat">
        improved javadoc comments in orbit classes.
      </action>
      <action dev="pascal" type="add">
        tidal corrections are now available for ITRF and TIRF frames. Both frames are
        provided in two versions, the standard one with tidal corrections and a stripped
        down one without tidal corrections. A cache/interpolation mechanism is used to
        keep the computation cost of tidal correction to a minimum. With this mechanism,
        the penalty to use tidal correction is slightly above 20% in run time for a
        transformation between GCRF and ITRF. A raw implementation without this mechanism
        would lead to a 550% penalty, or even a 1100% penalty if TIRF and ITRF parts were
        computed independently.
      </action>
    </release>
    <release version="4.0" date="2008-10-13"
             description="major upgrade with new features (GCRF and ITRF2005 frames, DE 405
             and DE 406 ephemerides support, improved and greatly simplified date/time support,
             vastly improved data configuration with zip files support, new tutorials, improved
             performances, more tests and all identified bugs fixed, new translation files for
             italian, spanish and norse.">
      <action dev="pascal" type="fix">
        The ephemeris produced by numerical propagator now checks date validity in
        propagate method.
      </action>
      <action dev="luc" type="fix">
        The EME2000/J2000 frame was slightly mis-oriented (about 20 milli arcseconds).
        It really was the GCRF frame. This has been fixed and now both the GCRF and
        the EME2000/J2000 are available.
      </action>
      <action dev="luc" type="fix">
        Dates in UTC within leap seconds are now displayed correctly (i.e. a 61st
        second is added to the minute).
      </action>
      <action dev="luc" type="fix" due-to="quinput">
        Fixed an overflow error in AbsoluteDate that generated an exception when any
        attempts was made to print dates far away like AbsoluteDate.JULIAN_EPOCH or
        AbsoluteDate.MODIFIED_JULIAN_EPOCH.
      </action>
      <action dev="luc" type="fix">
        Changed test configuration to always use a new JVM for each test. This prevents
        some false positive to be generated.
      </action>
      <action dev="luc" type="update">
        The GeodeticPoint constructor arguments has been reordered to reflect more
        traditional usage, latitude coming before longitude.
      </action>
      <action dev="luc" type="update">
        The low accuracy Sun model based on Newcomb theory and the Moon model based
        on Brown theory have been withdrawn as they are superseded by the support of JPL
        DE 405 binary ephemerides files.
      </action>
      <action dev="luc" type="update">
        The ThirdBody abstract class has been removed and its specific method
        getMu has been moved up into CelestialBody interface and
        renamed getGM.
      </action>
      <action dev="luc" type="update">
        Improved external data configuration. The java property is now called
        orekit.data.path and is a colon or semicolon separated path containing
        directories or zip archives, themselves containing embedded directories
        or zip archives and data files. This allows easy roll-out of system-wide
        configuration data that individual users can override by prepending their
        own data trees in front of the path. This also allows simple configuration
        since many data files can be stored in easy to handle zip archives.
      </action>
      <action dev="luc" type="update">
        Renamed the iers package into data, as it is not IERS specific anymore. Some
        classes where also moved out of the package and into the frame and time
        package and their visibility reduced to package only. This improves decoupling
        and reduces clutter on users by limiting the number of visible classes.
      </action>
      <action dev="luc" type="update">
        The performance of IAU-2000 precession-nutation model computation has been
        tremendously improved, using a combined caching and interpolation approach. The
        simplified model (which was quite inaccurate in version 3.1) has therefore been
        removed as it was not needed anymore.
      </action>
      <action dev="luc" type="update">
        The ITRF 2005 frame is now supported instead of the older ITRF 2000 frame. The
        Earth Orientation Parameters data handling classes have been updated to match
        this change and read the new file format provided by IERS.
      </action>
      <action dev="luc" type="update">
        The J2000 frame has been renamed as EME2000 as this name seems to be more
        widely accepted and reduces confusion with the J2000.0 epoch. The
        Frame.getJ2000() method is still available, but has been deprecated
        and will be removed in the future.
      </action>
      <action dev="luc" type="update">
        Changed TimeScale from base abstract class to interface only.
      </action>
      <action dev="luc" type="update">
        Renamed some classes for better understanding: ChunkedDate is now DateComponents,
        ChunkedTime is now TimeComponents, ChunksPair is now DateTimeComponents. The
        getChunks method from AbsoluteDate as also been renamed into getComponents accordingly.
      </action>
      <action dev="pascal" type="add">
        Added new tutorials.
      </action>
      <action dev="luc" type="add">
        Added predefined local orbital frames: the (t, n, w) frame aligned with velocity
        and the (q, s, w) frame aligned with position.
      </action>
      <action dev="luc" type="add">
        Added a predefined detector for altitude crossing events.
      </action>
      <action dev="luc" type="add">
        Added methods to get zenith, nadir, north, south, east and west direction for
        any GeodeticPoint.
      </action>
      <action dev="luc" type="add" due-to="Silvia Ríos Bergantiños">
        Added spanish localization for error messages.
      </action>
      <action dev="luc" type="add" due-to="Espen Bjørntvedt">
        Added norse localization for error messages.
      </action>
      <action dev="luc" type="add" due-to="Francesco Coccoluto">
        Added italian localization for error messages.
      </action>
      <action dev="luc" type="add" due-to="Derek Surka">
        Added support for mean motion first and second derivatives fields in TLE.
      </action>
      <action dev="luc" type="add" >
        Added a way to rebuild the two lines of TLE instances.
      </action>
      <action dev="luc" type="add" due-to="Derek Surka">
        Added constructor from already parsed elements for TLE.
      </action>
      <action dev="luc" type="add">
        Added a method to retrieve a body-centered inertial frame to the
        CelestialBody interface. As a consequence, thirteen new frames are
        predefined: Sun, Moon, planets and barycenters provided by JPL binary
        ephemerides.
      </action>
      <action dev="luc" type="add">
        Support for the JPL DE 405 and DE 406 binary ephemerides files has been added
        and a factory class SolarSystemBody uses these files to provide implementations
        of the CelestialBody interface for Sun, Moon, the eight solar system
        planets,the Pluto dwarf planet as well as the solar system barycenter and Earth-Moon
        barycenter points.
      </action>
      <action dev="luc" type="add">
        The CelestialBody interface now provides velocity as well as position.
      </action>
      <action dev="luc" type="add">
        A getCalls() method has been added to the NumericalPropagator class to count the
        number of calls to the differential equations computation method. This helps
        tuning the underlying integrator settings in order to improve performances.
      </action>
      <action dev="luc" type="add">
        A lot more classes and interfaces are now serializable, to help users embed
        instance in their own serializable classes.
      </action>
      <action dev="luc" type="add">
        Added predefined leap seconds to allow proper turn-key use of the library
        even without an already configured environment. All known leap seconds at
        time of writing (2008) are predefined, from 1972-01-01 to 2009-01-01 (the
        last one has been announced in Bulletin C 36 on 2008-07-04 and is not yet
        present in the UTC-TAI.history published file)
      </action>
      <action dev="luc" type="add">
        Improved user-friendliness of the time-scales by changing methods parameters
        types to more easily understandable ones.
      </action>
      <action dev="luc" type="add">
        Improved user-friendliness of the AbsoluteDate class by adding several
        new constructors and methods for common cases. It is in particular now possible
        to use offsets within a time scale, for example to build a date given as a
        fractional number of days since a reference date in UTC, explicitly ignoring
        intermediate leap seconds.
      </action>
      <action dev="luc" type="add">
        Improved the class handling date/time components: added a constructor to allow building
        from an offset with respect to a reference epoch, implemented Comparable interface and
        added equals and hashCode methods.
      </action>
      <action dev="luc" type="add">
        Improved the class handling date components: added a constructor to allow building
        from any reference epoch, not only J2000.0 (thus simplifying use of modified julian day),
        added getMJD() method, added several constants JULIAN_EPOCH, MODIFIED_JULIAN_EPOCH,
        FIFTIES_EPOCH, GPS_EPOCH, J2000_EPOCH and JAVA_EPOCH.
      </action>
      <action dev="luc" type="add">
        Added a new time scale: GPSScale.
      </action>
      <action dev="luc" type="add">
        Added the changes page to the generated site.
      </action>
    </release>
    <release version="3.1" date="2008-07-16"
             description="This release is the first public release of Orekit."/>
  </body>
</document><|MERGE_RESOLUTION|>--- conflicted
+++ resolved
@@ -21,14 +21,12 @@
   </properties>
   <body>
     <release version="9.2" date="TBD" description="TBD">
-<<<<<<< HEAD
       <action dev="luc" type="add">
         Added handling of IGS ANTEX GNSS antenna models file.
-=======
+     </action>
       <action dev="luc" type="add" >
         Added more conversions between PV coordinates and DerivativeStructure.
         This simplifies for example getting the time derivative of the momentum.
->>>>>>> ccbdaf73
       </action>
       <action dev="maxime" type="fix">
         Fixed weights for angular measurements in W3B orbit determination.
