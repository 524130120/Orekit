--- conflicted
+++ resolved
@@ -817,48 +817,6 @@
         Assert.assertFalse(FastMath.abs(finPVC_DS.toPVCoordinates().getPosition().getZ() - finPVC_R.getPosition().getZ()) < FastMath.abs(finPVC_R.getPosition().getZ()) * 1e-11);
     }
 
-<<<<<<< HEAD
-    @Deprecated
-    @Test
-    public void testDeprecated() {
-        final CelestialBody sun = CelestialBodyFactory.getSun();
-        PVCoordinatesProvider nonFieldProvider = new PVCoordinatesProvider() {
-            public TimeStampedPVCoordinates getPVCoordinates(final AbsoluteDate date, final Frame frame)
-                {
-                return sun.getPVCoordinates(date, frame);
-            }
-        };
-        SolarRadiationPressure srp = new SolarRadiationPressure(nonFieldProvider,
-                                                                Constants.WGS84_EARTH_EQUATORIAL_RADIUS,
-                                                                new IsotropicRadiationClassicalConvention(50.0, 0.5, 0.5));
-        DSFactory factory = new DSFactory(6, 0);
-        DerivativeStructure a_0 = factory.variable(0, 7e7);
-        DerivativeStructure e_0 = factory.variable(1, 0.4);
-        DerivativeStructure i_0 = factory.variable(2, 85 * FastMath.PI / 180);
-        DerivativeStructure R_0 = factory.variable(3, 0.7);
-        DerivativeStructure O_0 = factory.variable(4, 0.5);
-        DerivativeStructure n_0 = factory.variable(5, 0.1);
-
-        Field<DerivativeStructure> field = a_0.getField();
-        FieldAbsoluteDate<DerivativeStructure> J2000 = new FieldAbsoluteDate<>(field);
-        Frame EME = FramesFactory.getEME2000();
-        FieldKeplerianOrbit<DerivativeStructure> FKO = new FieldKeplerianOrbit<>(a_0, e_0, i_0, R_0, O_0, n_0,
-                                                                                 PositionAngle.MEAN,
-                                                                                 EME,
-                                                                                 J2000,
-                                                                                 field.getZero().add(Constants.EIGEN5C_EARTH_MU));
-        FieldSpacecraftState<DerivativeStructure> s = new FieldSpacecraftState<>(FKO);
-
-        try {
-            srp.acceleration(s, srp.getParameters(field));
-            Assert.fail("an exception should have been thrown");
-        } catch (OrekitIllegalArgumentException oiae) {
-            Assert.assertEquals(LocalizedCoreFormats.UNSUPPORTED_OPERATION, oiae.getSpecifier());
-        }
-    }
-
-=======
->>>>>>> 60b84642
     @Before
     public void setUp() {
         Utils.setDataRoot("regular-data");
