--- conflicted
+++ resolved
@@ -643,11 +643,7 @@
          *                         initialization.
          */
         default void init(final SpacecraftState initialState, final AbsoluteDate target)
-<<<<<<< HEAD
-                throws OrekitException {
-=======
             throws OrekitException {
->>>>>>> ff51eb67
         }
 
         /** Compute differential equations for main state.
@@ -756,10 +752,7 @@
         }
 
         /** {@inheritDoc} */
-<<<<<<< HEAD
-=======
         @Override
->>>>>>> ff51eb67
         public double[] computeDerivatives(final double t, final double[] primary,
                                            final double[] primaryDot, final double[] secondary)
             throws OrekitExceptionWrapper {
