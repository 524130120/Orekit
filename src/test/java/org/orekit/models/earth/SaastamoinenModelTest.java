/* Copyright 2011-2012 Space Applications Services
 * Licensed to CS Communication & Systèmes (CS) under one or more
 * contributor license agreements.  See the NOTICE file distributed with
 * this work for additional information regarding copyright ownership.
 * CS licenses this file to You under the Apache License, Version 2.0
 * (the "License"); you may not use this file except in compliance with
 * the License.  You may obtain a copy of the License at
 *
 *   http://www.apache.org/licenses/LICENSE-2.0
 *
 * Unless required by applicable law or agreed to in writing, software
 * distributed under the License is distributed on an "AS IS" BASIS,
 * WITHOUT WARRANTIES OR CONDITIONS OF ANY KIND, either express or implied.
 * See the License for the specific language governing permissions and
 * limitations under the License.
 */
package org.orekit.models.earth;


import static org.junit.Assert.assertEquals;

import org.hipparchus.util.FastMath;
import org.hipparchus.util.Precision;
import org.junit.Assert;
import org.junit.Test;
import org.orekit.Utils;
import org.orekit.errors.OrekitException;
import org.orekit.errors.OrekitMessages;


public class SaastamoinenModelTest {

    private static double epsilon = 1e-6;

    @Test
    public void testFixedElevation() {
        Utils.setDataRoot("atmosphere");
        SaastamoinenModel model = SaastamoinenModel.getStandardModel();
        double lastDelay = Double.MAX_VALUE;
        // delay shall decline with increasing height of the station
        for (double height = 0; height < 5000; height += 100) {
            final double delay = model.pathDelay(FastMath.toRadians(5), height);
            Assert.assertTrue(Precision.compareTo(delay, lastDelay, epsilon) < 0);
            lastDelay = delay;
        }
    }

    @Test
    public void testFixedHeight() {
        Utils.setDataRoot("atmosphere");
        SaastamoinenModel model = SaastamoinenModel.getStandardModel();
        double lastDelay = Double.MAX_VALUE;
        // delay shall decline with increasing elevation angle
        for (double elev = 10d; elev < 90d; elev += 8d) {
            final double delay = model.pathDelay(FastMath.toRadians(elev), 350);
            Assert.assertTrue(Precision.compareTo(delay, lastDelay, epsilon) < 0);
            lastDelay = delay;
        }
    }

    @Test
    public void NoFile() {
        Utils.setDataRoot("atmosphere");
        try {
            new SaastamoinenModel(273.16 + 18, 1013.25, 0.5, "^non-existent-file$");
            Assert.fail("an exception should have been thrown");
        } catch (OrekitException oe) {
            Assert.assertEquals(OrekitMessages.UNABLE_TO_FIND_FILE, oe.getSpecifier());
            Assert.assertEquals("non-existent-file", oe.getParts()[0]);
        }
    }

    @Test
<<<<<<< HEAD
    public void testSerialization()
      throws IOException, ClassNotFoundException {
        Utils.setDataRoot("atmosphere");
        SaastamoinenModel model = SaastamoinenModel.getStandardModel();

        ByteArrayOutputStream bos = new ByteArrayOutputStream();
        ObjectOutputStream    oos = new ObjectOutputStream(bos);
        oos.writeObject(model);

        Assert.assertTrue(bos.size() > 150);
        Assert.assertTrue(bos.size() < 160);

        ByteArrayInputStream  bis = new ByteArrayInputStream(bos.toByteArray());
        ObjectInputStream     ois = new ObjectInputStream(bis);
        SaastamoinenModel deserialized  = (SaastamoinenModel) ois.readObject();

        double[] heights = new double[] {
            0.0, 250.0, 500.0, 750.0, 1000.0, 1250.0, 1500.0, 1750.0, 2000.0, 2250.0, 2500.0, 2750.0, 3000.0, 3250.0,
            3500.0, 3750.0, 4000.0, 4250.0, 4500.0, 4750.0, 5000.0
        };
        double[] elevations = new double[] {
            FastMath.toRadians(10.0), FastMath.toRadians(15.0), FastMath.toRadians(20.0),
            FastMath.toRadians(25.0), FastMath.toRadians(30.0), FastMath.toRadians(35.0),
            FastMath.toRadians(40.0), FastMath.toRadians(45.0), FastMath.toRadians(50.0),
            FastMath.toRadians(55.0), FastMath.toRadians(60.0), FastMath.toRadians(65.0),
            FastMath.toRadians(70.0), FastMath.toRadians(75.0), FastMath.toRadians(80.0),
            FastMath.toRadians(85.0), FastMath.toRadians(90.0)
        };
        for (int h = 0; h < heights.length; h++) {
            for (int e = 0; e < elevations.length; e++) {
                double height = heights[h];
                double elevation = elevations[e];
                double expectedValue = model.pathDelay(elevation, height);
                double actualValue = deserialized.pathDelay(elevation, height);
                assertEquals("For height=" + height + " elevation = " + elevation + " precision not met",
                             expectedValue, actualValue, epsilon);
            }
        }

    }

    @Test
=======
>>>>>>> 1672239b
    public void compareDefaultAndLoaded() {
        Utils.setDataRoot("atmosphere");
        SaastamoinenModel defaultModel = new SaastamoinenModel(273.16 + 18, 1013.25, 0.5, null);
        SaastamoinenModel loadedModel  = new SaastamoinenModel(273.16 + 18, 1013.25, 0.5, SaastamoinenModel.DELTA_R_FILE_NAME);
        double[] heights = new double[] {
            0.0, 250.0, 500.0, 750.0, 1000.0, 1250.0, 1500.0, 1750.0, 2000.0, 2250.0, 2500.0, 2750.0, 3000.0, 3250.0,
            3500.0, 3750.0, 4000.0, 4250.0, 4500.0, 4750.0, 5000.0
        };
        double[] elevations = new double[] {
            FastMath.toRadians(10.0), FastMath.toRadians(15.0), FastMath.toRadians(20.0),
            FastMath.toRadians(25.0), FastMath.toRadians(30.0), FastMath.toRadians(35.0),
            FastMath.toRadians(40.0), FastMath.toRadians(45.0), FastMath.toRadians(50.0),
            FastMath.toRadians(55.0), FastMath.toRadians(60.0), FastMath.toRadians(65.0),
            FastMath.toRadians(70.0), FastMath.toRadians(75.0), FastMath.toRadians(80.0),
            FastMath.toRadians(85.0), FastMath.toRadians(90.0)
        };
        for (int h = 0; h < heights.length; h++) {
            for (int e = 0; e < elevations.length; e++) {
                double height = heights[h];
                double elevation = elevations[e];
                double expectedValue = defaultModel.pathDelay(elevation, height);
                double actualValue = loadedModel.pathDelay(elevation, height);
                assertEquals("For height=" + height + " elevation = " +
                             FastMath.toDegrees(elevation) + " precision not met",
                             expectedValue, actualValue, epsilon);
            }
        }
    }

    @Test
    public void testNegativeHeight() {
        Utils.setDataRoot("atmosphere");
        SaastamoinenModel model = SaastamoinenModel.getStandardModel();
        final double height = -500.0;
        for (double elevation = 0; elevation < FastMath.PI; elevation += 0.1) {
            Assert.assertEquals(model.pathDelay(elevation, 0.0), model.pathDelay(elevation, height), 1.e-10);
        }
    }

    @Test
    public void compareExpectedValues() {
        Utils.setDataRoot("atmosphere");
        SaastamoinenModel model = SaastamoinenModel.getStandardModel();
        double[] heights = new double[] {
            0.0, 250.0, 500.0, 750.0, 1000.0, 1250.0, 1500.0, 1750.0, 2000.0, 2250.0, 2500.0, 2750.0, 3000.0, 3250.0,
            3500.0, 3750.0, 4000.0, 4250.0, 4500.0, 4750.0, 5000.0
        };
        double[] elevations = new double[] {
            FastMath.toRadians(10.0), FastMath.toRadians(15.0), FastMath.toRadians(20.0),
            FastMath.toRadians(25.0), FastMath.toRadians(30.0), FastMath.toRadians(35.0),
            FastMath.toRadians(40.0), FastMath.toRadians(45.0), FastMath.toRadians(50.0),
            FastMath.toRadians(55.0), FastMath.toRadians(60.0), FastMath.toRadians(65.0),
            FastMath.toRadians(70.0), FastMath.toRadians(75.0), FastMath.toRadians(80.0),
            FastMath.toRadians(85.0), FastMath.toRadians(90.0)
        };
        double[][] expectedValues = new double[][] {
            {
                13.517414068807756, 9.204443522241771, 7.0029750138616835, 5.681588299211439, 4.8090544808193805,
                4.196707503563898, 3.7474156937027994, 3.408088733958258, 3.1468182787091985, 2.943369134588668,
                2.784381959210485, 2.6607786449639343, 2.5662805210588195, 2.496526411065139, 2.4485331622035984,
                2.420362989334734, 2.4109238764096896
            },
            {
                13.004543691989646, 8.85635958366884, 6.7385672069739835, 5.467398852004842, 4.627733401816586,
                4.038498891518074, 3.606157486803878, 3.279627416773643, 3.0282066103153564, 2.8324244661904134,
                2.6794262487842104, 2.56047665894495, 2.4695340768552505, 2.402401959167246, 2.356209754788866,
                2.329092816778967, 2.3200003434082928
            },
            {
                12.531363728988735, 8.534904937493899, 6.494310751299656, 5.269517663702665, 4.460196658874199,
                3.892306407739391, 3.475621589928269, 3.1609130970914956, 2.9185920283074447, 2.729893581384905,
                2.582428928493012, 2.4677793389442715, 2.380122124673593, 2.3154128046624067, 2.2708848382055904,
                2.2447411392156, 2.2359689784370986
            },
            {
                12.09063673875363, 8.235209195291242, 6.266604991324561, 5.084562550097057, 4.303522687504001,
                3.755568409663704, 3.353518885593948, 3.0498713508982442, 2.8160742841783275, 2.6340206738065692,
                2.4917559301110956, 2.3811563829818176, 2.2966034070866277, 2.234194258980332, 2.191259347593356,
                2.1660645619383274, 2.1576326612520003
            },
            {
                11.67727244511714, 7.953871771343415, 6.052791636499061, 4.910850401669602, 4.156351680934609,
                3.6271143683534492, 3.2388081756428404, 2.9455492155570195, 2.7197591598098305, 2.5439482552015917,
                2.4065694710150236, 2.2997761077823076, 2.218141111456481, 2.157894809849032, 2.1164586386563973,
                2.0921576169523175, 2.0840478264673044
            },
            {
                11.286432636721148, 7.688212194124222, 5.850570088713712, 4.747059102172618, 4.017661723553029,
                3.506085459183713, 3.1307362765144857, 2.8472616350388877, 2.6290036896596245, 2.459056474904878,
                2.3262584011701235, 2.223024699820715, 2.1441094810550236, 2.085868912585518, 2.0458105091517886,
                2.022315205377469, 2.0144705937765144
            },
            {
                10.915292255872545, 7.435769456080562, 5.6583502024136285, 4.591362033342799, 3.8858133055608204,
                3.391020479976734, 3.027986150306355, 2.7538117534167346, 2.5427137172039873, 2.3783406833254412,
                2.249897295933348, 2.1500476936060946, 2.0737181577274097, 2.0173844567055803, 1.978635920228296,
                1.9559066302818124, 1.9483141307804097
            },
            {
                10.560838722447652, 7.194507733765155, 5.474676340193435, 4.442196283017724, 3.759852141271757,
                3.281095182764508, 2.9298266864995415, 2.6645376694677676, 2.4602800254909183, 2.3012323491024245,
                2.1769492208902093, 2.080332602007238, 2.0064732734566384, 1.9519612730357911, 1.9144640973301363,
                1.8924666054100323, 1.8851149566358782
            },
            {
                10.221303680396087, 6.9632552008410915, 5.298576794548074, 4.299160340784349, 3.6390721146637293,
                3.175686404496119, 2.8356974323630437, 2.5789272031073223, 2.381228081225778, 2.2272865154903485,
                2.106992477081925, 2.0134758868645615, 1.9419852149640153, 1.8892200435803028, 1.8529228069725603,
                1.8316270449308856, 1.8245063513318645
            },
            {
                9.894629211990411, 6.740704058398638, 5.129125614634508, 4.161737017461952, 3.5228709097629975,
                3.0742748111390386, 2.7451382632192436, 2.4965641131187946, 2.305174987172354, 2.156146000844558,
                2.039689834231423, 1.949155743414788, 1.8799439192071106, 1.8288593407337934, 1.7937165420599064,
                1.7730958998798743, 1.7661974033814984
            },
            {
                9.579864280378851, 6.526143322382175, 4.965721065018929, 4.029207163135991, 3.4108058435845767,
                2.9764687866827866, 2.6577964388561925, 2.417125714868741, 2.2318215659378273, 2.087530132722662,
                1.9747751921856533, 1.8871174620329965, 1.820103416896286, 1.770639660836324, 1.7366102498117952,
                1.7166407238790062, 1.709956524792288
            },
            {
                9.274887896199909, 6.318551036055798, 4.807695974007752, 3.901070574943598, 3.302472329989199,
                2.881925175414427, 2.5733712370891264, 2.3403420235759187, 2.1609208036663294, 2.021209397507298,
                1.9120324913823707, 1.8271553141955852, 1.7622658032319802, 1.7143688314998151, 1.681415677692901,
                1.662075550126913, 1.6555984999945992
            },
            {
                8.979896361522131, 6.117657835260275, 4.654740323946152, 3.777036627543426, 3.197606518234132,
                2.7904044409768964, 2.4916434285107703, 2.266010367769514, 2.0922834230246177, 1.9570053034359607,
                1.851291869170061, 1.7691062591782465, 1.706273315177691, 1.6598930167213255, 1.627981703939375,
                1.6092508503238145, 1.6029743261170657
            },
            {
                8.69399537567174, 5.922971478822413, 4.5066379960473855, 3.6569305214071046, 3.0956861718504136,
                2.701448680145781, 2.412205508374445, 2.193765237935503, 2.025580422503155, 1.8946215440529706,
                1.7922869252688411, 1.7127316699243513, 1.6519133992903239, 1.6070243276625142, 1.5761438889147779,
                1.5580245420477885, 1.5519632546752067
            },
            {
                8.416815377025097, 5.734136251055505, 4.362963429392922, 3.5404077519897172, 2.996794592537471,
                2.615133166436779, 2.3351235507871273, 2.1236617698358717, 1.9608543092876316, 1.8340865056076205,
                1.735030640851246, 1.658028018024244, 1.5991650567003197, 1.555723443805895, 1.5258438192326151,
                1.5083184020062343, 1.5024665667687351
            },
            {
                8.1478867312736, 5.550837062543208, 4.223478184395355, 3.4272753528502906, 2.9007686780115858,
                2.531315719772937, 2.2602706846943197, 2.055584632739777, 1.8979986259230126, 1.7753006325382452,
                1.679428848769866, 1.60490532174873, 1.5479415024951926, 1.5059059371968162, 1.4769986856932136,
                1.4600505675451787, 1.4544027112557927
            },
            {
                7.886816833128103, 5.372810504566989, 4.087982930125399, 3.3173720077392095, 2.807472077886753,
                2.449877480332473, 2.187540848323867, 1.9894374123646559, 1.8369243760154002, 1.718180698301642,
                1.6254028270926364, 1.5532883580952295, 1.4981701861499142, 1.457501227681867, 1.4295392613913276,
                1.4131526030534576, 1.4077035129433761
            },
            {
                7.632757849842542, 5.199465832889435, 3.956158045029617, 3.2103200618121055, 2.7169983015566497,
                2.370922636048298, 2.1170374348830436, 1.9253162741272756, 1.7777165574325338, 1.6627979450991903,
                1.5730082599508786, 1.5032159322097494, 1.4498720192717967, 1.4105115179325056, 1.3834483541077152,
                1.3675873164708097, 1.3623112195283247
            },
            {
                7.385939247167236, 5.03097891384785, 3.8280091975097514, 3.1062430912053003, 2.629039083023718,
                2.294159790631063, 2.048490000181759, 1.8629731967599608, 1.720149999888605, 1.608950046027118,
                1.5220654734302106, 1.454530760098946, 1.402911820651357, 1.364823439078982, 1.3386341212762891,
                1.3232841113878862, 1.3181762050118586
            },
            {
                7.146111766814672, 4.867182513816216, 3.7034098358166165, 3.005038679030282, 2.5435078557931674,
                2.219513482041795, 1.981831207440737, 1.8023469685072222, 1.664168201116958, 1.5565841619968868,
                1.472524488341563, 1.407185083983383, 1.3572435292187972, 1.320392181006258, 1.295052611935796,
                1.2801995392223198, 1.2752551861465835
            },
            {
                6.913054711276373, 4.707928561310275, 3.58224790888857, 2.906616143639732, 2.460327972424674,
                2.14691689491338, 1.9170014355353862, 1.7433833914442447, 1.6097211330539392, 1.5056535083847744,
                1.4243410522646305, 1.3611366183164608, 1.3128263617229614, 1.277178068079704, 1.2526649111609156,
                1.238295129863562, 1.2335098392123367
            }
        };

        for (int h = 0; h < heights.length; h++) {
            for (int e = 0; e < elevations.length; e++) {
                double height = heights[h];
                double elevation = elevations[e];
                double expectedValue = expectedValues[h][e];
                double actualValue = model.pathDelay(elevation, height);
                assertEquals("For height=" + height + " elevation = " +
                             FastMath.toDegrees(elevation) + " precision not met",
                             expectedValue, actualValue, epsilon);
            }
        }
    }

}<|MERGE_RESOLUTION|>--- conflicted
+++ resolved
@@ -71,51 +71,6 @@
     }
 
     @Test
-<<<<<<< HEAD
-    public void testSerialization()
-      throws IOException, ClassNotFoundException {
-        Utils.setDataRoot("atmosphere");
-        SaastamoinenModel model = SaastamoinenModel.getStandardModel();
-
-        ByteArrayOutputStream bos = new ByteArrayOutputStream();
-        ObjectOutputStream    oos = new ObjectOutputStream(bos);
-        oos.writeObject(model);
-
-        Assert.assertTrue(bos.size() > 150);
-        Assert.assertTrue(bos.size() < 160);
-
-        ByteArrayInputStream  bis = new ByteArrayInputStream(bos.toByteArray());
-        ObjectInputStream     ois = new ObjectInputStream(bis);
-        SaastamoinenModel deserialized  = (SaastamoinenModel) ois.readObject();
-
-        double[] heights = new double[] {
-            0.0, 250.0, 500.0, 750.0, 1000.0, 1250.0, 1500.0, 1750.0, 2000.0, 2250.0, 2500.0, 2750.0, 3000.0, 3250.0,
-            3500.0, 3750.0, 4000.0, 4250.0, 4500.0, 4750.0, 5000.0
-        };
-        double[] elevations = new double[] {
-            FastMath.toRadians(10.0), FastMath.toRadians(15.0), FastMath.toRadians(20.0),
-            FastMath.toRadians(25.0), FastMath.toRadians(30.0), FastMath.toRadians(35.0),
-            FastMath.toRadians(40.0), FastMath.toRadians(45.0), FastMath.toRadians(50.0),
-            FastMath.toRadians(55.0), FastMath.toRadians(60.0), FastMath.toRadians(65.0),
-            FastMath.toRadians(70.0), FastMath.toRadians(75.0), FastMath.toRadians(80.0),
-            FastMath.toRadians(85.0), FastMath.toRadians(90.0)
-        };
-        for (int h = 0; h < heights.length; h++) {
-            for (int e = 0; e < elevations.length; e++) {
-                double height = heights[h];
-                double elevation = elevations[e];
-                double expectedValue = model.pathDelay(elevation, height);
-                double actualValue = deserialized.pathDelay(elevation, height);
-                assertEquals("For height=" + height + " elevation = " + elevation + " precision not met",
-                             expectedValue, actualValue, epsilon);
-            }
-        }
-
-    }
-
-    @Test
-=======
->>>>>>> 1672239b
     public void compareDefaultAndLoaded() {
         Utils.setDataRoot("atmosphere");
         SaastamoinenModel defaultModel = new SaastamoinenModel(273.16 + 18, 1013.25, 0.5, null);
