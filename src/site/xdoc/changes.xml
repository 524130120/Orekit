<?xml version="1.0" encoding="UTF-8" ?>
<!-- Copyright 2002-2019 CS Systèmes d'Information
  Licensed to CS Systèmes d'Information (CS) under one or more
  contributor license agreements.  See the NOTICE file distributed with
  this work for additional information regarding copyright ownership.
  CS licenses this file to You under the Apache License, Version 2.0
  (the "License"); you may not use this file except in compliance with
  the License.  You may obtain a copy of the License at

    http://www.apache.org/licenses/LICENSE-2.0

  Unless required by applicable law or agreed to in writing, software
  distributed under the License is distributed on an "AS IS" BASIS,
  WITHOUT WARRANTIES OR CONDITIONS OF ANY KIND, either express or implied.
  See the License for the specific language governing permissions and
  limitations under the License.
-->
<document>
  <properties>
    <title>Orekit Changes</title>
  </properties>
  <body>
    <release version="TBD" date="TBD" description="TBD">
<<<<<<< HEAD
       <action dev="bryan" type="add" issue="512">
        Added weather model Global Pressure and Temperature 2.
      </action>
      <action dev="bryan" type="add" issue="511">
        Added weather model Global Pressure and Temperature.
=======
      <action dev="luc" type="add" issue="513">
        Added clock offset parameter at ground stations level for orbit determination.
>>>>>>> 0a816714
      </action>
      <action dev="luc" type="fix" issue="510">
        Fixed dropped derivatives in TimeStampedFieldPVCoordinates.shiftedBy(dt).
      </action>
      <action dev="luc" type="fix" issue="509">
        Fixed scaling error in ParameterFunction differentiation.
      </action>
      <action dev="luc" type="fix" issue="508">
        Fixed inconsistency leading to inaccuracies in conversions from AbsoluteDate to FieldAbsoluteDate.
      </action>
      <action dev="pascal" type="fix" issue="495">
        The MarshallSolarActivityFutureEstimation class implements
        the NRLMSISE00InputParameters interface.
      </action>
      <action dev="evan" type="fix" issue="486">
        Make FieldTransform.shiftedBy(T) public.
      </action>
      <action dev="evan" type="fix" issue="496">
        Fix JavaDoc for TimeComponents.getSecond().
      </action>
      <action dev="evan" type="update" issue="501">
        Deprecate GFunction in favor of ToDoubleFunction.
      </action>
      <action dev="luc" type="add" issue="494">
        Added a measurements generation feature for use with orbit determination.
        Fixes issue #494
      </action>
      <action dev="luc" type="add">
        Added adapter for event detectors, allowing to wrap existing detector
        while changing their behaviour.
      </action>
      <action dev="luc" type="add">
        Added ground at night detector.
      </action>
      <action dev="luc" type="add">
        Added inter-satellites direct view detector.
      </action>
      <action dev="luc" type="add">
        Added constants defined by IAU 2015 resolution B3 for Sun, Earth and Jupiter.
      </action>
      <action dev="luc" type="add" issue="500">
        Added retrieval of full time span (start time, end time and data) containing
        a specified date in TimeSpanMap.
        Fixes issue #500
      </action>
      <action dev="luc" type="add">
        Added direct building of attitude provider from GNSS satellite type.
      </action>
      <action dev="luc" type="add">
        Added parsing of unofficial versions 2.12 and 2.20 of Rinex files
        (used by some spaceborne receivers like IceSat 1).
      </action>
      <action dev="luc" type="add">
        Added a way to retrieve Rinex header directly from the observations data set.
      </action>
      <action dev="luc" type="add">
        Added position-only measurements in orbit determination.
      </action>
      <action dev="luc" type="fix" issue="491">
        Allow parsing of SP3 files that use non-predefined orbit types.
        Fixes issue #491.
      </action>
	  <action dev="maxime" type="add" issue="485">
        Added access to Kalman filter matrices.
		KalmanEstimation interface now has methods returning the physical values of:
		state transition matrix phi, measurement matrix H, innovation matrix S and Kalman gain matrix K.
		The methods are implemented in Model class. A class ModelTest was added to test these values.
		Fixes issue #485
      </action>
      <action dev="luc" type="fix" issue="492" due-to="Lebas">
        Fixed error message for TLE with incorrect checksum.
        Fixes issue #492.
      </action>
      <action dev="maxime" type="fix" issue="490">
        Fixed reference value of parameter drivers updating in Kalman filter. 
        When resetting the orbit in the propagator builder, the reference values
        of the drivers are now reset too.
        Fixes issue #490.
      </action>
      <action dev="maxime" type="add" issue="489">
        Made ParameterDriver class fully mutable.
        By adding setters for attributes scale, reference, minimum and maximum values.
        Fixes issue #489.
      </action>
      <action dev="maxime" type="fix" issue="488">
        Fixed method unNormalizeStateVector in Model class of Kalman estimator.
        Previous value did not take into account the reference values of the drivers.
        Fixes issue #488.
      </action>
      <action dev="luc" type="fix" issue="484" due-to="Yannick Jeandroz">
        Changed OrekitException from checked to unchecked exception.
        Most functions do throw such exceptions. As they are unchecked, they are
        not advertised in either `throws` statements in the function signature or
        in the javadoc. So users must consider that as soon as they use any Orekit
        feature, an unchecked `OrekitException` may be thrown. In most cases, users
        will not attempt to recover for this but will only use them to display or
        log a meaningful error message.
        Fixes #484.
      </action>
      <action dev="luc" type="fix" issue="480">
        Added GPSDate class to convert back and forth with AbsoluteDate.
        Fixes #480.
      </action>
      <action dev="evan" type="fix" issue="476">
        Fix generics in EventEnablingPredicateFilter.
        Fixes #476.
      </action>
      <action dev="maxime" type="fix" issue="473">
        Fixed wrong values of radec generated in AngularRaDecMeasurementCreator.
        Fixed wrong values of range rate generated in RangeRateMeasurementCreator.
        Added tests that check the values of measurements for each type of measurement.
        Upgraded precision in Kalman and batch least-squares OD tests that are using range-rate and radec measurements.
        Fixes issue #473.
      </action>
      <action dev="luc" type="fix">
        Derivatives with respect to mass are not computed anymore since several versions,
        some remnants of former computation remained and have now been removed.
      </action>
    </release>
    <release version="9.2" date="2018-05-26" description="Version 9.2 is a minor release of Orekit.
    It introduces several new features and bug fixes. New features introduced in version 9.2 are
    Kalman filter for orbit determination, loading of RINEX files, loading of ANTEX files, loading
    of version d of SP3 files (version a to c were already supported), on-the-fly decompression of .Z
    files, code measurements, phase measurements (but only a very basic implementation for now),
    specific attitude laws (GPS, GLONASS, GALILEO, BEIDOU) with midnight/noon turns, possibility to
    use backward propagation in LS orbit determination, support for any ITRF version, even if EOP
    files do not match the desired version, attitude overriding in constant thrust maneuvers,
    FunctionalDetector, filtering mechanism to insert specific decompression or deciphering algorithms
    during data loading, frames for Lagrange L1 and L2 point for any two related celestial bodies.
    WARNING: phase measurements, GNSS attitude and time-dependent process noise are considered
    experimental features for now, they should not be used yet for operational systems.
    Several bugs have been fixed.">
      <action dev="luc" type="fix">
        Fixed missing eclipse detectors in field version of Solar radiation pressure.
        Fixes issue #366.
      </action>
      <action dev="evan" type="fix">
        Fixed issue where EventHandler.init() was never called.
        Fixes issue #471.
      </action>
      <action dev="luc" type="fix">
        Fixed error in relative humidity units in Marini-Murray tropospheric model.
        Fixes issue #352.
      </action>
      <action dev="luc" type="fix">
        Fixed DSST events detection in the osculating case.
        Fixes issue #398.
      </action>
      <action dev="luc" type="fix">
        Allow several TLE with same date in TLESeries.
        Fixes issue #411.
      </action>
      <action dev="luc" type="fix">
        Fixed compilation problems with JDK 1.8
        Fixes issue #462.
      </action>
      <action dev="luc" type="add" >
        Added specific attitude mode for GNSS satellites: GPS (block IIA, block IIF, block IIF),
        GLONASS, GALILEO, BEIDOU (GEO, IGSO, MEO). This is still considered experimental as there
        are some problems when Sun crosses the orbital plane during a midnight/noon turn maneuver
        (which is a rare event but nevertheless occurs)
      </action>
      <action dev="luc" type="add" >
        Added natural order for observed measurements primarily based on
        chronological order, but with also value comparisons if measurements
        are simultaneous (which occurs a lot in GNSS), and ensuring no
        measurements are lost if stored in SortedSet
      </action>
      <action dev="luc" type="add" due-to="Albert Alcarraz García">
        Added GNSS code measurements
      </action>
      <action dev="luc" type="add" due-to="Albert Alcarraz García">
        Added GNSS phase measurements (very basic implementation for now, not usable as is)
      </action>
      <action dev="luc" type="add" due-to="Albert Alcarraz García">
        Added loading of RINEX observation files (versions 2 and 3)
      </action>
      <action dev="luc" type="fix">
        Fixed compression table reset problem in .Z files
        Fixes issue #450.
      </action>
      <action dev="maxime" type="fix">
        Fixed de-activation of event detection.
        In the propagate(startDate, endDate) function of class "AbstractIntegratedPropagator",
        for dates out of the time interval defined by ]startDate, endDate].
        Fixes issue #449.
      </action>
      <action dev="luc" type="add">
        Added support for loading Unix-compressed files (ending in .Z).
        This file compression algorithm is still widely used in the GNSS
        community (SP3 files, clock files, Klobuchar coefficients...)
        Fixes issue #447.
      </action>
      <action dev="luc" type="add">
        Added a customizable filtering capability in data loading.
        This allows users to insert layers providing features like
        custom decompression algorithms, deciphering, monitoring...
        Fixes issue #446.
      </action>
      <action dev="luc" type="add">
        Allow direct retrieval of rotation part without derivatives from
        LOFType without computing the full transform from inertial frame.
      </action>
      <action dev="maxime" type="fix">
        Added a provider for time-dependent process noise in Kalman estimator.
        This providers allow users to set up realistic models where the process
        noise increases in the along track direction.
        Fixes issue #403.
      </action>
      <action dev="maxime" type="add">
        Increased visibility of attributes in ConstantThrustManeuver class.
        Added getters for all attributes. Also added an attribute name that
        allows the differentiation of the maneuvers, both from a parameter driver
        point of view and from a force model point of view.
        Fixes issue #426.
      </action>
      <action dev="maxime" type="add">
        Increased visibility of attributes in propagator builders.
        By adding getters for all attributes in NumericalPropagatorBuilder
        and AbstractPropagatorBuilder.
        Also made the method findByName in ParameterDriversList public.
        Fixes issue #425.
      </action>
      <action dev="luc" type="fix">
        Ensure the correct ITRF version is used in CCSDS files, regardless
        of the EOP source chosen, defaulting to ITRF-2014.
      </action>
      <action dev="luc" type="fix">
        Split initial covariance matrix and process noise matrix in two
        methods in the covariance matrix provider interface.
      </action>
      <action dev="luc" type="add">
        Added VersionedITRF frame that allow users with needs for very high
        accuracy to specify which ITRF version they want, and stick to it
        regardless of their EOP source.
        Fixes issue #412.
      </action>
      <action dev="luc" type="add">
        Added an itrf-versions.conf configuration file allowing to specify
        which ITRF version each EOP file defines for which date
      </action>
      <action dev="luc" type="add">
        EOP history now contains the ITRF version corresponding to each
        EOP entry on a per date basis
      </action>
      <action dev="luc" type="add">
        Added an ITRFVersion enumerate to simplify conversion between ITRF frames,
        even when no direct Helmert transformation is available
      </action>
      <action dev="luc" type="add">
        Added TransformProviderUtility to reverse or combine TransformProvider instances.
      </action>
      <action dev="luc" type="add">
        Allow attitude overriding during constant-thrust maneuvers.
        Fixes issue #410.
      </action>
      <action dev="luc" type="fix">
        Fixed out-of-sync attitude computation near switch events in AttitudeSequence.
        Fixes issue #404.
      </action>
      <action dev="luc" type="add">
        Added a method to extract sub-ranges from TimeSpanMap instances.
      </action>
      <action dev="luc" type="fix">
        Fixed TLE creation with B* coefficients having single digits like 1.0e-4.
        Fixes issue #388.
      </action>
      <action dev="evan" type="add">
        Add FunctionalDetector.
      </action>
      <action dev="luc" type="add">
        Added handling of IGS ANTEX GNSS antenna models file.
      </action>
      <action dev="luc" type="add">
        Added support for SP3-d files.
      </action>
      <action dev="luc" type="fix">
        Improved SP3 files parsing.
        Some files already operationally produced by IGS Multi-GNSS Experiment (MGEX)
        exceed the maximum number of satellites supported by the regular SP3-c file
        format (which is 85 satellites) and extended the header, without updating the
        format version to SP3-d, which specifically raises the 85 satellites limitation.
        Fixes issue #376.
      </action>
      <action dev="maxime" type="add">
        Allow backward propagation in batch LS orbit determination.
        Fixes issue #375.
      </action>
      <action dev="maxime" type="add">
        Added covariance matrix to PV measurements.
        Fixes issue #374.
      </action>
      <action dev="luc" type="fix">
        Fixed issue when converting very far points (such as Sun center) to geodetic coordinates.
        Fixes issue #373.
      </action>
      <action dev="luc" type="add" >
        Added more conversions between PV coordinates and DerivativeStructure.
        This simplifies for example getting the time derivative of the momentum.
      </action>
      <action dev="maxime" type="fix">
        Fixed weights for angular measurements in W3B orbit determination.
        Fixed in test and tutorial.
        Fixes issue #370.
      </action>
      <action dev="luc" type="add" due-to="Julio Hernanz">
        Added frames for L1 and L2 Lagrange points, for any pair of celestial bodies.
      </action>
    </release>
    <release version="9.1" date="2017-11-26"
             description="Version 9.1 is a minor release of Orekit. It introduces a few new
             features and bug fixes. New features introduced in version 9.1 are some
             frames in OEM parser, retrieval of EOP from frames and ground station displacements
             modelling (both displacements due to tides and displacements due to ocean loading),
             and retrieval of covariance matrix in orbit determination. Several bugs have been fixed.
             Version 9.1 depends on Hipparchus 1.2.">
      <action dev="evan" type="add">
        Added ITRF2005 and ITRF2008 to the frames recognized by OEMParser.
        Fixes issue #361.
      </action>
      <action dev="evan" type="fix">
        Fixed FiniteDifferencePropagatorConverter so that the scale factor is only applied
        once instead of twice.
        Fixes issue #362.
      </action>
      <action dev="maxime" type="fix">
        Fixed derivatives computation in turn-around range ionospheric delay modifier.
        Fixes issue #369.
      </action>
      <action dev="evan" type="fix">
        Disabled XML external resources when parsing rapid XML TDM files.
        Part of issue #368.
      </action>
      <action dev="evan" type="fix">
        Disabled XML external resources when parsing rapid XML EOP files.
        Part of issue #368.
      </action>
      <action dev="evan" type="fix">
        Fixed NPE in OrekitException when localized string is null.
      </action>
      <action dev="luc" type="fix">
        Fixed a singularity error in derivatives for perfectly circular orbits in DSST third body force model.
        Fixes issue #364.
      </action>
      <action dev="luc" type="fix" due-to="Lucian Bărbulescu">
        Fixed an error in array size computation for Hansen coefficients.
        Fixes issue #363.
      </action>
      <action dev="luc" type="add">
        Added a way to retrieve EOP from frames by walking the frames hierarchy tree
        using parent frame links. This allows to retrieve EOP from topocentric frames,
        from Earth frames, from TOD...
      </action>
      <action dev="luc" type="add">
        Take ground stations displacements into account in orbit determination.
        The predefined displacement models are the direct effect of solid tides
        and the indirect effect of ocean loading, but users can add their own models
        too.
      </action>
      <action dev="luc" type="add">
        Added ground stations displacements due to ocean loading as per IERS conventions,
        including all the 342 tides considered in the HARDISP.F program.
        Computation is based on Onsala Space Observatory files in BLQ format.
      </action>
      <action dev="luc" type="add">
        Added ground points displacements due to tides as per IERS conventions.
        We have slightly edited one entry in table 7.3a from IERS 2010 conventions
        to fix a sign error identified by Dr. Hana Krásná from TU Wien (out of phase
        radial term for the P₁ tide, which is -0.07mm in conventions when it should be
        +0.07mm). This implies that our implementation may differ up to 0.14mm from
        other implementations.
      </action>
      <action dev="luc" type="fix">
        Avoid intermixed ChangeForwarder instances calling each other.
        Fixes issue #360.
      </action>
      <action dev="maxime" type="fix">
        Modified the way the propagation parameter drivers are mapped in the
        Jacobian matrix in class "Model".
        Added a test for multi-sat orbit determination with estimated
        propagation parameters (µ and SRP coefficients).
        Fixes issue #354.
      </action>
      <action dev="luc" type="fix">
         Added a convenience method to retrieve covariance matrix in
         physical units in orbit determination.
         Fixes issue #353.
      </action>
      <action dev="luc" type="fix" due-to="Rongwang Li">
         Fixed two errors in Marini-Murray model implementation.
         Fixes issue #352.
      </action>
      <action dev="luc" type="fix">
         Prevent duplicated Newtonian attraction in FieldNumericalPropagator.
         Fixes issue #350.
      </action>
      <action dev="luc" type="fix">
         Copy additional states through impulse maneuvers.
         Fixes issue #349.
      </action>
      <action dev="luc" type="fix">
         Removed unused construction parameters in ShiftingTransformProvider
         and InterpolatingTransformProvider.
         Fixes issue #356.
      </action>
      <action dev="luc" type="fix">
         Fixed wrong inertial frame for Earth retrieved from CelestialBodyFactory.
         Fixes issue #355.
      </action>
      <action dev="luc" type="update">
        Use a git-flow like branching workflow, with a develop branch for bleeding-edge
        development, and master branch for stable published versions.
      </action>
    </release>
    <release version="9.0.1" date="2017-11-01"
            description="Version 9.0.1 is a patch release of Orekit.
            It fixes security issus 368.">
      <action dev="evan" type="fix">
        Disabled XML external resources when parsing rapid XML TDM files.
        Part of issue #368.
      </action>
      <action dev="evan" type="fix">
        Disabled XML external resources when parsing rapid XML EOP files.
        Part of issue #368.
      </action>
    </release>
    <release version="9.0" date="2017-07-26"
             description="Version 9.0 is a major release of Orekit. It introduces several new
             features and bug fixes. New features introduced in version 9.0 are Taylor algebra
             propagation (for high order uncertainties propagation or very fast Monte-Carlo
             studies), multi-satellites orbit determination, parallel multi-satellites propagation,
             parametric accelerations (polynomial and harmonic), turn-around measurements,
             inter-satellite range measurements, rigth ascension/declination measurements,
             Antenna Phase Center measurements modifiers, EOP estimation in precise orbit
             determination, orbit to attitude coupling in partial derivatives, parsing of CCSDS
             Tracking Data Messages, parsing of university of Bern Astronomical Institute files
             for Klobuchar coefficients, ITRF 2014, preservation of non-Keplerian orbits derivatives,
             JB2008 atmosphere model, NRL MSISE 2000 atmosphere model, boolean combination of events
             detectors, ephemeris writer, speed improvements when tens of thousands of measurements
             are used in orbit determination, Danish translations. Several bugs have been fixed.">
     <action dev="luc" type="add">
       Added on-board antenna phase center effect on inter-satellites range measurements.
     </action>
     <action dev="luc" type="add">
       Added on-board antenna phase center effect on turn-around range measurements.
     </action>
     <action dev="luc" type="add">
       Added on-board antenna phase center effect on range measurements.
     </action>
     <action dev="luc" type="update">
       Moved Bias and OutlierFilter classes together with the other estimation modifiers.
     </action>
     <action dev="luc" type="update">
       Forced states derivatives to be dimension 6 rather than either 6 or 7. The
       additional mass was not really useful, it was intended for maneuvers calibration,
       but in fact during maneuver calibration we adjust either flow rate or specific
       impulse but not directly mass itself. 
     </action>
      <action dev="luc" type="add">
        Added parametric acceleration force models, where acceleration amplitude is a
        simple parametric function. Acceleration direction is fixed in either inertial
        frame, or spacecraft frame, or in a dedicated attitude frame overriding spacecraft
        attitude. The latter could for example be used to model solar arrays orientation if
        the force is related to solar arrays). Two predefined implementations are provided,
        one for polynomial amplitude and one for harmonic amplitude. Users can add other
        cases at will. This allows for example to model the infamous GPS Y-bias, which is
        thought to be related to a radiator thermal radiation.
      </action>
      <action dev="luc" type="remove">
        Removed obsolete Cunningham and Droziner attraction models. These models have
        been superseded by Holmes-Featherstone attraction model available since 2013
        in Orekit.
      </action>
      <action dev="luc" type="update">
        Take orbit to attitude coupling into account in the partial derivatives for all attitude modes.
        Fixes issue #200.
      </action>
      <action dev="luc" type="update">
        Merged FieldAttitudeProvider into AttitudeProvider.
      </action>
      <action dev="luc" type="update">
        Simplified ForceModel interface. It does not require dedicated methods anymore for
        computing derivatives with respect to either state or parameters.
      </action>
      <action dev="luc" type="remove">
        Removed Jacchia-Bowman 2006 now completely superseded by Jacchia-Bowman 2008.
      </action>
      <action dev="luc" type="update">
        Make Jacchia-Bowman 2008 thread-safe and field-aware.
      </action>
      <action dev="luc" type="update">
        Make NRL MSISE 2000 thread-safe and field-aware.
      </action>
      <action dev="luc" type="update">
        Make DTM2000 thread-safe and field-aware.
      </action>
      <action dev="luc" type="add">
        Added support for ITRF 2014.
        As of mid-2017, depending on the source of EOP, the ITRF retrieved using
        FramesFactory.getITRF will be either ITRF-2014 (if using EOP 14 C04) or
        ITRF-2008 (if using EOP 08 C04, bulletins A, bulletins B, or finals .all).
        If another ITRF is needed, it can be built using HelmertTransformation.
      </action>
      <action dev="luc" type="remove">
        Removed classes and methods deprecated in 8.0.
      </action>
      <action dev="luc" type="add">
        Added coordinates of all intermediate participants in estimated measurements.
        This will allow estimation modifiers to get important vectors (sighting
        directions for example) without recomputing everything from the states.
      </action>
      <action dev="luc" type="add">
        Added a multi-satellites orbit determination feature.
      </action>
      <action dev="luc" type="add">
        Added one-way and two-way inter-satellites range measurements.
      </action>
      <action dev="luc" type="fix" due-to="Glenn Ehrlich">
        Avoid clash with Python reserved keywords and, or and not in BooleanDetector.
      </action>
      <action dev="luc" type="add" due-to="Maxime Journot">
        Added right ascension and declination angular measurements.
      </action>
      <action dev="luc" type="add">
        Added a parallel propagation feature for addressing multi-satellites needs.
        Propagators of different types (analytical, semi-analytical, numerical,
        ephemerides ...) can be mixed at will.
      </action>
      <action dev="luc" type="fix">
        Fixed Gaussian quadrature inconsistent with DSST theory when orbit derivatives are present.
        Fixes issue #345.
      </action>
      <action dev="luc" type="fix">
        Fixed infinite recursion when attempting two orbit determinations in row.
        Fixes issue #347.
      </action>
      <action dev="luc" type="add" due-to="Lars Næsbye Christensen">
        Added Danish translations.
        Fixes issue #346.
      </action>
      <action dev="luc" type="add" >
        Allow estimation of polar motion (offset plus linear drift) and prime meridian
        correction (offset plus linear drift) in orbit determination. This is essentially
        equivalent to add correction to the xp, yp, dtu1 and lod Earth Orientation Parameters.
      </action>
      <action dev="luc" type="add">
        Parameters in orbit determination can be associated with a per-parameter reference date.
      </action>
      <action dev="luc" type="fix">
        Fixed wrong generation of FieldTransforms by time stamped cache, when generation
        happens backward in time.
        Fixes issue #344.
      </action>
      <action dev="luc" type="update">
        Improved computation ground station parameters derivatives
        in orbit determination.
      </action>
      <action dev="luc" type="update" >
        Use automatic differentiation for all orbit determination measurements types.
        This allows simpler evolutions to estimate parameters for which derivatives
        are not straightforward to compute; some of these parameters are needed for
        precise orbit determination.
      </action>
      <action dev="luc" type="add" due-to="Maxime Journot">
        Added parsing of University of Bern Astronomical Institute files for α and β Klobuchar coefficients.
      </action>
      <action dev="luc" type="add" due-to="Maxime Journot">
        Added parsing of CCSDS TDM (Tracking Data Messages) files, both text and XML.
      </action>
      <action dev="luc" type="fix" due-to="Florentin-Alin Butu">
        Fixed lighting ratio in solar radiation pressure for interplanetary trajectories.
      </action>
      <action dev="hank" type="fix">
        Allow small extrapolation before and after ephemeris.
        Fixes issue #261.
      </action>
      <action dev="luc" type="fix">
        Fixed missing attitude in DSST mean/osculating conversions.
        Fixes issue #339.
      </action>
      <action dev="luc" type="fix">
        Optionally take lift component of the drag force into account in BoxAndSolarArraySpacecraft.
        Fixes issue #324.
      </action>
      <action dev="luc" type="fix" due-to="James Schatzman">
        Change visibility of getTargetPV in GroundPointing to public so it can be subclassed by
        users in other packages.
        Fixes issue #341.
      </action>
      <action dev="luc" type="update">
        Deprecated the TLESeries class. The file format used was considered to be too specific and
        the API not really well designed. Users are encouraged to use their own parser for series of TLE.
      </action>
      <action dev="luc" type="fix" due-to="Gavin Eadie">
        Removed dead code in deep SDP4 propagation model.
        Fixes issue #342.
      </action>
      <action dev="luc" type="fix" due-to="Quentin Rhone">
        Added a way to prefix parameters names when estimating several maneuvers
        in one orbit determination.
        Fixes issue #338.
      </action>
      <action dev="luc" type="fix" due-to="Pascal Parraud">
        Removed unneeded reset at end of sample creation in propagators conversion.
        Fixes issue #335.
      </action>
      <action dev="luc" type="fix" due-to="Michiel Zittersteijn">
        Fixed wrong angle wrapping computation in IodLambert.
      </action>
      <action dev="luc" type="fix" due-to="Lucian Barbulescu">
        Fixed boundaries of thrust parameter driver in ConstantThrustManeuver.
        Fixes issue #327.
      </action>
      <action dev="luc" type="fix" due-to="Hao Peng">
        Allow some old version of TLE format to be parsed correctly.
        Fixes issue #330.
      </action>
      <action dev="luc" type="fix" due-to="James Schatzman">
        Fixed ArrayOutOfBoundException appearing when converting dates at past or future infinity
        to string.
        Fixes issue #340.
      </action>
      <action dev="luc" type="fix">
        Extended range of DateComponents to allow the full integer range as days offset
        from J2000.
      </action>
      <action dev="luc" type="fix">
        Prevent NaN appearing in UTC-TAI offsets for dates at past or future infinity.
      </action>
      <action dev="luc" type="fix">
        Prevent central attraction coefficient from being adjusted in TLEPropagatorBuilder,
        as it is specified by the TLE theory.
        Fixes issue #313.
      </action>
      <action dev="luc" type="fix" due-to="Hao Peng">
        Added a flag to prevent resetting initial state at the end of integrating propagators.
        Fixes issue #251.
      </action>
      <action dev="luc" type="fix">
        Tutorials now all rely on orekit-data being in user home folder.
        Fixes issue #245.
      </action>
       <action dev="luc" type="fix">
        Apply delay corresponding to h = 0 when station altitude is below 0 in SaastamoinenModel.
        Fixes issue #202.
      </action>
      <action dev="luc" type="add">
        Added derivatives to orbits computed from non-Keplerian models, and use
        these derivatives when available. This improves shiftedBy() accuracy,
        and as a consequence also the accuracy of EventShifter. As example, when
        comparing shiftedBy and numerical model on a low Earth Sun Synchronous Orbit,
        with a 20x20 gravity field, Sun and Moon third bodies attractions, drag and
        solar radiation pressure, shifted position errors without derivatives are 18m
        after 60s, 72m after 120s, 447m after 300s; 1601m after 600s and 3141m after
        900s, whereas the shifted position errors with derivatives are 1.1m after 60s,
        9.1m after 120s, 140m after 300s; 1067m after 600s and 3307m after 900s.
      </action>
      <action dev="luc" type="fix">
        Preserved non-Keplerian acceleration in spacecraft state when computed from numerical propagator.
        Fixes issue #183.
      </action>
      <action dev="luc" type="fix">
        Fixed accuracy of FieldAbsoluteDate.
        Fixes issue #337.
      </action>
      <action dev="luc" type="fix">
        Fixed eccentricity computation for hyperbolic Cartesian orbits.
        Fixes issue #336.
      </action>
      <action dev="luc" type="fix">
        Fixed an array out of bounds error in DSST zonal short periodics terms.
      </action>
      <action dev="luc" type="fix" due-to="Maxime Journot">
        Fixed a factor two error in tropospheric and ionospheric modifiers.
      </action>
      <action dev="luc" type="add" due-to="Maxime Journot">
        Added turn-around (four-way range) measurements to orbit determination.
      </action>
      <action dev="luc" type="update">
        Updated dependency to Hipparchus 1.1, released on 2017, March 16th.
        Fixes issue #329.
      </action>
      <action dev="evan" type="add">
        Added simple Boolean logic with EventDetectors.
      </action>
      <action dev="luc" type="add">
        Added getGMSTRateFunction to IEEEConventions to compute accurately Earth rotation rate.
      </action>
      <action dev="luc" type="update">
        OneAxisEllipsoid can now transform FieldGeodeticPoint from any field
        and not only DerivativeStructure.
      </action>
      <action dev="luc" type="add">
        Completed field-based Cartesian and angular coordinates with missing
        features that were only in the double based versions.
      </action>
      <action dev="luc" type="update" due-to="Maxime Journot">
        Use DerivativeStructure to compute derivatives for Range measurements.
      </action>
      <action dev="luc" type="update">
        Improved conversion speed from Cartesian coordinates to geodetic coordinates
        by about 15%.
      </action>
      <action dev="evan" type="add">
        Replace OrbitFile interface with EphemerisFile, adding support for multiple
        ephemeris segments and the capability to create a propagator from an ephemeris.
      </action>
      <action dev="hank" type="add">
        Added EphemerisFileWriter interface for serializing EphemerisFiles to external
        file formats, and implemented the OEMWriter for CCSDS OEM file export support.
      </action>
      <action dev="hank" type="add">
        Added OrekitEphemerisFile object for encapsulating propagator outputs into an 
        EphemerisFile which can then be exported with EphemerisFileWriter classes.
      </action>
      <action dev="luc" type="fix">
        Fixed thread-safety issues in DTM2000 model.
        Fixes issue #258.
      </action>
      <action dev="pascal" type="add">
        Added JB2008 atmosphere model.
      </action>
      <action dev="pascal" type="add">
        Added NRLMSISE-00 atmosphere model.
      </action>
      <action dev="luc" type="fix" due-to="Hao Peng">
        Fixed outliers configuration parsing in orbit determination tutorial and test.
        Fixes issue #249
      </action>
       <action dev="luc" type="fix" >
        Greatly improved orbit determination speed when a lot of measurements are used
        (several thousands).
      </action>
      <action dev="luc" type="fix" >
        Fixed ant build script to run Junit tests.
        Fixes issue #246.
      </action>
      <action dev="luc" type="update">
        Added a protection against zero scale factors for parameters drivers.
      </action>
      <action dev="evan" type="fix">
        Fix AbsoluteDate.createMJDDate when the time scale is UTC and the date
        is during a leap second.
        Fixes issue #247
      </action>
      <action dev="luc" type="fix" >
        Fixed ant build script to retrieve Hipparchus dependencies correctly.
        Fixes issue #244.
      </action>
    </release>
    <release version="8.0.1" date="2017-11-01"
            description="Version 8.0.1 is a patch release of Orekit.
            It fixes security issus 368.">
      <action dev="evan" type="fix">
        Disabled XML external resources when parsing rapid XML EOP files.
        Part of issue #368.
      </action>
    </release>
    <release version="8.0" date="2016-06-30"
             description="Version 8.0 is a major release of Orekit. It introduces several new
             features and bug fixes as well as a major dependency change. New features introduced
             in version 8.0 are orbit determination, specialized propagator for GPS satellites
             based on SEM or YUMA files, computation of Dilution Of Precision and a new angular
             separation event detector. Several bugs have been fixed. A major change introduced
             with version 8.0 is the switch from Apache Commons Math to Hipparchus as the
             mathematical library, which also implied switching from Java 6 to Java 8.">
      <action dev="luc" type="fix" due-to="Andrea Antolino">
        Improved accuracy of orbits Jacobians.
        Fixes issue #243.
      </action>
      <action dev="luc" type="update">
        Deprecated PropagationException, replaced by OrekitException.
      </action>
      <action dev="evan" type="fix" due-to="Greg Carbott">
        Fix bug in restarting propagation with a ConstantThrustManeuver with an
        updated initial condition.
      </action>
      <action dev="luc" type="fix">
        Fixed a display error for dates less than 0.5ms before a leap second.
      </action>
      <action dev="luc" type="update">
        Use ParameterDriver with scale factor for both orbit determination, conversion,
        and partial derivatives computation when finite differences are needed.
      </action>
      <action dev="luc" type="fix">
        Apply impulse maneuver correctly in backward propagation.
        Fixes issue #241.
      </action>
      <action dev="luc" type="add">
        Added angular separation detector. This is typically used to check separation
        between spacecraft and the Sun as seen from a ground station, to avoid interferences
        or damage.
      </action>
      <action dev="luc" type="update">
        All class and methods that were deprecated in the 7.X series have been removed.
      </action>
      <action dev="luc" type="update">
        Allow ICGEM gravity field reader to parse non-Earth gravity fields.
      </action>
      <action dev="evan" type="add">
        Add methods for a integration step handler to tell if the start/end of the step is
        interpolated due to event detection. Also added ability to add a step handler in
        ephemeris mode.
      </action>
      <action dev="evan" type="fix">
        Switch to a continuous Ap to Kp geomagnetic index conversion.
        Fixes issue #240.
      </action>
      <action dev="pascal" type="add">
        Added computation of Dilution Of Precision (DOP).
      </action>
      <action dev="pascal" type="add">
        Added a specialized propagator for GPS spacecrafts, based on
        SEM or YUMA files.
      </action>
      <action dev="luc" type="update">
        Ported the new Hipparchus event handling algorithm to Orekit.
        This improves robustness in corner cases, typically when different
        event detectors triggers at very close times and one of them
        resets the state such that it affects the other detectors.
      </action>
      <action dev="luc" type="update">
        Simplified step interpolators API, replacing the setDate/getState
        pair with an interpolated state getter taking a date argument.
      </action>
      <action dev="luc" type="update">
        Switched from Apache Commons Math to Hipparchus library.
      </action>
      <action dev="luc" type="add">
        Added an orbit determination feature!
      </action>
      <action dev="evan" type="add">
        Add EventHandler to record all events.
      </action>
      <action dev="evan" type="fix">
        Fix exception during event detection using
        NumericalPropagator.getGeneratedEphemeris() near the start/end date of
        the generated ephemeris.
        Fixes issue #238
      </action>
    </release>
    <release version="7.2.1" date="2017-11-01"
            description="Version 7.2.1 is a patch release of Orekit.
            It fixes security issus 368.">
      <action dev="evan" type="fix">
        Disabled XML external resources when parsing rapid XML EOP files.
        Part of issue #368.
      </action>
    </release>
    <release version="7.2" date="2016-04-05"
             description="Version 7.2 is a minor release of Orekit. It introduces several new
             features and bug fixes. The most important features introduced in version 7.2
             are handling of GLONASS and QZSS time scales, support for local time zones
             according to ISO-8601 standard, and finer tuning of short period terms in
             DSST propagator. Version 7.2 depends on version 3.6.1 of Apache Commons Math,
             which also fixes a bug related to close events detection.">
      <action dev="luc" type="add">
        Added GLONASS and QZSS time scales. These time scales my be used in SP3-c files.
      </action>
      <action dev="luc" type="add">
        Added parsing and displaying of local time according to ISO-8601 standard.
      </action>
      <action dev="luc" type="fix">
        Added some protections against malformed SP3 files.
      </action>
      <action dev="luc" type="fix">
        Fixed Newcomb operators generation in DSST for high degree gravity fields.
        Fixes issue #237
      </action>
      <action dev="luc" type="update">
        Improved tuning of DSST tesseral force models. Users can now tune max degree,
        max eccentricity power and max frequency in mean longitude for short
        period terms, as well as for m-daily terms.
      </action>
      <action dev="luc" type="update">
        Improved tuning of DSST zonal force models. Users can now tune max degree,
        max eccentricity power and max frequency in true longitude for short
        period terms.
      </action>
      <action dev="luc" type="fix">
        Fixed wrong continuous maneuver handling in backward propagation.
        Fixes issue #236
      </action>
    </release>
    <release version="7.1" date="2016-02-07"
             description="Version 7.1 is a minor release of Orekit. It introduces several new
             features and bug fixes. The most important features introduced in version 7.1
             are a lot of new event detectors (field of view based detectors supporting any FoV
             shape, either on ground targetting spacecraft or on spacecraft and targetting
             ground defined zones with any shape, extremum elevation detector, anomaly,
             latitude argument, or longitude argument crossing detectors, either true, mean
             or eccentric, latitude and longitude extremum detectors, latitude and longitude
             crossing detectors), new event filtering capability based on user-provided
             predicate function, ability to customize DSST interpolation grid for short period
             elements, ability to retrieve DSS short periodic coefficients, removed some arbitrary
             limitations in DSST tesseral and zonal contribution, ability to set short period
             degree/order to smaller values than mean elements in DSST, vastly improved
             frames transforms efficiency for various Earth frames, three different types of
             solar radiation pressure coefficients, new tabulated attitudes related to Local
             Orbital Frame, smooth attitude transitions in attitudes sequences, with derivatives
             continuity at both endpoint, ground zone sampling either in tiles or grid with fixed
             or track-based orientation, derivatives handling in geodetic points, parsing of TLE
             with non-unclassified modifiers, support for officiel WMM coefficients from NOAA,
             support for tai-utc.dat file from USNO, tropospheric refraction model following
             Recommendation ITU-R P.834-7, geoid model based on gravity field, and use of the new
             Apache Commons Math rotation API with either Frame transform convention or vector
             operator convention. Numerous bugs were also fixed.
             Version 7.1 depends on version 3.6 of Apache Commons Math.">
      <action dev="thierry" type="add">
        Added tropospheric refraction correction angle following Recommendation ITU-R P.834-7.
      </action>
      <action dev="luc" type="add">
        Added a way to configure max degree/order for short periods separately
        from the mean elements settings in DSST tutorial.
      </action>
      <action dev="luc" type="fix">
        Fixed limitation to degree 12 on zonal short periods, degree/order 8 on
        tesseral short periods, and degree/order 12 for tesseral m-dailies in DSST.
      </action>
      <action dev="luc" type="fix">
        Fixed wrong orbit type in propagator conversion. The type specified by
        user was ignored when computing variable stepsize integrator tolerances.
      </action>
      <action dev="luc" type="add">
        Set up three different implementations of radiation pressure coefficients,
        using either a single reflection coefficient, or a pair of absorption
        and specular reflection coefficients using the classical convention about
        specular reflection, or a pair of absorption and specular reflection
        coefficients using the legacy convention from the 1995 CNES book.
        Fixes issue #170
      </action>
      <action dev="luc" type="fix">
        Fixed wrong latitude normalization in FieldGeodeticPoint.
      </action>
      <action dev="luc" type="fix">
        Fixed blanks handling in CCSDS ODM files.
        Fixes issue #232
      </action>
      <action dev="luc" type="fix">
        Fixed FramesFactory.getNonInterpolatingTransform working only
        in one direction.
        Fixes issue #231
      </action>
      <action dev="evan" type="add">
        Added Field of View based event detector for ground based sensors.
      </action>
      <action dev="luc" type="add">
        Added a getFootprint method to FieldOfView for projecting Field Of View
        to ground, taking limb of ellipsoid into account (including flatness) if
        Field Of View skims over horizon.
      </action>
      <action dev="luc" type="add">
        Added a pointOnLimb method to Ellipsoid for computing points that lie
        on the limb as seen from an external observer.
      </action>
      <action dev="luc" type="add">
        Added an isInside predicate method to Ellipsoid for checking points location.
      </action>
      <action dev="evan" type="fix">
        Support parsing lowercase values in CCSDS orbit data messages.
        Fixes issue #230
      </action>
      <action dev="luc" type="add">
        Added a generic FieldOfViewDetector that can handle any Field Of View shape.
        The DihedralFieldOfViewDetector is deprecated, but the CircularFieldOfViewDetector
        which corresponds to a common case that can be computed more accurately and faster
        than the new generic detector is preserved.
      </action>
      <action dev="luc" type="add">
        Added a FieldOfView class to model Fields Of View with any shape.
      </action>
      <action dev="luc" type="add">
        Added a FootprintOverlapDetector which is triggered when a sensor
        Field Of View (any shape, even split in non-connected parts or
        containing holes) overlaps a geographic zone, which can be non-convex,
        split in different sub-zones, have holes, contain the pole...
        Fixes issue #216
      </action>
      <action dev="luc" type="fix" due-to="Carlos Casas">
        Added a protection against low altitudes in JB2006 model.
        Fixes issue #214
      </action>
      <action dev="luc" type="fix" due-to="Petrus Hyvönen">
        Enlarged access to SGP4 and DeepSDP4 propagators.
        Fixes issue #207
      </action>
      <action dev="luc" type="fix">
        Fixed covariance matrices units when read from CCSDS ODM files. The
        data returned at API level are now consistent with SI units, instead of being
        kilometer-based.
        Fixes issue #217
      </action>
      <action dev="luc" type="fix">
        Fixed DSST ephemeris generation.
        Fixes issue #222
      </action>
      <action dev="luc" type="update">
        Vastly improved DSS short period terms interpolation.
      </action>
      <action dev="luc" type="fix">
        Use new Rotation API from Apache Commons Math 3.6.
        This API allows to use both vector operator convention and frames
        transform convention naturally. This is useful when axis/angles are
        involved, or when composing rotations. This probably fixes one of
        the oldest stumbling blocks for Orekit users.
      </action>
      <action dev="luc" type="fix">
        Fixed state partial derivatives in drag force model.
        Fixes issue #229
      </action>
      <action dev="evan" type="fix">
        Fixed incorrect density in DTM2000 when the input position is not in ECI
        or ECEF.
        Fixes issue #228
      </action>
      <action dev="evan" type="add">
        Added capability to use a single EventHandler with multiple types of
        EventDetectors.
      </action>
      <action dev="luc" type="add" >
        Added a way to customize interpolation grid in DSST, either using a fixed number
        of points or a maximum time gap between points, for each mean elements integration
        step.
      </action>
      <action dev="luc" type="add" >
        Added TabulatedLofOffset for attitudes defined by tabulating rotations between Local Orbital Frame
        and spacecraft frame.
        Fixes issue #227
      </action>
      <action dev="luc" type="fix" >
        Fixed wrong ephemeris generation for analytical propagators with maneuvers.
        Fixes issue #224.
      </action>
       <action dev="luc" type="fix" >
        Fixed date offset by one second for TLE built from their components,
        if a leap second was introduced earlier in the same year.
        Fixes issue #225.
      </action>
      <action dev="luc" type="fix" >
        Allow parsing TLE with non-unclassified modifier.
      </action>
      <action dev="luc" type="add" >
        As a side effect of fixing issue #223, KeplerianPropagator and
        Eckstein-Hechler propagator are now serializable.
      </action>
      <action dev="luc" type="fix" >
        Fixed missing additional states handling in ephemeris propagators
        created from analytical propagators.
      </action>
      <action dev="luc" type="fix" >
        Fixed NPE and serialization issues in ephemeris propagators created
        from analytical propagators.
        Fixes issue #223.
      </action>
      <action dev="luc" type="fix" >
        Fixed time scale issues in JPL ephemerides and IAU pole models.
        The time used for internal computation should be TDB, not TT.
      </action>
      <action dev="luc" type="fix" >
        Fixed an issue with backward propagation on analytical propagator.
        During first step, the analytical interpolator wrongly considered the
        propagation was forward.
      </action>
      <action dev="luc" type="add" >
        Added a way to retrieve short period coefficients from DSST as
        spacecraft state additional parameters. This is mainly intended
        for test and validation purposes.
      </action>
      <action dev="luc" type="fix" >
        Prevent small overshoots of step limits in event detection.
        Fixes issue #218.
      </action>
      <action dev="luc" type="fix" >
        Handle string conversion of dates properly for dates less than 1 millisecond
        before midnight (they should not appear as second 60.0 of previous minute but
        should rather wrap around to next minute).
        Partly fixes issue #218.
      </action>
      <action dev="luc" type="fix" >
        Enforce Lexicographical order in DirectoryCrawler, to ensure reproducible
        loading. Before this changes, some tests could fail in one computer while
        succeeding in another computer as we use a mix of DE-4xx files, some having
        a different EMRAT (81.30056907419062 for DE-431, 81.30056 for DE-405 and DE-406).
      </action>
      <action dev="luc" type="add" >
        Added EventEnablingPredicateFilter to filter event based on an user-provided
        enabling predicate function. This allow for example to dynamically turn some
        events on and off during propagation or to set up some elaborate logic like
        triggering on elevation first time derivative (i.e. one elevation maximum)
        but only when elevation itself is above some threshold.
      </action>
      <action dev="luc" type="update" >
        Renamed EventFilter into EventSlopeFilter.
      </action>
      <action dev="luc" type="add" >
        Added elevation extremum event detector.
      </action>
      <action dev="luc" type="fix" >
        Fixed ellipsoid tessellation with large tolerances.
        Fixes issue #215.
      </action>
      <action dev="evan" type="fix" >
        Fixed numerical precision issues for start/end dates of generated
        ephemerides.
        Fixes issues #210
      </action>
      <action dev="luc" type="add" >
        Added anomaly, latitude argument, or longitude argument crossings detector,
        either true, mean or eccentric.
        Fixes issue #213.
      </action>
      <action dev="luc" type="add" >
        Added latitude and longitude extremum detector.
      </action>
      <action dev="luc" type="add" >
        Added latitude and longitude crossing detector.
      </action>
      <action dev="luc" type="add" >
        Added a way to convert between PVA and geodetic points with time derivatives.
      </action>
      <action dev="luc" type="add" >
        Allow truncation of tiles in ellipsoid tessellation.
      </action>
      <action dev="luc" type="add" >
        Propagator builders can now be configured to accept any orbit types
        and any position angle types in the input flat array.
        Fixes issue #208.
      </action>
      <action dev="luc" type="add" >
        Added smooth attitude transitions in attitudes sequences, with derivatives
        continuity at both endpoints of the transition that can be forced to match
        rotation, rotation rate and rotation acceleration.
        Fixes issue #6.
      </action>
      <action dev="luc" type="fix" >
        Fixed attitudes sequence behavior in backward propagation.
        Fixes issue #206.
      </action>
      <action dev="luc" type="add" >
        Added factory methods to create AbsoluteDate instances from MJD or JD.
        Fixes issue #193.
      </action>
      <action dev="luc" type="fix" due-to="Joris Olympio">
        Fixed wrong attitude switches when an event occurs but the active attitude mode
        is not the one it relates to.
        Fixes issue #190.
      </action>
      <action dev="luc" type="add"  due-to="Joris Olympio">
        Added a way to be notified when attitude switches occur.
        Fixes issue #190.
      </action>
      <action dev="luc" type="fix" >
        Ensure Keplerian propagator uses the specified mu and not only the one from the initial orbit.
        Fixes issue #184.
      </action>
      <action dev="luc" type="update" >
        Improved frames transforms efficiency for various Earth frames.
      </action>
      <action dev="luc" type="fix" >
        Specify inertial frame to compute orbital velocity for ground pointing laws.
        Fixes issue #115.
      </action>
      <action dev="luc" type="fix" >
        Activated two commented-out tests for DTM2000, after ensuring we
        get the same results as the original fortran implementation.
        Fixes issue #204.
      </action>
      <action dev="luc" type="fix" due-to="Javier Martin Avila">
        Fixed resetting of SecularAndHarmonic fitting.
        Fixes issue #205.
      </action>
      <action dev="luc" type="add">
        Added a way to sample a zone on an ellipsoid as grids of inside points.
        Fixes issue #201.
      </action>
      <action dev="luc" type="fix">
        Fixed an event detection problem when two really separate events occur within
        the event detector convergence threshold.
        Fixes issue #203.
      </action>
      <action dev="luc" type="fix">
        Added protections against TLE parameters too large to fit in the format.
        Fixes issue #77.
      </action>
      <action dev="luc" type="fix">
        Allowed slightly malformed TLE to be parsed.
        Fixes issue #196.
      </action>
      <action dev="luc" type="fix">
        Fixed overlapping issue in ellipsoid tessellation, typically for independent
        zones (like islands) close together.
        Fixes issue #195.
      </action>
      <action dev="tn" type="add">
        Added support to load WMM coefficients from the official model file
        provided by NOAA.
      </action>
      <action dev="tn" type="fix">
        Fixed javadoc of method "GeoMagneticField#calculateField(...)": 
        the provided altitude is expected to be a height above the WGS84 ellipsoid.
      </action>
      <action dev="luc" type="update">
        Added a simpler interface for creating custom UTC-TAI offsets loaders.
      </action>
      <action dev="luc" type="add">
        Added support for USNO tai-utc.dat file, enabled by default, in
        addition to the legacy support for IERS UTC-TAI.history file
        which is still supported and also enabled by default.
      </action>
      <action dev="luc" type="add">
        Added a way to load TAI-UTC data from Bulletin A. Using this feature
        is however NOT recommended as there are known issues in TAI-UTC data
        in some bulletin A (for example bulletina-xix-001.txt from 2006-01-05
        has a wrong year for last leap second and bulletina-xxi-053.txt from
        2008-12-31 has an off by one value for TAI-UTC on MJD 54832). This
        feature is therefore not enabled by default, and users wishing to
        rely on it should do it carefully and take their own responsibilities.
      </action>
      <action dev="luc" type="add">
        Added ellipsoid tessellation, with tiles either oriented along track
        (ascending or descending) or at constant azimuth.
      </action>
      <action dev="luc" type="fix">
        Added customization of EOP continuity check threshold.
        Fixes issue #194.
      </action>
      <action dev="evan" type="add">
        Added geoid model based on gravity field.
        Fixes issue #192.
      </action>
      <action dev="luc" type="fix">
        Added automatic loading of Marshall Solar Activity Future Estimation data.
        Fixes issue #191.
      </action>
      <action dev="luc" type="update">
        Simplified Cartesian to ellipsoidal coordinates transform and greatly improved its performances.
      </action>
      <action dev="luc" type="fix">
        Fixed target point in BodyCenterPointing attitude.
        Fixes issue #100.
      </action>
    </release>
    <release version="7.0" date="2015-01-11"
             description="Version 7.0 is a major release of Orekit. It introduces several new
             features and bug fixes. New features introduced in version 7.0 are the complete
             DSST semi-analytical propagator with short-periodics terms (only mean elements
             were available in previous version), extension to second order derivatives for
             many models (Cartesian coordinates, angular coordinates, attitude modes, ...),
             bilinear interpolator in Saastamoinen model, attitude overriding during impulsive
             maneuvers, general relativity force model, geographic zone detector, and ecliptic
             frame.
             Several bugs have been fixed. One noteworthy fix concerns an inconsistency in
             Eckstein-Hechler propagator velocity, which leads to a change of the generated
             orbit type.">
      <action dev="hankg" type="add">
        Added bilinear interpolator and use it on Saastamoinen model.
        Implements feature #182.
      </action>
      <action dev="luc" type="update">
        Removed old parts that were deprecated in previous versions.
      </action>
      <action dev="luc" type="update">
        Updated dependency to Apache Commons Math 3.4, released on 2014-12-26.
      </action>
      <action dev="luc" type="fix">
        Fixed null vector normalization when attempting to project to ground a point already on ground.
        Fixes issue #181.
      </action>
      <action dev="luc" type="add" due-to="Lucian Barbulescu">
        Added Romanian localization for error messages.
      </action>
      <action dev="luc" type="fix">
        Fixed velocity inconsistency in orbit generation in Eckstein-Hechler propagator.
        The Eckstein-Hechler propagator now generated Cartesian orbits, with velocity
        computed to be fully consistent with model evolution. A side effect is that
        if users rebuild circular parameters from the generated orbits, they will
        generally not math exactly the input circular parameters (but position will
        match exactly).
        Fixes issue #180.
      </action>
      <action dev="luc" type="fix">
        Improved acceleration output in Eckstein-Hechler model.
      </action>
      <action dev="luc" type="add">
        Added projection of moving point (i.e. position and derivatives too) to
        ground surface.
      </action>
      <action dev="luc" type="add">
        Added a general 3 axes ellipsoid class, including a feature to compute
        any plane section (which result in a 2D ellipse).
      </action>
      <action dev="luc" type="add">
        Added support for IERS bulletin A (rapid service and prediction)
      </action>
      <action dev="tn" type="fix">
        Fixed various issues in geomagnetic fields models:
        GeoMagneticField.getDecimalYear() returned a slightly wrong result: e.g. for 1/1/2005
        returned 2005.0020 instead of 2005.0, GeoMagneticFieldFactory.getModel() returned
        wrong interpolation near models validity endpoints, GeoMagneticField.transformModel(double)
        method did not check year validity. Added more unit tests and adapted existing tests for
        IGRF/WMM with sample values / results as they have changed slightly.
        Fixes issue #178.
      </action>
      <action dev="luc" type="fix" due-to="Patrice Mathieu">
        Fixed closest TLE search. When filtering first from satellite ID and
        then extracting closest date, the returned satellite was sometime wrong.
      </action>
      <action dev="luc" type="add" due-to="Hank Grabowski">
        Allow attitude overriding during impulsive maneuvers.
        Fixes issue #176.  
      </action>
      <action dev="evan" type="add">
          Added general relativity force model.
      </action>
      <action dev="luc" type="add" due-to="Ioanna Stypsanelli">
        added Greek localization for error messages.
      </action>
      <action dev="evan" type="fix">
          Fixed incorrect partial derivatives for force models that depend on satellite velocity.
          Fixes #174.
      </action>
      <action dev="evan" type="fix">
          Fixed incorrect parameters set in NumericalPropagatorBuilder.
          Fixes #175.
      </action>
      <action dev="luc" type="update" >
        Significantly reduced size of various serialized objects.
      </action>
      <action dev="luc" type="update" >
        PVCoordinatesProvider now produces time-stamped position-velocities.
      </action>
      <action dev="luc" type="update" >
        Tabulated attitude provider can be built directly from time-stamped angular coordinates
        lists, in addition to attitudes lists.
      </action>
      <action dev="luc" type="add" >
        Added time-stamped versions of position-velocity and angular coordinates.
      </action>
      <action dev="luc" type="fix" due-to="Daniel Aguilar Taboada">
        Fixed wrong rotation interpolation for rotations near π.
        Fixes issue #173.
      </action>
      <action dev="luc" type="update" >
        Updated dependency to Apache Commons Math 3.3.
      </action>
      <action dev="luc" type="update" due-to="Lucian Barbulescu, Nicolas Bernard">
        Added short periodics for DSST propagation.
      </action>
      <action dev="luc" type="add" >
        Added a GeographicZoneDetector event detector for complex geographic zones traversal.
        Fixes issue #163.
      </action>
      <action dev="evan" type="fix">
        Add Ecliptic frame. Agrees with JPL ephemerides to within 0.5 arcsec.
        Issue #166.
      </action>
      <action dev="evan" type="fix">
        Fix cache exception when propagating backwards with an interpolated
        gravity force model.
        Fixes issue #169.
      </action>
      <action dev="luc" type="fix">
        Fixed parsing of dates very far in the future.
        Fixes issue #171.
      </action>
      <action dev="luc" type="fix">
        Trigger an exception when attempting to interpolate attitudes without rotation rate
        using only one data point.
      </action>
      <action dev="evan" type="fix">
        Fixed SpacecraftState date mismatch exception with some attitude providers.
      </action>
      <action dev="luc" type="fix" >
        Fixed wrong scaling in JPL ephemeris when retrieving coordinates in a frame
        that is not the defining frame of the celestial body.
        Fixes issue #165.
      </action>
      <action dev="luc" type="update" due-to="Lucian Barbulescu">
        Prepare generation of either mean or osculating orbits by DSST propagator.
        The short periodics terms are not computed yet, but there is ongoing work
        to add them.
      </action>
      <action dev="luc" type="update" due-to="Lucian Barbulescu">
        Avoid recomputing Chi and Chi^2 in Hansen coefficients for tesseral.
      </action>
      <action dev="luc" type="update" due-to="Nicolas Bernard">
        Added better handling of Hansen kernel computation through use of PolynomialFunction.
      </action>
      <action dev="luc" type="update" due-to="Petre Bazavan">
        Compute Hansen coefficients using linear transformation.
      </action>
      <action dev="luc" type="fix" >
        Fixed a non-bracketing exception in event detection, in some rare cases of noisy g function.
        Fixes issue #160.
      </action>
      <action dev="luc" type="fix" >
        Fixed a missing reset of resonant tesseral terms in DSST propagation.
        Fixes issue #159.
      </action>
      <action dev="luc" type="fix" >
        Improved default max check interval for NodeDetector, so it handles correctly
        highly eccentric orbits.
        Fixes issue #158.
      </action>
    </release>
    <release version="6.1" date="2013-12-13"
             description="Version 6.1 is a minor release of Orekit. It introduces several new
             features and bug fixes. The most important features introduced in version 6.1
             are solid tides force model, including pole tide at user choice, and following
             either IERS 1996, IERS 2003 or IERS 2010 conventions ; ocean tides force model,
             including pole tide at user choice, loading a user provided model ; simultaneous
             support for IERS 1996, 2003 and 2010 for frames definition, which is very
             important to support legacy systems and to convert coordinates between older and
             newer reference systems ; greatly improved accuracy of celestial/terrestrial
             frames transforms (we are now at sub-micro arcsecond level for IERS 2003/2010,
             both with equinox based and Non-Rotating Origin, at a sub-milli arcseconds for
             IERS 1996, both with equinox based and Non-Rotating Origin) ; classical
             equinox-based paradigm and new non-rotating origin paradigm for inertial and
             terrestrial frames are now supported with all IERS conventions ; automatic
             conversion of IERS Earth Orientation Paramters from equinoxial to non-rotating
             paradigm ; support for CCSDS Orbit Data Message ; improved API for events,
             allowing separation of event detection and event handling (the older API is still
             available for compatibility) ; merged all the elevation related events, allowing
             to use both refraction model and antenna mask at the same time if desired ;
             new attitude mode based on interpolation on a table. Numerous bugs were also fixed.
             Version 6.1 depends on version 3.2 of Apache commons math.">
      <action dev="luc" type="fix" >
        Reduced number of calls to the g function in event detectors.
        Fixes issue #108.
      </action>
      <action dev="luc" type="fix" >
        Fixed a spurious backward propagation.
        Fixes issue #107.
      </action>
      <action dev="luc" type="fix" >
        Improved error detection for numerical and DSST propagation for cases
        where user attempts to compute integrator tolerances with an orbit for
        which Jacobian is singular (for example equatorial orbit while using
        Keplerian representation).
        Fixes issue #157.
      </action>
      <action dev="luc" type="add" >
        Added a method to get the number or calls to getNeighbors in the generic time stamped cache,
        to allow performing measurements while tuning the cache.
      </action>
      <action dev="luc" type="add" >
        Added high degree ocean load deformation coefficients computed by Pascal
        Gégout (CNRS / UMR5563 - GET).
      </action>
      <action dev="luc" type="add" >
        Time scales are now serializable.
      </action>
      <action dev="luc" type="add" due-to="Nicolas Bernard">
        Improved DSST tesseral computation efficiency by caching Jacobi polynomials.
      </action>
      <action dev="luc" type="fix" due-to="Daniel Aguilar Taboada">
        Fixed yaw steering attitude law, which didn't project spacecraft velocity correctly.
        Fixes issue #156.
      </action>
      <action dev="luc" type="add" >
        Added a way to set the maximum number of iterations for events detection.
        Fixes issue #155.
      </action>
      <action dev="luc" type="add">
        Added an attitude provider from tabulated attitudes.
        Fixes issue #154.
      </action>
      <action dev="luc" type="add" due-to="Hank Grabowski">
        Improved test coverage.
        Fixes issue #153.
      </action>
      <action dev="luc" type="add" due-to="Hank Grabowski">
        Merged all elevation detectors into one. The new detector supports all
        features from the previous (and now deprecated) ApparentElevationDetector
        and GroundMaskElevationDetector.
        Fixes issue #144.  
      </action>
      <action dev="luc" type="add" due-to="Hank Grabowski">
        Added a DetectorEventHandler interface aimed at handling only the
        event occurrence part in propagation. This allows to separate the
        event detection itself (which is declared by the EventDetector interface)
        from the action to perform once the event has been detected. This also
        allows to avoid subclassing of events, which was cumbersome. It also allows
        to share a single handler for several events.
        The previous behavior with eventOccurred declared at detector level and
        subclassing is still available but is deprecated and will be removed in
        the next major release.
      </action>
      <action dev="luc" type="fix" due-to="Christophe Le Bris">
        Fixed an indexing error in Harris-Priester model.
        Fixes issue #152.
      </action>
      <action dev="luc" type="add">
        Added a new force model for ocean tides in numerical propagation, including pole tides.
        Fixes issue #11.
      </action>
      <action dev="luc" type="fix" due-to="Lucian Barbulescu">
        Fixed conversion from position-velocity to Keplerian, when the orbit is
        perfectly equatorial.
        Fixes issue #151.
      </action>
      <action dev="luc" type="add">
        Added a new force model for solid tides in numerical propagation, including pole tides.
        Fixes issue #10.
      </action>
      <action dev="luc" type="add">
        Added a way to select IERS conventions for non-rotating origin
        based ITRF.
      </action>
      <action dev="luc" type="update">
        Greatly improved accuracy of celestial/terrestrial frames transforms.
        We are now at sub-micro arcsecond level for IERS 2003/2010, both with
        equinox based and Non-Rotating Origin, at a sub-milli arcseconds
        for IERS 1996, both with equinox based and Non-Rotating Origin.
      </action>
      <action dev="luc" type="fix">
        Fixed missing nutation correction in Equation Of Equinoxes.
        Fixes issue #150.
      </action>
      <action dev="luc" type="fix">
        Fixed rate for TCB time scale.
      </action>
      <action dev="luc" type="add">
        Added new definition of astronomical unit from IAU-2012 resolution B2.
      </action>
      <action dev="luc" type="fix">
        Fixed Date/Time split problem when date is a few femto-seconds before the end of the day.
        Fixes issue #149.
      </action>
      <action dev="luc" type="fix">
        Fixed overflow problem in TimeComponents.
        Fixes issue #148.
      </action>
      <action dev="luc" type="update">
        Separate parsing from using Poisson series.
      </action>
      <action dev="luc" type="add" due-to="Steven Ports">
        Added support for parsing CCSDS ODM files (OPM, OMM and OEM).
      </action>
      <action dev="luc" type="update">
        Flattened ITRF frames tree so all supported ITRF realizations (2005, 2000, 97, 93) share the same
        parent ITRF2008. Previously, the tree was 2008 &lt;- 2005 &lt;- 2000 &lt;- {93,97} and the reference dates
        for Helmert transforms were all different. We now use the parameters provided at epoch 2000.0 and
        with respect to ITRF2008 at http://itrf.ensg.ign.fr/doc_ITRF/Transfo-ITRF2008_ITRFs.txt.
      </action>
      <action dev="luc" type="fix">
        Fixed azimuth parameter in the TopocentricFrame.pointAtDistance method.
        Fixes issue #145.
      </action>
      <action dev="luc" type="fix"  due-to="Matt Edwards">
        Fixed location of JAVA_EPOCH. As we now take the linear models between UTC and TAI
        that were used between 1961 and 1972, we have to consider the offset that was in
        effect on 1970-01-01 and which was precisely 8.000082s. Fixes issue #142.
      </action>
      <action dev="luc" type="update" >
        Vastly improved performances for Poisson series computations. Poisson series are often
        evaluated several components together (x/y/s in new non-rotating paradigm, ∆ψ/∆ε in old
        equinox paradigm for example). As the components are built from a common model, they
        share many nutation terms. We now evaluate these shared terms only once, as we evaluate
        the components in parallel thanks to a preliminary "compilation" phase performed when
        the Poisson series are set up. This dramatically improves speed: on a test case based
        on x/y/s evaluations over a one year time span without any caching,  we noticed a
        more than two-fold speedup: mean computation time reduced from 6.75 seconds (standard
        deviation 0.49s) to 3.07 seconds (standard deviation 0.04s), so it was a 54.5% reduction
        in mean computation time. At the same time, accuracy was also improved thanks to the
        Møller-Knuth TwoSum algorithm without branching now used for summing all series terms.
      </action>
      <action dev="luc" type="fix" >
        When UT1 time scale is used, it is now possible to choose which Earth Orientation
        Parameters history to use (formerly, only EOP compatible with IAU-2000/2006 was
        used, even for systems relying only on older conventions).
      </action>
      <action dev="luc" type="add" >
        Added Greenwich Mean Sidereal Time and Greenwich Apparent Sidereal Time
        to all supported IERS conventions (i.e. IERS 1996, IERS 2003 and IERS 2010).
      </action>
      <action dev="luc" type="add" >
        Classical equinox-based paradigm and new non-rotating origin paradigm for
        inertial and terrestrial frames are now supported with all IERS conventions.
        This means it is now possible to use MOD/TOD/GTOD with the recent precession/nutation
        models from recent conventions, and it is also possible to use CIRF/TIRF/ITRF with
        the older precession nutation models from ancient conventions. Of course, all these
        conventions and frames can be used at the same time, which is very important to
        support legacy systems and to convert coordinates between older and newer reference
        systems.
      </action>
      <action dev="luc" type="add" >
        Added IERS 1996 in the list of supported IERS conventions.
      </action>
      <action dev="luc" type="add" >
        Added factory methods to compute arbitrary Julian Epochs (J1900.0, J2000.0 ...)
        and Besselian Epochs (B1900.0, B1950.0 ...) that are used as reference dates
        in some models and frames.
      </action>
      <action dev="luc" type="fix" >
        Fixed non-bracketing exception while converting Cartesian points very close to equator into geodetic
        coordinates. Fixes issue #141.
      </action>
      <action dev="evan" type="add" >
        Added getAngularVelocity() to PVCoordinates.
      </action>
      <action dev="luc" type="add" >
        Added back serialization for some ephemerides produced by integration-based propagators.
        The ephemerides produced by NumericalPropagator are always serializable, and the ones
        produced by DSSTPropagator may be serializable or not depending on the force models used.
      </action>
      <action dev="luc" type="fix" >
        Fixed missing events detection when two events occurred at exactly the same time using an analytical
        propagator (like generated ephemerides for example). Fixes issue #138.
      </action>
      <action dev="luc" type="fix" >
        Fixed data loading from zip/jar. A more streamlined architecture has been set up, and each zip entry
        now uses its own input stream. Closing the stream triggers the switch to the next entry, and duplicate
        close are handled gracefully. Fixes issue #139.
      </action>
      <action dev="luc" type="fix" >
        Improved event bracketing by backporting changes made in Apache Commons Math (may fix issues #110
        and #136, but we cannot be sure as neither issues were reproducible even before this change...).
      </action>
      <action dev="luc" type="fix" >
        Fixed GTOD and Veis frame that did apply UT1-UTC correction when they should not (fixes issue #131).
      </action>
      <action dev="luc" type="fix" >
        Completely rewrote conversion from Cartesian to geodetic coordinates to improve
        numerical stability for very far points (typically when computing coordinates
        of Sun). Fixes issue #137.
      </action>
    </release>
    <release version="6.0" date="2013-04-23"
             description="Version 6.0 is a major release of Orekit. It introduces several new
             features and bug fixes. Several incompatibilities with respect to previous
             versions 5.x have been introduced. Users are strongly advised to upgrade to this
             version. The major features introduced in version 6.0 are the inclusion of the DSST
             semi-analytical propagator, an improved propagator architecture where all propagators
             can use events and step handlers, much better and faster gravity field force model,
             Jacobians availability for all force models, converters between different propagation
             models (which can be used to convert between mean and osculating elements), thread
             safety for many parts (mainly frames, but still excluding propagators) while still
             preserving caching for performances even in multi-threaded environments, time-dependent
             gravity fields, support for IERS 2010 conventions, support for INPOP and all DExxx
             ephemerides, new frames, new time scales, support for user-defined states in spacecraft
             state, availability of additional states in events, interpolators for many components
             like position-velocity, spacecraft state and attitude allowing to compute high order
             derivatives if desired, filtering of events, orphan frames, magnetic fields models,
             SP3 files support, visibility circles, support for Marshall Solar Activity Future
             Estimation of solar activity. Numerous bugs were also fixed. Version 6.0 now depends
             on version 3.2 of Apache commons math.">
      <action dev="pascal" type="fix" >
        Fixed conversion of mean anomaly to hyperbolic eccentric anomaly (fixes issue #135).
      </action>
      <action dev="luc" type="add" >
        Extracted fundamental nutation arguments from CIRF frame. This allows both reuse of
        the arguments for other computations (typically tides), and also allows to use
        convention-dependent arguments (they are similar for IERS conventions 2003 and 2010,
        but have changed before and may change in the future).
      </action>
      <action dev="luc" type="fix" >
        Fixed event g function correction when starting exactly at 0 with a backward
        propagation (fixes issue #125).
      </action>
      <action dev="luc" type="update" >
        Error messages properties are now loaded directly in UTF-8.
      </action>
      <action dev="luc" type="add" >
        Added a way to know which tide system is used in gravity fields (zero-tide,
        tide-free or unknown).
      </action>
      <action dev="luc" type="add" >
        Added orphan frame, i.e. trees that are not yet connected to the main
        frame tree but attached later on. This allows building frame trees
        from leaf to root. This change fixes feature request #98.
      </action>
      <action dev="luc" type="add" >
        Added a way to filter only increasing or decreasing events. The filtering
        occurs a priori, i.e. the filtered out events do not trigger a search.
        Only the interesting events are searched for and contribute to computation
        time. This change fixes feature request #104.
      </action>
      <action dev="pascal" type="add" >
        Added a semianalytical propagator based on the Draper Semianalytic
        Satellite Theory. The DSST accounts for all significant perturbations
        (central body including tesseral harmonics, third-body, drag, solar
        radiation pressure) and is applicable to all orbit classes.
        To begin with, only mean elements propagation is available.
      </action>
      <action dev="evan" type="update" >
        Greatly improved performance of time-stamped caches for data that is
        read only once (like UTC leap seconds history or EOP).
      </action>
      <action dev="luc" type="add" >
        Additional states can now be used in events. Note that waiting for the
        fix for issue MATH-965 in Apache Commons Math to be been officially
        published, a workaround has been used in Orekit. This workaround
        implies that events that should be triggered based on additional equations
        for integration-based propagator will be less accurate on the first step
        (full accuracy is recovered once the first step is accepted).
        So in these corner cases, users are advised to start propagation at least
        one step before the first event (or to use a version of Apache Commons Math
        that includes the fix, which has been added to the development version as
        of r1465654). This change fixes feature request #134.
      </action>
      <action dev="luc" type="add" >
        AdditionalStateProviders can now be used for all propagators, not
        only analytical ones. Note that when both state providers and
        additional differential equations are used in an integration-based
        propagator, they must used different states names. A state can only
        be handled by one type at a time, either already integrated or
        integrated by the propagator (fixes feature request #133).
      </action>
      <action dev="luc" type="add" >
        Added a way to store user data into SpacecraftState. User data are
        simply double arrays associated to a name. They are handled properly
        by interpolation, event handlers, ephemerides and adapter propagators.
        Note that since SpacecraftState instances are immutable, adding states
        generates a new instance, using a fluent API principle (fixes feature request #132).
      </action>
      <action dev="luc" type="add" >
        Added a way to retrieve all additional states at once from a step interpolator.
      </action>
      <action dev="luc" type="fix" >
        Fixed wrong orientation for ICRF and all IAU pole and prime meridians
        (a few tens milli-arcseconds). This error mainly induced an error in
        celestial bodies directions, including the Sun which is used in many
        places in Orekit (fixes bug #130).
      </action>
      <action dev="luc" type="add" >
        Added support for IERS conventions 2010. Note that Orekit still also
        support conventions 2003 in addition to conventions 2010. However, as
        IERS does not provide anymore data to link TIRF 2003 with ITRF, ITRF
        based on 2003 convention is not available. ITRF can only be based on
        either 2010 conventions for CIO-based paradigm or on 1996 conventions
        for equinox-based paradigm. 
      </action>
      <action dev="luc" type="add" >
        Atmosphere models now provide their central body frame.
      </action>
      <action dev="luc" type="add" >
        Added versions of angular coordinates and position-velocity that use
        any field instead of double (classes FieldAngularCoordinates and
        FieldPVCoordinates). This allows to compute derivatives of these quantities
        with respect to any number of variables and to any order (using DerivativeStructure
        for the field elements), or to compute at arbitrary precision (using Dfp for
        the field elements). Regular transforms as produced by frames
        handle these objects properly and compute partial derivatives for them.
      </action>
      <action dev="luc" type="update" >
        Converted Cunningham and Droziner force models to use the API of the new
        partial derivatives framework, despite they STILL USE finite differences.
        These two force models are now considered obsolete, they have been
        largely superseded by the Holmes-Featherstone model, which can be used
        for much larger degrees (Cunnigham and Droziner use un-normalized
        equations and coefficients which underflow at about degree 90), which
        already provides analytical derivatives, and which is twice faster. It
        was therefore considered a waste of time to develop analytical derivatives
        for them. As a consequence, they use finite differences to compute their
        derivatives, which adds another huge slow down factor when derivatives are
        requested. So users are strongly recommended to avoid these models when
        partial derivatives are desired...
      </action>
      <action dev="luc" type="add" >
        Added analytical computation of partial derivatives for third-body
        attraction.
      </action>
      <action dev="luc" type="add" >
        Added analytical computation of partial derivatives for constant
        thrust maneuvers.
      </action>
      <action dev="luc" type="update" >
        Converted Newtonian force model to use the new partial derivatives
        framework.
      </action>
      <action dev="luc" type="update" >
        Converted Holmes-Featherstone force model to use the new partial derivatives
        framework.
      </action>
      <action dev="luc" type="add" >
        Added analytical computation of partial derivatives for surface forces
        (drag and radiation pressure) for all supported spacecraft body shapes.
      </action>
      <action dev="luc" type="update" >
        Streamlined the force models partial derivatives computation for numerical
        propagation. It is now far simpler to compute analytically the derivatives
        with respect to state and with respect to force models specific parameters,
        thanks to the new Apache Commons Math differentiation framework. 
      </action>
      <action dev="luc" type="add" >
        Added a new force model for central body gravity field, based on Holmes and Featherstone
        algorithms. This model is a great improvement over Cunningham and Droziner models. It
        allows much higher degrees (it uses normalized coefficients and carefully crafted
        recursions to avoid overflows and underflows). It computes analytically all partial
        derivatives and hence can be used to compute accurate state transition matrices. It is
        also much faster than the other models (for example a 10 days propagation of a low Earth
        orbit with a 1cm tolerance setting and a 69x69 gravity field was about 45% faster with
        Holmes and Featherstone than with Cunningham).
      </action>
      <action dev="luc" type="fix" >
        Improved gravity field un-normalization to allow higher degrees/order with Cunningham and
        Droziner models. Formerly, the coefficients computation underflowed for square fields
        degree = order = 85, and for non-square fields at degree = 130 for order = 40. Now square
        fields can go slightly higher (degree = order = 89) and non-square fields can go much
        higher (degree = 393 for order = 63 for example). Attempts to use un-normalization past
        the underflow limit now raises an exception.
      </action>
      <action dev="luc" type="update" >
        Updated Orekit to version 3.1.1 of Apache Commons Math.
      </action>
      <action dev="luc" type="add" >
        Added support for time-dependent gravity fields. All recent gravity
        fields include time-dependent coefficients (linear trends and pulsations
        at several different periods). They are now properly handled by Orekit.
        For comparison purposes, it is still possible to retrieve only the constant
        part of a field even if the file contains time-dependent coefficients too.
      </action>
      <action dev="luc" type="update" >
        Added a way to speed up parsing and reduce memory consumption when
        loading gravity fields. Now the user can specify the maximal degree
        and order before reading the file.
      </action>
      <action dev="luc" type="fix" >
        The EGM gravity field reader did not complain when files with missing
        coefficients were provided, even when asked to complain.
      </action>
      <action dev="luc" type="fix" >
        Fixed serialization of all predefined frames. This fix implied
        also fixing serialization of celestial bodies as the predefined
        ICRF frame relies on them. Note for both types of objects, only
        some meta-data are really serialized in such a way that at
        deserialization time we retrieve singletons. So the serialized
        data are small (less than 500 bytes) and exchanging many time
        these objects in a distributed application does not imply anymore
        lots of duplication.
      </action>
      <action dev="tn" type="fix" due-to="Yannick Tanguy">
        Throw an exception if the conversion of mean anomaly to hyperbolic
        eccentric anomaly does not converge in KeplerianOrbit (fixes bug #114).
      </action>
      <action dev="luc" type="fix" due-to="Evan Ward">
        Removed weak hash maps in frames (fixes bug #122).
      </action>
        <action dev="luc" type="fix" due-to="Bruno Revelin">
        Improved documentation of interpolation methods (fixes bug #123).
      </action>
      <action dev="tn" type="fix" due-to="Evan Ward">
        Make TIRF2000Provider class thread-safe (fixes bug #118).
      </action>
      <action dev="tn" type="fix" due-to="Christophe Le Bris">
        Correct spelling of the inner class QuadratureComputation (fixes bug #120).
      </action>
      <action dev="tn" type="fix" due-to="Evan Ward">
        Remove unnecessary synchronization in UT1Scale (fixes bug #119).
      </action>
      <action dev="tn" type="fix" due-to="Carlos Casas">
        Clear caches in CelestialBodyFactory when removing CelestialBodyLoaders
        (fixes bug #106).
      </action>
      <action dev="tn" type="fix" due-to="Yannick Tanguy">
        Fix loading of JPL ephemerides files with overlapping periods
        (fixes bug #113).
      </action>
      <action dev="tn" type="fix" due-to="Simon Billemont">
        Prevent initialization exception in UTCScale in case no user-defined
        offsets are provided. (fixes bug #111).
      </action>
      <action dev="luc" type="fix" due-to="Evan Ward">
        Improved performance by caching EME2000 frame in AbstractCelestialBody
        (fixes bug #116).
      </action>
      <action dev="tn" type="fix" due-to="Evan Ward">
        Make TidalCorrections class thread-safe by using the new TimeStampedCache. 
        (fixes bug #117).
      </action>
      <action dev="tn" type="fix" due-to="Evan Ward">
        Convert position entries contained in SP3 files to meters instead of km
        (fixes bug #112).
      </action>
      <action dev="luc" type="add" >
        Added support for version 2011 of ICGEM gravity field format. Orekit
        still ignore the time-dependent part of these fields, though.
      </action>
      <action dev="luc" type="update" >
        Greatly simplified CelestialBodyLoader interface, now it is not related
        to DataLoader anymore (which implies users can more easily provide
        analytical models instead of the JPL/IMCCE ephemerides if they want)
      </action>
      <action dev="luc" type="fix" >
        Use the new thread-safe caches and the new Hermite interpolation feature on
        Transform, Earth Orientation Parameters, JPL/IMCCE ephemerides, UTC-TAI
        history and Ephemeris to remove thread-safety issues in all classes using
        cache (fixes #3).
      </action>
      <action dev="luc" type="add" >
        Added Hermite interpolation features for position-velocity coordinates,
        angular coordinates, orbits, attitudes, spacecraft states and transforms.
        Hermite interpolation matches sample points value and optionally first derivative.
      </action>
      <action dev="luc" type="add" >
        Added an AngularCoordinates as an angular counterpart to PVCoordinates.
      </action>
      <action dev="luc" type="add" >
        Transform now implements both TimeStamped and TimeShiftable. Note that this change
        implied adding an AbsoluteDate parameter to all transform constructors, so this
        is a backward incompatible change.
      </action>
      <action dev="luc" type="fix" >
        Fixed wrong transform for 3D lines (fixes bug #101).
      </action>
      <action dev="luc" type="add" >
        Upgraded support of CCSDS Unsegmented Time Code (CUC) to version 4 of the
        standard published in November 2010 (fixes bug #91), this includes support for
        an extended preamble field and longer time codes.
      </action>
      <action dev="luc" type="add" due-to="Francesco Rocca">
        Added a way to build TLE propagators with attitude providers and mass (fixes bug #84).
      </action>
      <action dev="luc" type="fix" >
        Fixed numerical stability errors for high order gravity field in Cunningham model (fixes bug #97).
      </action>
      <action dev="luc" type="fix" due-to="Yannick Tanguy">
        Fixed an error in radiation pressure for BoxAndSolarArraySpacecraft (fixes bug #92).
      </action>
      <action dev="thomas" type="add">
        Added models for tropospheric delay and geomagnetic field.
      </action>
      <action dev="luc" type="update">
        The existing general mechanism for shifting objects in time has been
        formalized as a parameterized interface implemented by AbsoluteDate, Attitude,
        Orbit, PVCoordinates and SpacecraftState.
      </action>
      <action dev="luc" type="update">
        Time scales are not serializable anymore (this induced problems for the UTC scale
        and its caching feature).
      </action>
      <action dev="luc" type="fix">
        Fixed TLE propagation in deep space when inclination is exactly 0 (fixes bug #88).
      </action>
      <action dev="pascal" type="add" due-to="Francesco Rocca">
        Added a package for spacecraft states to propagators conversion extending an
        original contribution for TLE (Orbit Converter for Two-Lines Elements) to all
        propagators.
      </action>
      <action dev="luc" type="fix">
        Improved testing of error messages.
      </action>
      <action dev="luc" type="fix">
        Removed too stringent test on trajectory in TLE propagator (fixes bug #86).
      </action>      
      <action dev="thomas" type="fix">
      	Set the initial state for a TLEPropagator (fixes bug #85).
      </action>
      <action dev="luc" type="update">
        Improved testing of error messages.
      </action>
      <action dev="luc" type="update">
        Updated IAU poles for celestial bodies according to the 2009 report and the
        2011 erratum from the IAU/IAG Working Group on Cartographic Coordinates and
        Rotational Elements of the Planets and Satellites (WGCCRE).
      </action>
      <action dev="luc" type="update">
        Removed code deprecated before 5.0.
      </action>
      <action dev="thomas" type="add">
        Added support for more recent JPL DExxx and INPOP ephemerides files (fixes feature #23).
      </action>
      <action dev="luc" type="fix">
        Fixed formatting of very small values in TLE lines (fixes bug #77).
      </action>
      <action dev="thomas" type="fix">
        Fixed formatting of TLE epoch (fixes bug #74).
      </action>
      <action dev="thomas" type="fix">
        Fixed performance issues when using the singleton UTCScale instance from
        multiple threads. Use a prototype pattern instead (fixes bug #33).
      </action>
      <action dev="luc" type="add">
        Added J2 effect on small maneuvers model.
      </action>
      <action dev="luc" type="fix">
        Fixed attitudeProvider field masking in IntegratedEphemeris.
      </action>
      <action dev="luc" type="add">
        Added a tutorial to compute Earth phased, Sun synchronous orbits.
      </action>
      <action dev="luc" type="add">
        Added a fitter for osculating parameters, allowing conversion to mean parameters.
      </action>
      <action dev="luc" type="update">
        Made Greenwich mean and apparent sidereal time publicly visible in GTOD frame.
      </action>
      <action dev="luc" type="update">
        Made equation of equinoxes sidereal time publicly visible in TOD frame.
      </action>
      <action dev="thomas" type="update">
        Added more german translations for error messages.
      </action>
      <action dev="luc" type="fix">
        Allow ClasspathCrawler and ZipJarCrawler data providers to work in
        OSGi environments by providing an explicit class loader (fixes bug #54).
      </action>
      <action dev="luc" type="update">
        Improved the small maneuvers analytical model to compute orbit Jacobian
        with respect to maneuver parameters.
      </action>
      <action dev="luc" type="fix">
        Force impulse maneuver to preserve orbit type and orbit frame.
      </action>
      <action dev="thomas" type="add">
        Added sp3 file parser.
      </action>
      <action dev="luc" type="add">
        Added a method to compute frames transforms Jacobians in the Transform class.
      </action>
      <action dev="luc" type="fix">
        Fixed a problem with propagation over null or negative ranges.
      </action>
      <action dev="luc" type="add">
        Added a multiplexer for step handlers.
      </action>
      <action dev="luc" type="add">
        Added init methods to step handlers and event handlers.
      </action>
      <action dev="luc" type="add">
        Added an adapter propagator that can add small maneuvers to any propagator, including
        ephemeris based ones.
      </action>
      <action dev="luc" type="add">
        Added an analytical model for the effect at date t1 of a small maneuver performed at date t0.
      </action>
      <action dev="luc" type="fix">
        Fixed a missing reinitialization of start date when state was reset in numerical propagator.
      </action>
      <action dev="luc" type="update">
        Added detection of attempts to create hyperbolic orbits as circular or equinoctial
        instances.
      </action>
      <action dev="pascal" type="fix">
        Fixed potential numerical failure in lightning ratio computation.
      </action>
      <action dev="luc" type="update">
        Simplified construction of atmosphere models, the Earth fixed frame is already present
        in the body shape, there was no need to pass a separate argument for it.
      </action>
      <action dev="pascal" type="add">
        Added Harris-Priester atmosphere model.
      </action>
      <action dev="luc" type="update">
        Changed the return value of eventOccurred method from an int to an enumerate.
      </action>
      <action dev="pascal" type="fix">
        Fixed frame for TLEPropagator (fixes bug #31).
      </action>
      <action dev="luc" type="add">
        Added getters/setters for impulse maneuvers.
      </action>
      <action dev="luc" type="add">
        Added getters/setters for attitude provider in all orbit propagators.
      </action>
      <action dev="luc" type="add">
        Added a method to compute visibility circles in TopocentricFrame.
      </action>
      <action dev="luc" type="add">
        Added an equinox-based version of ITRF.
      </action>
      <action dev="luc" type="add">
        Added getters for thrust, Isp and flow rate in constant thrust maneuvers.
      </action>
      <action dev="luc" type="add">
        Allow use of any supported Local Orbital Frames as the reference frame
        for LofOffset attitude modes.
      </action>
      <action dev="luc" type="add">
        Added support for LVLH, VVLH and VNC local orbital frames.
      </action>
      <action dev="luc" type="fix">
        Fixed a performance bug implying that some frames reloaded all EOP history files
        each time a transform was computed (fixes bug #26).
      </action>
      <action dev="luc" type="add" >
        Added support for columns-based IERS Rapid Data and Prediction files (finals.daily, finals.data
        and finals.all), the XML version was already supported since a few months
      </action>
      <action dev="luc" type="fix" >
        Fixed numerical issue in eccentricity computation (fixes bug #25)
      </action>
      <action dev="luc" type="update" >
        Changed step handling of abstract propagators, now they use a single step
        equal to the duration of the propagation in all cases except when a fixed step
        is requested in master mode. Previously, they arbitrarily used on hundredth of
        the Keplerian period as the step size, hence performing many steps even if not
        strictly required
      </action>
      <action dev="luc" type="add" >
        Added propagation of Jacobians matrices in circular, Keplerian and equinoctial
        parameters, using either true, eccentric or mean position angles. Formerly,
        propagation of Jacobians matrices was possible only in Cartesian parameters
      </action>
      <action dev="luc" type="add" >
        Added a way to propagate additional state along with orbit in abstract
        propagators, as an analytical counterpart to the additional equations that
        can be integrated by numerical propagators
      </action>
      <action dev="luc" type="fix" >
        Fixed missing partial derivatives data in ephemerides produced by a numerical
        propagator despite it was set up to computed them (fixes bug #16)
      </action>
      <action dev="luc" type="fix" >
        Added a new much simpler way to log events occurrences all at once (or
        only a subset of the events if desired)
      </action>
      <action dev="pascal" type="add" >
        Added alternative default name for ICGEM files
      </action>
      <action dev="pascal" type="fix" >
        Fixed EventState reset on propagation direction change (fixes bug #19)
      </action>
      <action dev="luc" type="fix" >
        Fixed Jacobianizer so it can handle force models that do change the spacecraft mass,
        like ConstantThrustManeuver (fixes bug #18)
      </action>
      <action dev="luc" type="add" >
        Added Jacobians between orbital parameters and Cartesian parameters for all orbits
        types (including hyperbolic orbits), all angles types (mean, eccentric, true) and in
        both directions
      </action>
      <action dev="luc" type="update" >
        Replaced the integers parameters used in orbit constructors (MEAN_ANOMALY, ECCENTRIC_ANOMALY ...)
        by a new PositionAngle enumerate for better value safety. The old public constants and the
        corresponding constructors are still available but are deprecated
      </action>
      <action dev="luc" type="fix" >
        Fixed ephemeris generation in numerical propagation. After getEphemeris has been
        called,  later calls to the numerical propagator did reset the already computed
        and returned ephemeris (fixes bug #14)
      </action>
      <action dev="luc" type="add" due-to="Bruno Revelin">
        Added support for the Marshall Solar Activity Future Estimation files
      </action>
      <action dev="luc" type="fix">
        TLEPropagator now implements the Propagator interface, and hence can benefit from all
        events detection and mode handling features (fixes features request #4)
      </action>
      <action dev="luc" type="update">
        improved events detection robustness, by decoupling events handling from adaptive step
        sizes in numerical integrators and  (fix contributed to Apache Commons Math) and from
        classical propagation in analytical and tabulated propagators. This implies the events
        will NOT reduce integration step sizes anymore, thus also increasing speed and in corner
        cases reducing local precision at event occurrence, reducing max step size is often
        sufficient to compensate for this drawback
      </action>
      <action dev="v&#233;ronique" type="add" >
        all propagators, including analytical ones or tabulated ones can now be used for
        event detection. Of course for tabulated propagators, setting up an event that
        would try to reset the state triggers an error when the event occurs
      </action>
      <action dev="v&#233;ronique" type="add" >
        propagation can now be done between two dates, regardless of the date of the initial state
      </action>
      <action dev="v&#233;ronique" type="add" >
        attitude can be specified either using a date only thanks to a new AttitudeLaw interface
        or using a date, a position-velocity provider and a frame (which can be any frame) thanks
        to a new AttitudeProvider interface, wrappers have been added to convert between the two
        interfaces. A side effect of this change is that LofOffset constructor now needs a reference
        to an inertial reference frame, otherwise the attitude woud be wrong if a non-inertial frame
        were passed to getAttitude, due to velocity composition (the computed LOF would not really
        be a LOF)
      </action>
      <action dev="luc" type="update">
        the notion of quasi-inertial frames has been renamed as pseudo-inertial because
        quasi-inertial has a precise relativistic meaning that is not considered here. We
        only consider these frames to be suitable for Newtonian mechanics.
      </action>
      <action dev="luc" type="update">
        the equinox based frames have been renamed to more standard names (MOD, and GTOD
        instead of MEME, and PEF). The implementation of TEME was also wrong (it was
        really a TOD), so now there are both a TOD with a proper name and a TEME with a
        proper implementation.
      </action>
      <action dev="luc" type="update">
        celestial bodies now provide both an inertially oriented body centered
        frame and a body oriented body centered frame, the bodies managed by
        CelestialBodyFactory use the IAU poles and prime meridian definitions
        to build the two frames
      </action>
      <action dev="luc" type="add">
        added the ICRF frame at the solar system barycenter
      </action>
      <action dev="luc" type="add">
        added the ITRF93, ITRF97, ITRF2000 and ITRF2008 frames (previously, only
        the ITRF2005 frame was available)
      </action>
      <action dev="luc" type="add">
        added a getPoint method to TopocentricFrame
      </action>
      <action dev="luc" type="add">
        added the Galileo System Time Scales and the Galileo start epoch.
      </action>
      <action dev="luc" type="add">
        added the UT1, TCB and GMST time scales used in CCSDS Orbit Data Messages
      </action>
      <action dev="luc" type="fix">
        fixed an error when parsing a date occurring during a leap second introduction
      </action>
      <action dev="luc" type="fix">
        fixed a dut1 interpolation error for the day just before a leap second introduction
      </action>
      <action dev="luc" type="fix">
        fixed an error in JPL ephemerides: they are in TDB time scale
      </action>
      <action dev="luc" type="fix">
        fixed an error in date creation/parsing for UTC dates which occur during a
        leap second
      </action>
      <action dev="luc" type="fix">
        fixed UTC time scale between 1961-01-01 and 1971-12-31 ; in this time range
        the offset between UTC and TAI was piecewise linear
      </action>
      <action dev="luc" type="add">
        added an enumerate for specifying months in dates and for simplifying parsing
        of some data files
      </action>
      <action dev="luc" type="add">
        completed support for CCSDS Time Code Format (CCSDS 301.0-B-3) ; now in addition
        to ASCII Calendar Segmented Time Code which has been supported for a while,
        Orekit also supports CCSDS Unsegmented Time Code (CUC), CCSDS Day Segmented
        Time Code (CDS) and CCSDS Calendar Segmented Time Code (CCS)
      </action>
      <action dev="luc" type="add">
        added a freeze method to the Frame and Transform classes, in order to build fixed
        frames from moving ones, this is useful for example to build a launch frame
        at launcher inertial navigation system reset time, or to build an equinox-based
        frame at a specific epoch
      </action>
      <action dev="luc" type="fix">
        fixed an out of memory error when lots of temporary frames were created in loops
        and discarded
      </action>
      <action dev="luc" type="update">
        use the new FastMath class from commons-math instead of the standard java.util.Math
        class for increased accuracy and speed
      </action>
      <action dev="luc" type="add">
        added support for the new bulletinB data published by Paris-Meudon observatory
        for IAU-1980 precession-nutation model (IERS has ceased publishing bulletinB
        files for both IAU-1980 precession-nutation model and IAU-2000
        precession-nutation model as of early 2010).
      </action>
      <action dev="luc" type="add">
        added support for the new XML files containing both bulletinA and bulletinB data
        published by IERS (both the finals and daily files are supported).
      </action>
      <action dev="luc" type="update">
        Orekit now depends on at least version 3.0 of Apache commons-math
      </action>
      <action dev="luc" type="add">
        added a way to list what data have been loaded through DataProvidersManager
      </action>
      <action dev="luc" type="add">
        PropagationException can now be created directly from OrekitException, thus simplifying
        wrapping lower Orekit errors in step handlers
      </action>
      <action dev="luc" type="update">
        improved exception propagation from low level java runtime and Apache commons-math libraries
        preserving initial error stack trace
      </action>
      <action dev="luc" type="update">
        changed exception localization framework to simplify messages handling
      </action>
      <action dev="luc" type="fix">
        greatly improved AbsoluteDate accuracy by shifting epoch when needed and separating
        long/double computations to avoid too large offsets and numerical cancellations, it is
        now possible to still have an absolute date accurate to about 1.0e-13s after shifting
        it 10000 times by 0.1s steps
      </action>
      <action dev="luc" type="fix">
        fixed an error in TopocentricFrame.getPVCoordinates: the coordinates returned were not the
        coordinates of the topocentric frame origin with respect to the specified frame, but were the
        coordinates of the specified frame origin with respect to the topocentric frame.
      </action>
      <action dev="luc" type="fix">
        fixed an errors in data loading in tutorials when one of the path in the classpath
        contained a space
      </action>
      <action dev="luc" type="fix">
        improved CelestialBodyPointed attitude mode: the spin now correctly includes
        the coupling effect of the phasing reference
      </action>
      <action dev="luc" type="fix">
        fixed an error in SpinStabilized attitude mode: the spin was reversed
        with respect to the specification
      </action>
      <action dev="pascal" type="add">
        added a GroundMaskElevationDetector dealing with local physical mask for visibility
      </action>
      <action dev="pascal" type="add">
        added an ApparentElevationDetector taking refraction into account in a terrestrial
        environment
      </action>
      <action dev="pascal" type="update">
        enhanced DateDetector behaviour to allow adding new event dates on the fly
      </action>
      <action dev="pascal" type="fix" due-to="Derek Surka">
        fixed an error in FramesFactory when getting ITRF2005 and TIRF2000 frames:
        ignoreTidalEffects was handled wrong.
      </action>
      <action dev="luc" type="update" >
        removed serialization of some cached data in frames
      </action>
      <action dev="luc" type="fix" >
        fixed deserialization problems of frame singletons, they were not unique any more
      </action>
      <action dev="v&#233;ronique" type="add" >
        numerical propagation can now be done either using Cartesian parameters, circular
        parameters, equinoctial parameters, or Keplerian parameters (elliptical or hyperbolic)
        and using mean, eccentric or true position angles for the parameters where it is relevant.
        So there are now 10 possible configurations for state vector. This allows propagation
        of any kind of trajectories, including hyperbolic orbits used for interplanetary missions,
        or atmospheric re-entry trajectories
      </action>
      <action dev="v&#233;ronique" type="update" >
        completely revamped the partial derivatives matrices computation using the additional
        equations mechanism
      </action>
      <action dev="v&#233;ronique" type="add" >
        added a mechanism to integrate user-supplied additional equations alongside with
        orbital parameters during numerical propagation
      </action>
      <action dev="luc" type="update">
        use A. W. Odell and R. H. Gooding (1986) fast and robust solver for Kepler equation
      </action>
      <action dev="luc" type="add">
        keplerian and cartesian orbits now support hyperbolic orbits (i.e. eccentricity greater
        than 1, and in this case negative semi major axis by convention)
      </action>
      <action dev="luc" type="fix">
        fixed an error in LofOffset attitude mode: the computed attitude was reversed
        with respect to the specification
      </action>
      <action dev="luc" type="add">
        added an AttitudesSequence class which can handle several laws, only one of
        which being active at any time. The active law changes as switch events are
        triggered. This can be used for example to alternate between daylight attitude mode
        and eclipse attitude mode, or between normal observing mode and special modes
        for ground contact or maneuvers.
      </action>
      <action dev="pascal" type="fix" due-to="Bruno Revelin">
        fixed an error when crawling a classpath or a directory a zip file was found.
        This might lead to select an inappropriate data provider.
      </action>
    </release>
    <release version="5.0.3" date="2011-07-12"
             description="version 5.0.3 is a bug-fix release.">
      <action dev="luc" type="fix">
        Fixed a performance bug implying that some frames reloaded all EOP history files
        each time a transform was computed  (fixes bug #26).
      </action>
      <action dev="luc" type="fix">
        Fixed a parsing bug in IERS Rapid Data and Prediction files for dates between 2000 and 2009.
      </action>
    </release>
    <release version="5.0.2" date="2011-07-11"
             description="version 5.0.2 is an interim release of Orekit with support for IERS
                          Rapid Data and Prediction files.">
      <action dev="luc" type="update">
        Added support for IERS Rapid Data and Prediction files finals.all, finals.data and finals.daily,
        for both IAU-1980 and IAU-2000 and with both columns and XML formats.
      </action>
    </release>
    <release version="5.0.1" date="2011-04-15"
             description="version 5.0.1 is a minor release of Orekit without any functional changes.
             The differences with respect to 5.0 are only related to packaging and deployement to
             maven central. There are NO bug fixes and NO evolutions.">
      <action dev="luc" type="update">
        updated packaging to allow deployment to maven central.
      </action>
    </release>
    <release version="5.0" date="2010-05-06"
             description="version 5.0 is a major release of Orekit. It introduces several new
             features and bug fixes. Some slight incompatibilities with respect to previous
             versions have been introduced, but they should be easy to overcome to users. Users
             are strongly advised to upgrade to this version. The major points introduced in version
             5.0 are a very general PVCoordinatesProvider interface, a new shiftedBy method allowing
             many time-dependent instances (AbsoluteDate, Orbit, PVCoordinates, Attitude and SpacecraftState)
             to be slightly shifted in time using simple evolution models (keplerian for orbit, fixed
             angular rate for attitude, fixed translation for position/velocity), a redesign of the
             attitude interfaces and an experimental (read subject to change) numerical propagator
             able to compute jacobians of the state with respect to both initial state and force
             models parameters. Version 5.0 now depends on version 2.1 of Apache commons math.">
      <action dev="pascal" type="add">
        a new experimental numerical propagator has been added, in addition to computing
        the spacecraft state at target time, it also computes the partial derivatives of
        this state with respect to the initial state (one jacobian) and with respect to
        models parameters (another jacobian). The jacobians are integrated alongside with
        the state, using variational equations for better accuracy and numerical robustness.
        This will help further implementation of orbit determination or optimization
        algorithms. This code is still considered to be experimental as of 5.0 and the API
        could change in the future.
      </action>
      <action dev="luc" type="add">
        a new SpacecraftFrame class has been added, taking into account orbit and
        attitude thanks to an underlying propagator. This allows to see the spacecraft just
        as another known geometrical object automatically handled and connected to all
        other frames. For an instantaneous view, Transform instances can also be built
        directly by SpacecraftState instances.
      </action>
      <action dev="luc" type="add">
        frames can now be flagged as quasi-inertial or not; only quasi-inertial frames
        are suitable for defining orbits
      </action>
      <action dev="luc" type="add">
        the Topocentric frame now provides a way to retrieve the body shape on which the
        frame is defined
      </action>
      <action dev="pascal" type="update">
        changed the way Veis 1950 frame is constructed.
        Now, its parent is the PEF frame with no EOP corrections applied.
      </action>
      <action dev="luc" type="fix" due-to="John Pritchard">
        fixed a parameters inversion in Earth Orientation Parameters for IAU-1980 models.
        The error could introduce up to a few meters error in position during transformations
        between TEME and MEME
      </action>
      <action dev="luc" type="add" >
        factories have been introduced for handling all data formats. Their default configuration
        correspond to the legacy formats used in previous versions (IERS format for UTC-TAI, EOPC04
        and bulletins B for Earth Orientation Parameters, JPL format for celestial bodies ...).
        Users can now add support for their own formats if they want (for example if they prefer
        using bulletins A instead of EOPC04 and bulletins B, or if they have their own gravity
        field format ...). Consequences of these changes are that the SolarSystemBody and
        the PotentialReaderFactory classes have been deprecated (replaced by CelestialBodyFactory and
        GravityFieldFactory) and that TimeScalesFactory and FramesFactory have been extended. All these
        factories follow the same generic pattern.
      </action>
      <action dev="luc" type="fix" >
        improved thread safety (however, Orekit is still NOT completely thread-safe).
      </action>
      <action dev="luc" type="add" >
        the loaders for gravity fields now can optionally allow missing coefficients (they will be
        replaced by 0.0 except c[0][0] which will be replaced by 1.0).
      </action>
      <action dev="luc" type="fix" >
        the loader for gravity fields in the ICGEM format now support empty lines in the file
        (there is for example one blank line at the end of the file in the orekit-data zip archive).
      </action>
      <action dev="luc" type="add" >
        added support for the GRGS gravity field files formats.
      </action>
      <action dev="luc" type="add" >
        added a way to list the available satellite numbers in TLE files.
      </action>
      <action dev="luc" type="update" >
        improved TLE elements loading. Now TLE lines are loaded using the standard data loading
        mechanism (thus allowing loading from disk files, network, classpath ...), they can
        contain TLE for several objects in one file, and they may contain some non-TLE lines
        if desired.
      </action>
      <action dev="v&#233;ronique" type="add" >
        a new PVCoordinatesProvider interface has been created on top of several existing classes
        and interfaces (orbit propagator, celestial bodies, some moving frames ...). This is a
        major generalization that allows to use either satellites or celestial bodies in many
        algorithms (attitude pointing target, eclipses and field of view events ...)
      </action>
      <action dev="luc" type="fix" >
        improved numerical propagator efficiency when used from an outside loop: the initial
        state is automatically set to the last state at propagation end, thus allowing to
        restart from here without recomputing everything
      </action>
      <action dev="luc" type="add" >
        added a reset feature in all propagators, allowing to reuse an already configured
        propagator for several different orbits
      </action>
      <action dev="luc" type="fix" >
        fixed a mode handling error in NumericalPropagator: when a propagator was reused
        with a new mode setting, the previous step handlers were still used in addition to
        the new ones instead of replacing them
      </action>
      <action dev="luc" type="fix" >
        fixed an interpolation error for orbits crossing the -PI/+PI singularity between
        entries in the Ephemeris class
      </action>
      <action dev="luc" type="update" >
        KeplerianPropagator now preserve orbits types
      </action>
      <action dev="luc" type="add" >
        AbsoluteDate, Orbit, PVCoordinates, Attitude and SpacecraftState instances can now all
        be slightly shifted in time using simple evolution models (keplerian for orbit, fixed
        angular rate for attitude, fixed translation for position/velocity). This is not a
        replacement for proper propagation but is useful for known simple motions or small
        time shifts or when coarse accuracy is sufficient
      </action>
      <action dev="luc" type="fix" >
        changed AttitudeLaw.getState signature to use complete orbit. This is an incompatible
        change introduced to fix a major bug in spin computation for some attitude laws. The laws
        for which orientation depends on satellite velocity have a spin vector that depends on
        acceleration. This can be computed only if complete orbit is available. This change
        should be simple to handle from a users point of view, as the caller generally already
        has the orbit available and attitude laws implementations can retrieve all the former
        parameters (date, position/velocity, frame) directly from orbit.
      </action>
      <action dev="luc" type="fix" >
        fixed spin rate computation errors in almost all attitude modes
      </action>
      <action dev="luc" type="add" >
        added a new simple linear attitude mode: FixedRate
      </action>
      <action dev="luc" type="fix" >
        fixed an error in event detection: when two events were very close (for example a very
        short ground station visibility), the second one may be ignored despite the first one
        was detected.
      </action>
      <action dev="luc" type="fix" >
        fixed corner cases in event detection during orbit propagation, sometimes
        an already detected and handled event prevented the propagator to go further in time.
      </action>
      <action dev="luc" type="add" >
        added an EventShifter wrapper allowing to slightly shift raw events in time. This is useful
        for example to switch an attitude mode from solar pointing to something else a few minutes
        before eclipse entry and going back to solar pointing mode a few minutes after eclipse exit.
      </action>
      <action dev="pascal" type="add">
        added a new AlignmentDetector.
      </action>
      <action dev="pascal" type="add" >
        added a new EclipseDetector handling either umbra or penumbra entry and exit events.
      </action>
      <action dev="v&#233;ronique" type="add" >
        added new CircularFieldOfViewDetector and DihedralFieldOfViewDetector handling
        field of view entry and exit events for any type of target.
      </action>
      <action dev="luc" type="add" >
        added an experimental implementation of a BoxAndSolarArray spacecraft model considering a convex
        body (either parallelepipedic or defined by a set of facets) and a rotating solar array, for
        accurate modeling of surface forces with attitude. Beware that this class is still considered
        experimental, so use it with care!
      </action>
      <action dev="luc" type="update" >
        completely changed the RadiationSensitive and DragSensitive interfaces to be more comprehensive
        and handle properly lift and side force effects when used with non-symmetric spacecrafts/flux geometry
      </action>
      <action dev="luc" type="fix" due-to="Christelle Blandin">
        fixed denormalization of gravity field coefficients, the last coefficient
        was not initialized
      </action>
      <action dev="luc" type="add" >
        added a relative constructor and a getMomentum method to PVCoordinates
      </action>
      <action dev="luc" type="add">
        added a special implementation improving performances for the frequent case of identity transform
      </action>
      <action dev="luc" type="fix">
        fixed forgotten radians to degrees conversions for inclination and RAAN in CircularOrbit.toString()
      </action>
      <action dev="luc" type="add">
        added a Constants interface including a few useful physical constants.
      </action>
      <action dev="luc" type="add">
        added a way to build date components from week components (this can be used
        for scheduled operations with week-related periods)
      </action>
      <action dev="luc" type="add">
        added string parsing features for dates and times components supporting ISO-8601 formats
      </action>
      <action dev="luc" type="add">
        Orekit is now packaged as an OSGi bundle
      </action>
      <action dev="pascal" type="add">
        added some pieces of an UML model for the library (available in the source distribution)
      </action>
      <action dev="luc" type="update" >
        updated error message localization to be more consistent with Java exception. Now getMessage
        returns a non-localized message and only getLocalizedMessage returns a message localized for
        the platform default locale. A new getMessage(Locale) method has also been added to
        retrieve the message in any desired locale, not only the platform default one. The messages
        are also built and translated only when needed, so if an exception is triggered and
        never displayed, the message will never be built.
      </action>
    </release>
    <release version="4.1" date="2009-08-18"
             description="version 4.1 is an upgrade bringing some new features and fixing a
             few bugs. The equinox-based frames family with IAU1980 precession-nutation
             models that are still used by many legacy systems are now supported. This
             simplifies interoperability with legacy systems and helps migrating from this
             old frames family to the new CIO-based ones that is supported by orekit since its
             first versions. The data loading mechanism used to retrieve IERS data (Earth
             Orientation Parameters, UTC-TAI history) and JPL ephemerides is now also used
             to retrieve gravity potential files. This mechanism has also been vastly improved
             to support new use cases (loading from disk, from classpath, from network delegating
             loading to an external library ...). Another change is the addition of the TDB
             time scale. Some minor incompatibilities have been introduced but they are easy
             to solve for users, the explanations are provided in detailed changes report.">
      <action dev="aude" type="add" >
        added TDB time scale
      </action>
      <action dev="luc" type="update" >
        the RadiationSensitive and DragForce interfaces now have an
        additional SpacecraftState parameter in all their get methods.
        This allows to implement models that take into account solar
        arrays rotation. Note that this changes breaks compatibility
        for users that did add their own implementations, but it is
        simple to deal with (simply add one parameter in the signature
        and ignore it) so its was considered acceptable.
       </action>
      <action dev="luc" type="add" due-to="James Housden">
        added german localization for error messages
      </action>
      <action dev="luc" type="update">
        added a feature allowing all tests to clear the already built reference
        objects (frames, time scales, solar system bodies ...) between each tests,
        thus removing the need to launch tests in separate JVMS. This allows to
        launch all tests directly from eclipse, and this speeds up maven tests by
        a factor 4 at least
      </action>
      <action dev="luc" type="update">
        set up a custom ant build independent from the maven 2 build
      </action>
      <action dev="luc" type="update">
        changed all tests from Junit 3 to Junit 4
      </action>
      <action dev="thierry" type="fix">
        fixed accuracy of PEF frame
      </action>
      <action dev="luc" type="fix" due-to="Aude Privat">
        fixed configuration problems on Windows systems
      </action>
      <action dev="luc" type="fix" due-to="Sébastien Herbinière">
        fixed a reversed sign in solar radiation pressure
      </action>
      <action dev="pascal" type="update" >
        Orekit supports the two different naming patterns for bulletins B provided by IERS
        on http://www.iers.org/ and http://hpiers.obspm.fr/eop-pc/.
      </action>
      <action dev="luc" type="update" >
        the predefined times scales (TAI, UTC ...) are now built using a factory. The various
        XXXScale.getInstance() methods defined in each predefined time scales classes
        are still available, but have been deprecated and will be removed in the future,
        they are replaced by TimeScalesFactory.getXXX().
      </action>
      <action dev="pascal" type="update" >
        the Frame class was split into a FramesFactory class, dealing with the predefined
        reference frames, and a Frame class for the creation of new frames and the navigation
        through any frames tree. The Frame.getXXX() methods for the predefined reference
        frames are still available, but have been deprecated and will be removed in the future,
        they are replaced by FramesFactory.getXXX().
      </action>
      <action dev="pascal" type="add" >
        3 new predefined reference frames have been added in Orekit : MEME, TEME and PEF. They
        implement the classical paradigm of equinox-based transformations including the IAU-76
        precession model, the IAU-80 nutation model and the IAU-82 sidereal time model, with
        the capability to apply the nutation corrections provided by IERS through the EOP data
        files for better agreement with the IAU 2000 precession-nutation model.
      </action>
      <action dev="luc" type="update" >
        the ChronologicalComparator class is not a singleton anymore, this didn't really make sense
      </action>
      <action dev="luc" type="fix" >
        fixed a state reset error: orbital state changed by event detectors like
        ImpulseManeuver were overwritten by other event detectors
      </action>
      <action dev="luc" type="fix" >
        fixed stop date of abstract propagators (Keplerian and Eckstein-Heschler). They used to
        stop at the first event after target date when an event detector was set up, instead of
        stopping at the target date
      </action>
      <action dev="luc" type="fix" >
        the gravity coefficients for solar system bodies are now extracted from JPL files headers
      </action>
      <action dev="luc" type="update" >
        the eventOccurred method in EventDetector interface and its various implementations
        has an additional parameter specifying if the switching function increases or
        decreases at event time. This allows simpler events identification has many switching
        functions have two switches (start/end, raising/setting, entry/exit ...). Note that
        this changes breaks compatibility for users that did implement their own events, but
        it is simple to deal with (simply add one parameter in the signature and ignore it)
        so its was considered acceptable.
      </action>
      <action dev="luc" type="fix" due-to="Christophe Pipo">
        fixed an error occurring when DE406 JPL ephemerides were loaded before DE405 ones
      </action>
      <action dev="luc" type="fix" due-to="Sébastien Herbinière">
        fixed an error in EGM potential file loader
      </action>
      <action dev="luc" type="update">
        trigger exceptions when no data can be loaded
      </action>
      <action dev="luc" type="update">
        remove predefined leap seconds, they are not useful anymore since other
        parts of the library do need configuration data (solar system bodies) and
        since data configuration has been vastly improved
      </action>
      <action dev="luc" type="add" >
        added support for the ICGEM format for gravity fields
      </action>
      <action dev="luc" type="update" >
        load gravity potential data using the same mechanism already used for Earth
        Orientation Parameters, UTC-TAI history and JPL ephemerides files
      </action>
      <action dev="luc" type="add" due-to="quinput and Kai Ruhl">
        re-activated a way to load data from the classpath using a
        data provider plugin.
      </action>
      <action dev="luc" type="add">
        added a way to load data directly from network (either
        locally or through a proxy server) using a data provider plugin.
      </action>
      <action dev="luc" type="add">
        added a small plugin-like mechanism to delegate data loading to a
        user-provided mechanism, thus enabling smooth integration in existing
        systems.
      </action>
      <action dev="luc" type="update">
        updated to latest version of commons-math.
      </action>
      <action dev="luc" type="add" due-to="Silvia Ríos Bergantiños">
        added galician localization for error messages.
      </action>
      <action dev="luc" type="fix" due-to="Guylaine Prat">
        improved javadoc comments in orbit classes.
      </action>
      <action dev="pascal" type="add">
        tidal corrections are now available for ITRF and TIRF frames. Both frames are
        provided in two versions, the standard one with tidal corrections and a stripped
        down one without tidal corrections. A cache/interpolation mechanism is used to
        keep the computation cost of tidal correction to a minimum. With this mechanism,
        the penalty to use tidal correction is slightly above 20% in run time for a
        transformation between GCRF and ITRF. A raw implementation without this mechanism
        would lead to a 550% penalty, or even a 1100% penalty if TIRF and ITRF parts were
        computed independently.
      </action>
    </release>
    <release version="4.0" date="2008-10-13"
             description="major upgrade with new features (GCRF and ITRF2005 frames, DE 405
             and DE 406 ephemerides support, improved and greatly simplified date/time support,
             vastly improved data configuration with zip files support, new tutorials, improved
             performances, more tests and all identified bugs fixed, new translation files for
             italian, spanish and norse.">
      <action dev="pascal" type="fix">
        The ephemeris produced by numerical propagator now checks date validity in
        propagate method.
      </action>
      <action dev="luc" type="fix">
        The EME2000/J2000 frame was slightly mis-oriented (about 20 milli arcseconds).
        It really was the GCRF frame. This has been fixed and now both the GCRF and
        the EME2000/J2000 are available.
      </action>
      <action dev="luc" type="fix">
        Dates in UTC within leap seconds are now displayed correctly (i.e. a 61st
        second is added to the minute).
      </action>
      <action dev="luc" type="fix" due-to="quinput">
        Fixed an overflow error in AbsoluteDate that generated an exception when any
        attempts was made to print dates far away like AbsoluteDate.JULIAN_EPOCH or
        AbsoluteDate.MODIFIED_JULIAN_EPOCH.
      </action>
      <action dev="luc" type="fix">
        Changed test configuration to always use a new JVM for each test. This prevents
        some false positive to be generated.
      </action>
      <action dev="luc" type="update">
        The GeodeticPoint constructor arguments has been reordered to reflect more
        traditional usage, latitude coming before longitude.
      </action>
      <action dev="luc" type="update">
        The low accuracy Sun model based on Newcomb theory and the Moon model based
        on Brown theory have been withdrawn as they are superseded by the support of JPL
        DE 405 binary ephemerides files.
      </action>
      <action dev="luc" type="update">
        The ThirdBody abstract class has been removed and its specific method
        getMu has been moved up into CelestialBody interface and
        renamed getGM.
      </action>
      <action dev="luc" type="update">
        Improved external data configuration. The java property is now called
        orekit.data.path and is a colon or semicolon separated path containing
        directories or zip archives, themselves containing embedded directories
        or zip archives and data files. This allows easy roll-out of system-wide
        configuration data that individual users can override by prepending their
        own data trees in front of the path. This also allows simple configuration
        since many data files can be stored in easy to handle zip archives.
      </action>
      <action dev="luc" type="update">
        Renamed the iers package into data, as it is not IERS specific anymore. Some
        classes where also moved out of the package and into the frame and time
        package and their visibility reduced to package only. This improves decoupling
        and reduces clutter on users by limiting the number of visible classes.
      </action>
      <action dev="luc" type="update">
        The performance of IAU-2000 precession-nutation model computation has been
        tremendously improved, using a combined caching and interpolation approach. The
        simplified model (which was quite inaccurate in version 3.1) has therefore been
        removed as it was not needed anymore.
      </action>
      <action dev="luc" type="update">
        The ITRF 2005 frame is now supported instead of the older ITRF 2000 frame. The
        Earth Orientation Parameters data handling classes have been updated to match
        this change and read the new file format provided by IERS.
      </action>
      <action dev="luc" type="update">
        The J2000 frame has been renamed as EME2000 as this name seems to be more
        widely accepted and reduces confusion with the J2000.0 epoch. The
        Frame.getJ2000() method is still available, but has been deprecated
        and will be removed in the future.
      </action>
      <action dev="luc" type="update">
        Changed TimeScale from base abstract class to interface only.
      </action>
      <action dev="luc" type="update">
        Renamed some classes for better understanding: ChunkedDate is now DateComponents,
        ChunkedTime is now TimeComponents, ChunksPair is now DateTimeComponents. The
        getChunks method from AbsoluteDate as also been renamed into getComponents accordingly.
      </action>
      <action dev="pascal" type="add">
        Added new tutorials.
      </action>
      <action dev="luc" type="add">
        Added predefined local orbital frames: the (t, n, w) frame aligned with velocity
        and the (q, s, w) frame aligned with position.
      </action>
      <action dev="luc" type="add">
        Added a predefined detector for altitude crossing events.
      </action>
      <action dev="luc" type="add">
        Added methods to get zenith, nadir, north, south, east and west direction for
        any GeodeticPoint.
      </action>
      <action dev="luc" type="add" due-to="Silvia Ríos Bergantiños">
        Added spanish localization for error messages.
      </action>
      <action dev="luc" type="add" due-to="Espen Bjørntvedt">
        Added norse localization for error messages.
      </action>
      <action dev="luc" type="add" due-to="Francesco Coccoluto">
        Added italian localization for error messages.
      </action>
      <action dev="luc" type="add" due-to="Derek Surka">
        Added support for mean motion first and second derivatives fields in TLE.
      </action>
      <action dev="luc" type="add" >
        Added a way to rebuild the two lines of TLE instances.
      </action>
      <action dev="luc" type="add" due-to="Derek Surka">
        Added constructor from already parsed elements for TLE.
      </action>
      <action dev="luc" type="add">
        Added a method to retrieve a body-centered inertial frame to the
        CelestialBody interface. As a consequence, thirteen new frames are
        predefined: Sun, Moon, planets and barycenters provided by JPL binary
        ephemerides.
      </action>
      <action dev="luc" type="add">
        Support for the JPL DE 405 and DE 406 binary ephemerides files has been added
        and a factory class SolarSystemBody uses these files to provide implementations
        of the CelestialBody interface for Sun, Moon, the eight solar system
        planets,the Pluto dwarf planet as well as the solar system barycenter and Earth-Moon
        barycenter points.
      </action>
      <action dev="luc" type="add">
        The CelestialBody interface now provides velocity as well as position.
      </action>
      <action dev="luc" type="add">
        A getCalls() method has been added to the NumericalPropagator class to count the
        number of calls to the differential equations computation method. This helps
        tuning the underlying integrator settings in order to improve performances.
      </action>
      <action dev="luc" type="add">
        A lot more classes and interfaces are now serializable, to help users embed
        instance in their own serializable classes.
      </action>
      <action dev="luc" type="add">
        Added predefined leap seconds to allow proper turn-key use of the library
        even without an already configured environment. All known leap seconds at
        time of writing (2008) are predefined, from 1972-01-01 to 2009-01-01 (the
        last one has been announced in Bulletin C 36 on 2008-07-04 and is not yet
        present in the UTC-TAI.history published file)
      </action>
      <action dev="luc" type="add">
        Improved user-friendliness of the time-scales by changing methods parameters
        types to more easily understandable ones.
      </action>
      <action dev="luc" type="add">
        Improved user-friendliness of the AbsoluteDate class by adding several
        new constructors and methods for common cases. It is in particular now possible
        to use offsets within a time scale, for example to build a date given as a
        fractional number of days since a reference date in UTC, explicitly ignoring
        intermediate leap seconds.
      </action>
      <action dev="luc" type="add">
        Improved the class handling date/time components: added a constructor to allow building
        from an offset with respect to a reference epoch, implemented Comparable interface and
        added equals and hashCode methods.
      </action>
      <action dev="luc" type="add">
        Improved the class handling date components: added a constructor to allow building
        from any reference epoch, not only J2000.0 (thus simplifying use of modified julian day),
        added getMJD() method, added several constants JULIAN_EPOCH, MODIFIED_JULIAN_EPOCH,
        FIFTIES_EPOCH, GPS_EPOCH, J2000_EPOCH and JAVA_EPOCH.
      </action>
      <action dev="luc" type="add">
        Added a new time scale: GPSScale.
      </action>
      <action dev="luc" type="add">
        Added the changes page to the generated site.
      </action>
    </release>
    <release version="3.1" date="2008-07-16"
             description="This release is the first public release of Orekit."/>
  </body>
</document><|MERGE_RESOLUTION|>--- conflicted
+++ resolved
@@ -21,16 +21,14 @@
   </properties>
   <body>
     <release version="TBD" date="TBD" description="TBD">
-<<<<<<< HEAD
-       <action dev="bryan" type="add" issue="512">
+      <action dev="luc" type="add" issue="513">
+        Added clock offset parameter at ground stations level for orbit determination.
+      </action>
+      <action dev="bryan" type="add" issue="512">
         Added weather model Global Pressure and Temperature 2.
       </action>
       <action dev="bryan" type="add" issue="511">
         Added weather model Global Pressure and Temperature.
-=======
-      <action dev="luc" type="add" issue="513">
-        Added clock offset parameter at ground stations level for orbit determination.
->>>>>>> 0a816714
       </action>
       <action dev="luc" type="fix" issue="510">
         Fixed dropped derivatives in TimeStampedFieldPVCoordinates.shiftedBy(dt).
