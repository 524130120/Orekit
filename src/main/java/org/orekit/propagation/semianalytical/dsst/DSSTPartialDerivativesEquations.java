--- conflicted
+++ resolved
@@ -23,6 +23,7 @@
 import org.orekit.errors.OrekitException;
 import org.orekit.errors.OrekitMessages;
 import org.orekit.propagation.FieldSpacecraftState;
+import org.orekit.propagation.PropagationType;
 import org.orekit.propagation.SpacecraftState;
 import org.orekit.propagation.integration.AdditionalDerivativesProvider;
 import org.orekit.propagation.semianalytical.dsst.forces.DSSTForceModel;
@@ -89,6 +90,9 @@
     /** Flag for Jacobian matrices initialization. */
     private boolean initialized;
 
+    /** Type of the orbit used for the propagation.*/
+    private PropagationType propagationType;
+
     /** Simple constructor.
      * <p>
      * Upon construction, this set of equations is <em>automatically</em> added to
@@ -98,20 +102,18 @@
      * </p>
      * @param name name of the partial derivatives equations
      * @param propagator the propagator that will handle the orbit propagation
+     * @param propagationType type of the orbit used for the propagation (mean or osculating)
      */
     public DSSTPartialDerivativesEquations(final String name,
-                                           final DSSTPropagator propagator) {
+                                           final DSSTPropagator propagator,
+                                           final PropagationType propagationType) {
         this.name                   = name;
         this.selected               = null;
         this.map                    = null;
         this.propagator             = propagator;
         this.initialized            = false;
-<<<<<<< HEAD
-        propagator.addAdditionalEquations(this);
-=======
         this.propagationType        = propagationType;
         propagator.addAdditionalDerivativesProvider(this);
->>>>>>> 65e649c0
     }
 
     /** {@inheritDoc} */
@@ -248,7 +250,7 @@
         if (!initialized) {
             throw new OrekitException(OrekitMessages.STATE_JACOBIAN_NOT_INITIALIZED);
         }
-        return new DSSTJacobiansMapper(name, selected, propagator, map);
+        return new DSSTJacobiansMapper(name, selected, propagator, map, propagationType);
     }
 
     /** {@inheritDoc} */
@@ -281,6 +283,8 @@
             final Gradient[] parameters = converter.getParameters(dsState, forceModel);
             final FieldAuxiliaryElements<Gradient> auxiliaryElements = new FieldAuxiliaryElements<>(dsState.getOrbit(), I);
 
+            // "field" initialization of the force model if it was not done before
+            forceModel.initializeShortPeriodTerms(auxiliaryElements, propagationType, parameters);
             final Gradient[] meanElementRate = forceModel.getMeanElementRate(dsState, auxiliaryElements, parameters);
             final double[] derivativesA  = meanElementRate[0].getGradient();
             final double[] derivativesEx = meanElementRate[1].getGradient();
