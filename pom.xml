--- conflicted
+++ resolved
@@ -276,11 +276,10 @@
       <name>Mathieu Rom&#233;ro</name>
     </contributor>
     <contributor>
-<<<<<<< HEAD
       <name>Chiara Rusconi</name>
-=======
+    </contributor>
+    <contributor>
       <name>Mark Rutten</name>
->>>>>>> 46b0e5c5
     </contributor>
     <contributor>
       <name>Beatriz Salazar Garc&#237;a</name>
