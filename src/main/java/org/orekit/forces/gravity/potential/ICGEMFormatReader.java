--- conflicted
+++ resolved
@@ -26,10 +26,7 @@
 import java.util.HashMap;
 import java.util.List;
 import java.util.Map;
-<<<<<<< HEAD
 import java.util.regex.Matcher;
-=======
->>>>>>> 504b415b
 import java.util.regex.Pattern;
 
 import org.hipparchus.util.FastMath;
@@ -57,7 +54,7 @@
  * to 2011 (up to eigen-5 model) and have also harmonic effects after that date
  * (starting with eigen-6 model). A third (undocumented as of 2018-05-14) version
  * of the file format also adds a time-span for time-dependent coefficients, allowing
- * fo piecewise models. All three versions are supported by the class.</p>
+ * for piecewise models. All three versions are supported by the class.</p>
  * <p>
  * This reader uses relaxed check on the gravity constant key so any key ending
  * in gravity_constant is accepted and not only earth_gravity_constant as specified
@@ -237,22 +234,13 @@
                 }
                 final String[] tab = SEPARATOR.split(line);
                 if (inHeader) {
-<<<<<<< HEAD
                     boolean parseError = false;
-                    if ((tab.length == 2) && FORMAT.equals(tab[0])) {
+                    if (tab.length == 2 && FORMAT.equals(tab[0])) {
                         final Matcher matcher = Pattern.compile(SUPPORTED_FORMAT).matcher(tab[1]);
                         parseError = !matcher.matches() || Double.parseDouble(matcher.group(1)) > MAX_FORMAT;
-                    } else if ((tab.length == 2) && PRODUCT_TYPE.equals(tab[0])) {
+                    } else if (tab.length == 2 && PRODUCT_TYPE.equals(tab[0])) {
                         parseError = !GRAVITY_FIELD.equals(tab[1]);
-                    } else if ((tab.length == 2) && tab[0].endsWith(GRAVITY_CONSTANT)) {
-=======
-                    if (tab.length == 2 && PRODUCT_TYPE.equals(tab[0])) {
-                        if (!GRAVITY_FIELD.equals(tab[1])) {
-                            throw new OrekitParseException(OrekitMessages.UNABLE_TO_PARSE_LINE_IN_FILE,
-                                                           lineNumber, name, line);
-                        }
                     } else if (tab.length == 2 && tab[0].endsWith(GRAVITY_CONSTANT)) {
->>>>>>> 504b415b
                         setMu(parseDouble(tab[1]));
                     } else if (tab.length == 2 && REFERENCE_RADIUS.equals(tab[0])) {
                         setAe(parseDouble(tab[1]));
