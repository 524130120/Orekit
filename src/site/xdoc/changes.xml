--- conflicted
+++ resolved
@@ -21,10 +21,9 @@
   </properties>
   <body>
     <release version="9.2" date="TBD" description="TBD">
-<<<<<<< HEAD
       <action dev="luc" type="add" due-to="Albert Alcarraz García">
         Added loading of RINEX observation files (versions 2 and 3)
-=======
+      </action>
       <action dev="luc" type="add">
         Added VersionedITRF frame that allow users with needs for very high
         accuracy to specify which ITRF version they want, and stick to it
@@ -56,7 +55,6 @@
       </action>
       <action dev="luc" type="add">
         Added a method to extract sub-ranges from TimeSpanMap instances.
->>>>>>> b783a970
       </action>
       <action dev="luc" type="fix">
         Fixed TLE creation with B* coefficients having single digits like 1.0e-4.
