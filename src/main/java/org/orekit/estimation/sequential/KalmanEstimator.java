/* Copyright 2002-2020 CS GROUP
 * Licensed to CS GROUP (CS) under one or more
 * contributor license agreements.  See the NOTICE file distributed with
 * this work for additional information regarding copyright ownership.
 * CS licenses this file to You under the Apache License, Version 2.0
 * (the "License"); you may not use this file except in compliance with
 * the License.  You may obtain a copy of the License at
 *
 *   http://www.apache.org/licenses/LICENSE-2.0
 *
 * Unless required by applicable law or agreed to in writing, software
 * distributed under the License is distributed on an "AS IS" BASIS,
 * WITHOUT WARRANTIES OR CONDITIONS OF ANY KIND, either express or implied.
 * See the License for the specific language governing permissions and
 * limitations under the License.
 */
package org.orekit.estimation.sequential;

import java.util.List;

import org.hipparchus.exception.MathRuntimeException;
import org.hipparchus.filtering.kalman.ProcessEstimate;
import org.hipparchus.filtering.kalman.extended.ExtendedKalmanFilter;
import org.hipparchus.linear.MatrixDecomposer;
import org.hipparchus.linear.MatrixUtils;
import org.hipparchus.linear.RealMatrix;
import org.hipparchus.linear.RealVector;
import org.orekit.errors.OrekitException;
import org.orekit.estimation.measurements.ObservedMeasurement;
import org.orekit.estimation.measurements.PV;
<<<<<<< HEAD
import org.orekit.propagation.AbstractPropagator;
import org.orekit.propagation.conversion.ODPropagatorBuilder;
=======
import org.orekit.estimation.measurements.Position;
import org.orekit.propagation.conversion.IntegratedPropagatorBuilder;
>>>>>>> ce17e000
import org.orekit.propagation.conversion.PropagatorBuilder;
import org.orekit.propagation.numerical.NumericalPropagator;
import org.orekit.propagation.semianalytical.dsst.DSSTPropagator;
import org.orekit.time.AbsoluteDate;
import org.orekit.utils.ParameterDriver;
import org.orekit.utils.ParameterDriversList;
import org.orekit.utils.ParameterDriversList.DelegatingDriver;


/**
 * Implementation of a Kalman filter to perform orbit determination.
 * <p>
 * The filter uses a {@link ODPropagatorBuilder} to initialize its reference trajectory {@link NumericalPropagator}
 * or {@link DSSTPropagator} .
 * </p>
 * <p>
 * The estimated parameters are driven by {@link ParameterDriver} objects. They are of 3 different types:<ol>
 *   <li><b>Orbital parameters</b>:The position and velocity of the spacecraft, or, more generally, its orbit.<br>
 *       These parameters are retrieved from the reference trajectory propagator builder when the filter is initialized.</li>
 *   <li><b>Propagation parameters</b>: Some parameters modelling physical processes (SRP or drag coefficients etc...).<br>
 *       They are also retrieved from the propagator builder during the initialization phase.</li>
 *   <li><b>Measurements parameters</b>: Parameters related to measurements (station biases, positions etc...).<br>
 *       They are passed down to the filter in its constructor.</li>
 * </ol>
 * <p>
 * The total number of estimated parameters is m, the size of the state vector.
 * </p>
 * <p>
 * The Kalman filter implementation used is provided by the underlying mathematical library Hipparchus.
 * All the variables seen by Hipparchus (states, covariances, measurement matrices...) are normalized
 * using a specific scale for each estimated parameters or standard deviation noise for each measurement components.
 * </p>
 *
 * <p>A {@link KalmanEstimator} object is built using the {@link KalmanEstimatorBuilder#build() build}
 * method of a {@link KalmanEstimatorBuilder}.</p>
 *
 * @author Romain Gerbaud
 * @author Maxime Journot
 * @author Luc Maisonobe
 * @since 9.2
 */
public class KalmanEstimator {

    /** Builders for orbit propagators. */
    private List<ODPropagatorBuilder> propagatorBuilders;

    /** Reference date. */
    private final AbsoluteDate referenceDate;

    /** Kalman filter process model. */
    private final AbstractKalmanModel processModel;

    /** Filter. */
    private final ExtendedKalmanFilter<MeasurementDecorator> filter;

    /** Observer to retrieve current estimation info. */
    private KalmanObserver observer;

    /** Kalman filter estimator constructor (package private).
     * @param decomposer decomposer to use for the correction phase
     * @param propagatorBuilders propagators builders used to evaluate the orbit.
     * @param processNoiseMatricesProviders providers for process noise matrices
     * @param estimatedMeasurementParameters measurement parameters to estimate
     * @deprecated since 10.3, replaced by
     * {@link #KalmanEstimator(MatrixDecomposer, List, List, ParameterDriversList, CovarianceMatrixProvider)}
     */
    @Deprecated
    KalmanEstimator(final MatrixDecomposer decomposer,
                    final List<ODPropagatorBuilder> propagatorBuilders,
                    final List<CovarianceMatrixProvider> processNoiseMatricesProviders,
                    final ParameterDriversList estimatedMeasurementParameters) {
        this(decomposer, propagatorBuilders, processNoiseMatricesProviders,
             estimatedMeasurementParameters, null);
    }

    /** Kalman filter estimator constructor (package private).
     * @param decomposer decomposer to use for the correction phase
     * @param propagatorBuilders propagators builders used to evaluate the orbit.
     * @param processNoiseMatricesProviders providers for process noise matrices
     * @param estimatedMeasurementParameters measurement parameters to estimate
     * @param measurementProcessNoiseMatrix provider for measurement process noise matrix
     * @since 10.3
     */
    KalmanEstimator(final MatrixDecomposer decomposer,
                    final List<IntegratedPropagatorBuilder> propagatorBuilders,
                    final List<CovarianceMatrixProvider> processNoiseMatricesProviders,
                    final ParameterDriversList estimatedMeasurementParameters,
                    final CovarianceMatrixProvider measurementProcessNoiseMatrix) {

        this.propagatorBuilders = propagatorBuilders;
        this.referenceDate      = propagatorBuilders.get(0).getInitialOrbitDate();
        this.observer           = null;

        // Build the process model and measurement model
        this.processModel = propagatorBuilders.get(0).buildKalmanModel(propagatorBuilders,
<<<<<<< HEAD
                                                                       processNoiseMatricesProviders,
                                                                       estimatedMeasurementParameters);
=======
                                                                   processNoiseMatricesProviders,
                                                                   estimatedMeasurementParameters,
                                                                   measurementProcessNoiseMatrix);
>>>>>>> ce17e000

        this.filter = new ExtendedKalmanFilter<>(decomposer, processModel, processModel.getEstimate());

    }

    /** Set the observer.
     * @param observer the observer
     */
    public void setObserver(final KalmanObserver observer) {
        this.observer = observer;
    }

    /** Get the current measurement number.
     * @return current measurement number
     */
    public int getCurrentMeasurementNumber() {
        return processModel.getCurrentMeasurementNumber();
    }

    /** Get the current date.
     * @return current date
     */
    public AbsoluteDate getCurrentDate() {
        return processModel.getCurrentDate();
    }

    /** Get the "physical" estimated state (i.e. not normalized)
     * @return the "physical" estimated state
     */
    public RealVector getPhysicalEstimatedState() {
        return processModel.getPhysicalEstimatedState();
    }

    /** Get the "physical" estimated covariance matrix (i.e. not normalized)
     * @return the "physical" estimated covariance matrix
     */
    public RealMatrix getPhysicalEstimatedCovarianceMatrix() {
        return processModel.getPhysicalEstimatedCovarianceMatrix();
    }

    /** Get the orbital parameters supported by this estimator.
     * <p>
     * If there are more than one propagator builder, then the names
     * of the drivers have an index marker in square brackets appended
     * to them in order to distinguish the various orbits. So for example
     * with one builder generating Keplerian orbits the names would be
     * simply "a", "e", "i"... but if there are several builders the
     * names would be "a[0]", "e[0]", "i[0]"..."a[1]", "e[1]", "i[1]"...
     * </p>
     * @param estimatedOnly if true, only estimated parameters are returned
     * @return orbital parameters supported by this estimator
     */
    public ParameterDriversList getOrbitalParametersDrivers(final boolean estimatedOnly) {

        final ParameterDriversList estimated = new ParameterDriversList();
        for (int i = 0; i < propagatorBuilders.size(); ++i) {
            final String suffix = propagatorBuilders.size() > 1 ? "[" + i + "]" : null;
            for (final ParameterDriver driver : propagatorBuilders.get(i).getOrbitalParametersDrivers().getDrivers()) {
                if (driver.isSelected() || !estimatedOnly) {
                    if (suffix != null && !driver.getName().endsWith(suffix)) {
                        // we add suffix only conditionally because the method may already have been called
                        // and suffixes may have already been appended
                        driver.setName(driver.getName() + suffix);
                    }
                    estimated.add(driver);
                }
            }
        }
        return estimated;
    }

    /** Get the propagator parameters supported by this estimator.
     * @param estimatedOnly if true, only estimated parameters are returned
     * @return propagator parameters supported by this estimator
     */
    public ParameterDriversList getPropagationParametersDrivers(final boolean estimatedOnly) {

        final ParameterDriversList estimated = new ParameterDriversList();
        for (PropagatorBuilder builder : propagatorBuilders) {
            for (final DelegatingDriver delegating : builder.getPropagationParametersDrivers().getDrivers()) {
                if (delegating.isSelected() || !estimatedOnly) {
                    for (final ParameterDriver driver : delegating.getRawDrivers()) {
                        estimated.add(driver);
                    }
                }
            }
        }
        return estimated;
    }

    /** Get the list of estimated measurements parameters.
     * @return the list of estimated measurements parameters
     */
    public ParameterDriversList getEstimatedMeasurementsParameters() {
        return processModel.getEstimatedMeasurementsParameters();
    }

    /** Process a single measurement.
     * <p>
     * Update the filter with the new measurement by calling the estimate method.
     * </p>
     * @param observedMeasurement the measurement to process
     * @return estimated propagators
     */
    public AbstractPropagator[] estimationStep(final ObservedMeasurement<?> observedMeasurement) {
        try {
            final ProcessEstimate estimate = filter.estimationStep(decorate(observedMeasurement));
            processModel.finalizeEstimation(observedMeasurement, estimate);
            if (observer != null) {
                observer.evaluationPerformed(processModel);
            }
            return processModel.getEstimatedPropagators();
        } catch (MathRuntimeException mrte) {
            throw new OrekitException(mrte);
        }
    }

    /** Process several measurements.
     * @param observedMeasurements the measurements to process in <em>chronologically sorted</em> order
     * @return estimated propagators
     */
    public AbstractPropagator[] processMeasurements(final Iterable<ObservedMeasurement<?>> observedMeasurements) {
        AbstractPropagator[] propagators = null;
        for (ObservedMeasurement<?> observedMeasurement : observedMeasurements) {
            propagators = estimationStep(observedMeasurement);
        }
        return propagators;
    }

    /** Decorate an observed measurement.
     * <p>
     * The "physical" measurement noise matrix is the covariance matrix of the measurement.
     * Normalizing it consists in applying the following equation: Rn[i,j] =  R[i,j]/σ[i]/σ[j]
     * Thus the normalized measurement noise matrix is the matrix of the correlation coefficients
     * between the different components of the measurement.
     * </p>
     * @param observedMeasurement the measurement
     * @return decorated measurement
     */
    private MeasurementDecorator decorate(final ObservedMeasurement<?> observedMeasurement) {

        // Normalized measurement noise matrix contains 1 on its diagonal and correlation coefficients
        // of the measurement on its non-diagonal elements.
        // Indeed, the "physical" measurement noise matrix is the covariance matrix of the measurement
        // Normalizing it leaves us with the matrix of the correlation coefficients
        final RealMatrix covariance;
        if (observedMeasurement instanceof PV) {
            // For PV measurements we do have a covariance matrix and thus a correlation coefficients matrix
            final PV pv = (PV) observedMeasurement;
            covariance = MatrixUtils.createRealMatrix(pv.getCorrelationCoefficientsMatrix());
        } else if (observedMeasurement instanceof Position) {
            // For Position measurements we do have a covariance matrix and thus a correlation coefficients matrix
            final Position position = (Position) observedMeasurement;
            covariance = MatrixUtils.createRealMatrix(position.getCorrelationCoefficientsMatrix());
        } else {
            // For other measurements we do not have a covariance matrix.
            // Thus the correlation coefficients matrix is an identity matrix.
            covariance = MatrixUtils.createRealIdentityMatrix(observedMeasurement.getDimension());
        }

        return new MeasurementDecorator(observedMeasurement, covariance, referenceDate);

    }

}<|MERGE_RESOLUTION|>--- conflicted
+++ resolved
@@ -28,13 +28,9 @@
 import org.orekit.errors.OrekitException;
 import org.orekit.estimation.measurements.ObservedMeasurement;
 import org.orekit.estimation.measurements.PV;
-<<<<<<< HEAD
+import org.orekit.estimation.measurements.Position;
 import org.orekit.propagation.AbstractPropagator;
 import org.orekit.propagation.conversion.ODPropagatorBuilder;
-=======
-import org.orekit.estimation.measurements.Position;
-import org.orekit.propagation.conversion.IntegratedPropagatorBuilder;
->>>>>>> ce17e000
 import org.orekit.propagation.conversion.PropagatorBuilder;
 import org.orekit.propagation.numerical.NumericalPropagator;
 import org.orekit.propagation.semianalytical.dsst.DSSTPropagator;
@@ -119,7 +115,7 @@
      * @since 10.3
      */
     KalmanEstimator(final MatrixDecomposer decomposer,
-                    final List<IntegratedPropagatorBuilder> propagatorBuilders,
+                    final List<ODPropagatorBuilder> propagatorBuilders,
                     final List<CovarianceMatrixProvider> processNoiseMatricesProviders,
                     final ParameterDriversList estimatedMeasurementParameters,
                     final CovarianceMatrixProvider measurementProcessNoiseMatrix) {
@@ -130,14 +126,9 @@
 
         // Build the process model and measurement model
         this.processModel = propagatorBuilders.get(0).buildKalmanModel(propagatorBuilders,
-<<<<<<< HEAD
                                                                        processNoiseMatricesProviders,
-                                                                       estimatedMeasurementParameters);
-=======
-                                                                   processNoiseMatricesProviders,
-                                                                   estimatedMeasurementParameters,
-                                                                   measurementProcessNoiseMatrix);
->>>>>>> ce17e000
+                                                                       estimatedMeasurementParameters,
+                                                                       measurementProcessNoiseMatrix);
 
         this.filter = new ExtendedKalmanFilter<>(decomposer, processModel, processModel.getEstimate());
 
