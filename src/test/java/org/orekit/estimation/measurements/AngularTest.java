--- conflicted
+++ resolved
@@ -175,14 +175,9 @@
             // not on the current velocity.
             final AbsoluteDate    datemeas  = measurement.getDate();
             final SpacecraftState stateini  = propagator.propagate(datemeas);
-<<<<<<< HEAD
-            final double          meanDelay = stationParameter.downlinkTimeOfFlight(stateini, datemeas);
-
-=======
             final Vector3D        stationP  = stationParameter.getOffsetFrame().getPVCoordinates(datemeas, stateini.getFrame()).getPosition();
             final double          meanDelay = stationParameter.signalTimeOfFlight(stateini.getPVCoordinates(), stationP, datemeas);
             
->>>>>>> 40ccb29f
             final AbsoluteDate    date      = measurement.getDate().shiftedBy(-0.75 * meanDelay);
             final SpacecraftState state     = propagator.propagate(date);
             final ParameterDriver[] drivers = new ParameterDriver[] {
