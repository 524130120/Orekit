--- conflicted
+++ resolved
@@ -214,18 +214,10 @@
         final Attitude         attitude = getAttitudeProvider().getAttitude(orbit, orbit.getDate(), getFrame());
         final SpacecraftState  state    = new SpacecraftState(orbit, attitude, mass);
 
-<<<<<<< HEAD
         final DSSTPropagator propagator = new DSSTPropagator(
                 builder.buildIntegrator(orbit, OrbitType.EQUINOCTIAL),
                 propagationType,
                 getAttitudeProvider());
-        for (DSSTForceModel model : forceModels) {
-            propagator.addForceModel(model);
-        }
-=======
-        final DSSTPropagator propagator = new DSSTPropagator(builder.buildIntegrator(orbit, OrbitType.EQUINOCTIAL), propagationType);
-        propagator.setAttitudeProvider(attProvider);
->>>>>>> c4a937b7
 
         // Configure force models
         if (!hasNewtonianAttraction()) {
