--- conflicted
+++ resolved
@@ -85,15 +85,6 @@
 import org.orekit.estimation.sequential.KalmanEstimator;
 import org.orekit.estimation.sequential.KalmanEstimatorBuilder;
 import org.orekit.estimation.sequential.KalmanObserver;
-<<<<<<< HEAD
-import org.orekit.estimation.sequential.SemiAnalyticalKalmanEstimator;
-import org.orekit.estimation.sequential.SemiAnalyticalKalmanEstimatorBuilder;
-import org.orekit.files.ilrs.CRDFile;
-import org.orekit.files.ilrs.CRDFile.CRDDataBlock;
-import org.orekit.files.ilrs.CRDFile.Meteo;
-import org.orekit.files.ilrs.CRDFile.MeteorologicalMeasurement;
-import org.orekit.files.ilrs.CRDFile.RangeMeasurement;
-=======
 import org.orekit.files.ilrs.CPF;
 import org.orekit.files.ilrs.CPF.CPFCoordinate;
 import org.orekit.files.ilrs.CPF.CPFEphemeris;
@@ -103,7 +94,6 @@
 import org.orekit.files.ilrs.CRD.Meteo;
 import org.orekit.files.ilrs.CRD.MeteorologicalMeasurement;
 import org.orekit.files.ilrs.CRD.RangeMeasurement;
->>>>>>> 65e649c0
 import org.orekit.files.ilrs.CRDHeader;
 import org.orekit.files.ilrs.CRDHeader.RangeType;
 import org.orekit.files.ilrs.CRDParser;
@@ -158,11 +148,9 @@
 import org.orekit.propagation.SpacecraftState;
 import org.orekit.propagation.analytical.tle.TLE;
 import org.orekit.propagation.analytical.tle.TLEPropagator;
-import org.orekit.propagation.conversion.DSSTPropagatorBuilder;
 import org.orekit.propagation.conversion.DormandPrince853IntegratorBuilder;
 import org.orekit.propagation.conversion.ODEIntegratorBuilder;
 import org.orekit.propagation.conversion.OrbitDeterminationPropagatorBuilder;
-import org.orekit.propagation.semianalytical.dsst.DSSTPropagator;
 import org.orekit.time.AbsoluteDate;
 import org.orekit.time.ChronologicalComparator;
 import org.orekit.time.TimeScale;
@@ -759,8 +747,17 @@
             Q.setSubMatrix(propagationQ.getData(), 6, 6);
         }
 
-        // Build observer
-        final KalmanObserver observer = new KalmanObserver() {
+        // Build the Kalman
+        final KalmanEstimatorBuilder kalmanBuilder = new KalmanEstimatorBuilder().
+                        addPropagationConfiguration(propagatorBuilder, new ConstantProcessNoise(initialP, Q));
+        if (measurementP != null) {
+            // Measurement part
+            kalmanBuilder.estimatedMeasurementsParameters(estimatedMeasurementsParameters, new ConstantProcessNoise(measurementP, measurementQ));
+        }
+        final KalmanEstimator kalman = kalmanBuilder.build();
+
+        // Add an observer
+        kalman.setObserver(new KalmanObserver() {
 
             /** Date of the first measurement.*/
             private AbsoluteDate t0;
@@ -886,53 +883,17 @@
                     System.out.println(line);
                 }
             }
-        };
-
-        // Build the Kalman
-        final RealMatrix covarianceMatrix;
-        final ParameterDriversList propagationParameters;
-        final ParameterDriversList measurementsParameters;
-        final Orbit estimated;
-        if (propagatorBuilder instanceof DSSTPropagatorBuilder) {
-        	final SemiAnalyticalKalmanEstimatorBuilder kalmanBuilder = new SemiAnalyticalKalmanEstimatorBuilder().
-        			addPropagationConfiguration((DSSTPropagatorBuilder) propagatorBuilder, new ConstantProcessNoise(initialP, Q));
-            if (measurementP != null) {
-                // Measurement part
-                kalmanBuilder.estimatedMeasurementsParameters(estimatedMeasurementsParameters, new ConstantProcessNoise(measurementP, measurementQ));
-            }
-            final SemiAnalyticalKalmanEstimator kalman = kalmanBuilder.build();
-            kalman.setObserver(observer);
-
-            // Process the list measurements 
-            estimated = kalman.processMeasurements(multiplexed).getInitialState().getOrbit();
-
-            // Get the last estimated physical covariances
-           covarianceMatrix = kalman.getPhysicalEstimatedCovarianceMatrix();
-
-            // Parameters and measurements.
-            propagationParameters   = kalman.getPropagationParametersDrivers(true);
-            measurementsParameters = kalman.getEstimatedMeasurementsParameters();
-
-        } else {
-            final KalmanEstimatorBuilder kalmanBuilder = new KalmanEstimatorBuilder().
-                    addPropagationConfiguration(propagatorBuilder, new ConstantProcessNoise(initialP, Q));
-            if (measurementP != null) {
-            	// Measurement part
-            	kalmanBuilder.estimatedMeasurementsParameters(estimatedMeasurementsParameters, new ConstantProcessNoise(measurementP, measurementQ));
-            }
-            final KalmanEstimator kalman = kalmanBuilder.build();
-
-            // Process the list measurements 
-            estimated = kalman.processMeasurements(multiplexed)[0].getInitialState().getOrbit();
-
-            // Get the last estimated physical covariances
-            covarianceMatrix = kalman.getPhysicalEstimatedCovarianceMatrix();
-
-            // Parameters and measurements.
-            propagationParameters   = kalman.getPropagationParametersDrivers(true);
-            measurementsParameters = kalman.getEstimatedMeasurementsParameters();
-
-        }
+        });
+
+        // Process the list measurements 
+        final Orbit estimated = kalman.processMeasurements(multiplexed)[0].getInitialState().getOrbit();
+
+        // Get the last estimated physical covariances
+        final RealMatrix covarianceMatrix = kalman.getPhysicalEstimatedCovarianceMatrix();
+
+        // Parameters and measurements.
+        final ParameterDriversList propagationParameters   = kalman.getPropagationParametersDrivers(true);
+        final ParameterDriversList measurementsParameters = kalman.getEstimatedMeasurementsParameters();
 
         // Eventually, print parameter changes, statistics and covariances
         if (print) {
@@ -965,12 +926,12 @@
             velocityLog.displaySummary(System.out);
             
             // Covariances and sigmas
-            //displayFinalCovariances(System.out, kalman);
+            displayFinalCovariances(System.out, kalman);
         }
 
         // Instantiation of the results
         return new ResultKalman(propagationParameters, measurementsParameters,
-                                258, estimated.getPVCoordinates(),
+                                kalman.getCurrentMeasurementNumber(), estimated.getPVCoordinates(),
                                 rangeLog.createStatisticsSummary(),  rangeRateLog.createStatisticsSummary(),
                                 azimuthLog.createStatisticsSummary(),  elevationLog.createStatisticsSummary(),
                                 positionLog.createStatisticsSummary(),  velocityLog.createStatisticsSummary(),
@@ -994,77 +955,6 @@
                                   final Vector3D refPosition, final Vector3D refVelocity,
                                   final ParameterDriversList refPropagationParameters,
                                   final AbsoluteDate finalDate) throws IOException {
-
-         // Read input parameters
-         KeyValueFileParser<ParameterKey> parser = new KeyValueFileParser<ParameterKey>(ParameterKey.class);
-         parser.parseInput(input.getAbsolutePath(), new FileInputStream(input));
-
-         // Gravity field
-         createGravityField(parser);
-
-         // Orbit initial guess
-         Orbit initialRefOrbit = new CartesianOrbit(new PVCoordinates(refPosition, refVelocity),
-                                                    parser.getInertialFrame(ParameterKey.INERTIAL_FRAME),
-                                                    parser.getDate(ParameterKey.ORBIT_DATE,
-                                                                   TimeScalesFactory.getUTC()),
-                                                    getMu());
-
-         // Convert to desired orbit type
-         initialRefOrbit = orbitType.convertType(initialRefOrbit);
-
-         // IERS conventions
-         final IERSConventions conventions;
-         if (!parser.containsKey(ParameterKey.IERS_CONVENTIONS)) {
-             conventions = IERSConventions.IERS_2010;
-         } else {
-             conventions = IERSConventions.valueOf("IERS_" + parser.getInt(ParameterKey.IERS_CONVENTIONS));
-         }
-
-         // Central body
-         final OneAxisEllipsoid body = createBody(parser);
-
-         // Propagator builder
-         final T propagatorBuilder =
-                         configurePropagatorBuilder(parser, conventions, body, initialRefOrbit);
-
-         // Force the selected propagation parameters to their reference values
-         if (refPropagationParameters != null) {
-             for (DelegatingDriver refDriver : refPropagationParameters.getDrivers()) {
-                 for (DelegatingDriver driver : propagatorBuilder.getPropagationParametersDrivers().getDrivers()) {
-                     if (driver.getName().equals(refDriver.getName())) {
-                         driver.setValue(refDriver.getValue());
-                     }
-                 }
-             }
-         }
-
-         // Build the reference propagator
-         final Propagator propagator =
-                         propagatorBuilder.buildPropagator(propagatorBuilder.
-                                                           getSelectedNormalizedParameters());
-         
-         // Propagate until last date and return the orbit
-         return propagator.propagate(finalDate).getOrbit();
-
-     }
-
-     /**
-      * Use the physical models in the input file
-      * Incorporate the initial reference values
-      * And run the propagation until the last measurement to get the reference orbit at the same date
-      * as the Kalman filter
-      * @param input Input configuration file
-      * @param orbitType Orbit type to use (calculation and display)
-      * @param refPosition Initial reference position
-      * @param refVelocity Initial reference velocity
-      * @param refPropagationParameters Reference propagation parameters
-      * @param finalDate The final date to usefinal dateame date as the Kalman filter
-      * @throws IOException Input file cannot be opened
-      */
-     protected Orbit runDSSTReference(final File input, final OrbitType orbitType,
-                                      final Vector3D refPosition, final Vector3D refVelocity,
-                                      final ParameterDriversList refPropagationParameters,
-                                      final AbsoluteDate finalDate) throws IOException {
 
          // Read input parameters
          KeyValueFileParser<ParameterKey> parser = new KeyValueFileParser<ParameterKey>(ParameterKey.class);
