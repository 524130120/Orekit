--- conflicted
+++ resolved
@@ -175,17 +175,13 @@
     UNABLE_TO_COMPUTE_DSST_MEAN_PARAMETERS("unable to compute mean orbit from osculating orbit after {0} iterations"),
     OUT_OF_RANGE_DERIVATION_ORDER("derivation order {0} is out of range"),
     OUT_OF_RANGE_LATITUDE("out of range latitude: {0}, [{1}, {2}]"),
-<<<<<<< HEAD
-    NON_PSEUDO_INERTIAL_FRAME_NOT_SUITABLE_AS_REFERENCE_FOR_INERTIAL_FORCES("non pseudo-inertial frame \"{0}\" is not suitable as reference for inertial forces"),
+    ORBIT_TYPE_NOT_ALLOWED("orbit type {0} not allowed here, allowed types: {1}"),
+    NON_PSEUDO_INERTIAL_FRAME_NOT_SUITABLE_AS_REFERENCE_FOR_INERTIAL_FORCES("non pseudo-inertial frame {0} is not suitable as reference for inertial forces"),
     METHOD_NOT_AVAILABLE_WITHOUT_CENTRAL_BODY("method not available in the absence of a central body"),
     INCOMPATIBLE_FRAMES("operation not available between frames {0} and {1}"),
-    UNDEFINED_ORBIT("orbit not defined"), //TODO ref to spacecraftState?
     UNDEFINED_ABSOLUTE_PVCOORDINATES("absolutePVCoordinates not defined"), //TODO ref to spacecraftState?
-    NON_PSEUDO_INERTIAL_FRAME_NOT_SUITABLE_FOR_PROPAGATION("non pseudo-inertial frame \"{0}\" is not suitable for this kind of propagation"),
+    NON_PSEUDO_INERTIAL_FRAME_NOT_SUITABLE_FOR_PROPAGATION("non pseudo-inertial frame {0} is not suitable for this kind of propagation"),
     INERTIAL_FORCE_MODEL_MISSING("an inertial force model has to be used when propagating in a non-inertial frame");
-=======
-    ORBIT_TYPE_NOT_ALLOWED("orbit type {0} not allowed here, allowed types: {1}");
->>>>>>> a7b97535
 
     // CHECKSTYLE: resume JavadocVariable check
 
