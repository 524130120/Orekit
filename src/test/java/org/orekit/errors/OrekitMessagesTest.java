--- conflicted
+++ resolved
@@ -31,11 +31,7 @@
 
     @Test
     public void testMessageNumber() {
-<<<<<<< HEAD
-        Assert.assertEquals(162, OrekitMessages.values().length);
-=======
-        Assert.assertEquals(155, OrekitMessages.values().length);
->>>>>>> b783a970
+        Assert.assertEquals(165, OrekitMessages.values().length);
     }
 
     @Test
