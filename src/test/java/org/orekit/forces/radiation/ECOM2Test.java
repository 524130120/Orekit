/* Copyright 2002-2022 CS GROUP
 * Licensed to CS GROUP (CS) under one or more
 * contributor license agreements.  See the NOTICE file distributed with
 * this work for additional information regarding copyright ownership.
 * CS licenses this file to You under the Apache License, Version 2.0
 * (the "License"); you may not use this file except in compliance with
 * the License.  You may obtain a copy of the License at
 *
 *   http://www.apache.org/licenses/LICENSE-2.0
 *
 * Unless required by applicable law or agreed to in writing, software
 * distributed under the License is distributed on an "AS IS" BASIS,
 * WITHOUT WARRANTIES OR CONDITIONS OF ANY KIND, either express or implied.
 * See the License for the specific language governing permissions and
 * limitations under the License.
 */
package org.orekit.forces.radiation;

import java.io.FileNotFoundException;
import java.text.ParseException;

import org.hipparchus.Field;
import org.hipparchus.analysis.differentiation.DSFactory;
import org.hipparchus.analysis.differentiation.DerivativeStructure;
import org.hipparchus.analysis.differentiation.Gradient;
import org.hipparchus.geometry.euclidean.threed.FieldVector3D;
import org.hipparchus.geometry.euclidean.threed.Vector3D;
import org.hipparchus.ode.nonstiff.AdaptiveStepsizeIntegrator;
import org.hipparchus.ode.nonstiff.ClassicalRungeKuttaFieldIntegrator;
import org.hipparchus.ode.nonstiff.ClassicalRungeKuttaIntegrator;
import org.hipparchus.ode.nonstiff.DormandPrince853Integrator;
import org.hipparchus.util.FastMath;
import org.junit.Assert;
import org.junit.Before;
import org.junit.Test;
import org.orekit.Utils;
import org.orekit.attitudes.Attitude;
import org.orekit.attitudes.AttitudeProvider;
import org.orekit.bodies.CelestialBodyFactory;
import org.orekit.bodies.OneAxisEllipsoid;
import org.orekit.errors.OrekitException;
import org.orekit.forces.AbstractForceModelTest;
import org.orekit.forces.ForceModel;
import org.orekit.forces.gravity.HolmesFeatherstoneAttractionModel;
import org.orekit.forces.gravity.potential.GravityFieldFactory;
import org.orekit.forces.gravity.potential.NormalizedSphericalHarmonicsProvider;
import org.orekit.frames.Frame;
import org.orekit.frames.FramesFactory;
import org.orekit.orbits.CartesianOrbit;
import org.orekit.orbits.EquinoctialOrbit;
import org.orekit.orbits.FieldCartesianOrbit;
import org.orekit.orbits.FieldKeplerianOrbit;
import org.orekit.orbits.FieldOrbit;
import org.orekit.orbits.KeplerianOrbit;
import org.orekit.orbits.Orbit;
import org.orekit.orbits.OrbitType;
import org.orekit.orbits.PositionAngle;
import org.orekit.propagation.FieldSpacecraftState;
import org.orekit.propagation.SpacecraftState;
import org.orekit.propagation.integration.AbstractIntegratedPropagator;
import org.orekit.propagation.numerical.FieldNumericalPropagator;
import org.orekit.propagation.numerical.NumericalPropagator;
import org.orekit.propagation.sampling.OrekitFixedStepHandler;
import org.orekit.time.AbsoluteDate;
import org.orekit.time.DateComponents;
import org.orekit.time.FieldAbsoluteDate;
import org.orekit.time.TimeComponents;
import org.orekit.time.TimeScalesFactory;
import org.orekit.utils.Constants;
import org.orekit.utils.ExtendedPVCoordinatesProvider;
import org.orekit.utils.FieldPVCoordinates;
import org.orekit.utils.IERSConventions;
import org.orekit.utils.PVCoordinates;

public class ECOM2Test extends AbstractForceModelTest {

    private static final AttitudeProvider DEFAULT_LAW = Utils.defaultLaw();

    @Before
    public void setUp() throws OrekitException {
        Utils.setDataRoot("potential/shm-format:regular-data");
    }

    private NumericalPropagator setUpPropagator(Orbit orbit, double dP,
                                                OrbitType orbitType, PositionAngle angleType,
                                                ForceModel... models)
        {

        final double minStep = 0.001;
        final double maxStep = 1000;

        double[][] tol = NumericalPropagator.tolerances(dP, orbit, orbitType);
        NumericalPropagator propagator =
            new NumericalPropagator(new DormandPrince853Integrator(minStep, maxStep, tol[0], tol[1]));
        propagator.setOrbitType(orbitType);
        propagator.setPositionAngleType(angleType);
        for (ForceModel model : models) {
            propagator.addForceModel(model);
        }
        return propagator;
    }
    
    private SpacecraftState shiftState(SpacecraftState state, OrbitType orbitType, PositionAngle angleType,
                                       double delta, int column) {

        double[][] array = stateToArray(state, orbitType, angleType, true);
        array[0][column] += delta;

        return arrayToState(array, orbitType, angleType, state.getFrame(), state.getDate(),
                            state.getMu(), state.getAttitude());

    }
    
    private SpacecraftState arrayToState(double[][] array, OrbitType orbitType, PositionAngle angleType,
                                         Frame frame, AbsoluteDate date, double mu,
                                         Attitude attitude) {
        Orbit orbit = orbitType.mapArrayToOrbit(array[0], array[1], angleType, date, mu, frame);
        return (array.length > 6) ?
               new SpacecraftState(orbit, attitude) :
               new SpacecraftState(orbit, attitude, array[0][6]);
    }
    
    private double[][] stateToArray(SpacecraftState state, OrbitType orbitType, PositionAngle angleType,
                                    boolean withMass) {
          double[][] array = new double[2][withMass ? 7 : 6];
          orbitType.mapOrbitToArray(state.getOrbit(), angleType, array[0], array[1]);
          if (withMass) {
              array[0][6] = state.getMass();
          }
          return array;
    }
       
    private void fillJacobianModelColumn(double[][] jacobian, int column,
                                    OrbitType orbitType, PositionAngle angleType, double h,
                                    Vector3D sM4h, Vector3D sM3h,
                                    Vector3D sM2h, Vector3D sM1h,
                                    Vector3D sP1h, Vector3D sP2h,
                                    Vector3D sP3h, Vector3D sP4h) {
        
        jacobian[0][column] = ( -3 * (sP4h.getX() - sM4h.getX()) +
                        32 * (sP3h.getX() - sM3h.getX()) -
                       168 * (sP2h.getX() - sM2h.getX()) +
                       672 * (sP1h.getX() - sM1h.getX())) / (840 * h);
        jacobian[1][column] = ( -3 * (sP4h.getY() - sM4h.getY()) +
                        32 * (sP3h.getY() - sM3h.getY()) -
                       168 * (sP2h.getY() - sM2h.getY()) +
                       672 * (sP1h.getY() - sM1h.getY())) / (840 * h);
        jacobian[2][column] = ( -3 * (sP4h.getZ() - sM4h.getZ()) +
                        32 * (sP3h.getZ() - sM3h.getZ()) -
                       168 * (sP2h.getZ() - sM2h.getZ()) +
                       672 * (sP1h.getZ() - sM1h.getZ())) / (840 * h);
    }

    @Test
    public void testJacobianModelMatrix() {
        final DSFactory factory = new DSFactory(6, 1);
        NormalizedSphericalHarmonicsProvider provider = GravityFieldFactory.getNormalizedProvider(2, 0);
        ForceModel gravityField =
            new HolmesFeatherstoneAttractionModel(FramesFactory.getITRF(IERSConventions.IERS_2010, true), provider);
        
        //Values for the orbit definition
        final DerivativeStructure x         = factory.variable(0, -2747600.0);
        final DerivativeStructure y         = factory.variable(1, 22572100.0);
        final DerivativeStructure z         = factory.variable(2, 13522760.0);
        final DerivativeStructure xDot      = factory.variable(3,  -2729.5);
        final DerivativeStructure yDot      = factory.variable(4, 1142.7);
        final DerivativeStructure zDot      = factory.variable(5, -2523.9);
        
        //Build Orbit and spacecraft state
        final Field<DerivativeStructure>                field   = x.getField();
        final DerivativeStructure                       one     = field.getOne();
        final FieldVector3D<DerivativeStructure>        pos     = new FieldVector3D<DerivativeStructure>(x, y, z);
        final FieldVector3D<DerivativeStructure>        vel     = new FieldVector3D<DerivativeStructure>(xDot, yDot, zDot);
        final FieldPVCoordinates<DerivativeStructure>   dsPV    = new FieldPVCoordinates<DerivativeStructure>(pos, vel);
        final FieldAbsoluteDate<DerivativeStructure>    dsDate  = new FieldAbsoluteDate<>(field, new AbsoluteDate(2003, 2, 13, 2, 31, 30, TimeScalesFactory.getUTC()));
        final DerivativeStructure                       mu      = one.multiply(Constants.EGM96_EARTH_MU);                             
        final FieldOrbit<DerivativeStructure>           dsOrbit = new FieldCartesianOrbit<DerivativeStructure>(dsPV, FramesFactory.getEME2000(), dsDate, mu);
        final FieldSpacecraftState<DerivativeStructure> dsState = new FieldSpacecraftState<DerivativeStructure>(dsOrbit);
        
        //Build the forceModel
        final ECOM2 forceModel = new ECOM2(2, 2, 1e-7, CelestialBodyFactory.getSun(), Constants.EGM96_EARTH_EQUATORIAL_RADIUS);

        //Compute acceleration with state derivatives
        final FieldVector3D<DerivativeStructure> acc = forceModel.acceleration(dsState, forceModel.getParameters(field));
        final double[] accX = acc.getX().getAllDerivatives();
        final double[] accY = acc.getY().getAllDerivatives();
        final double[] accZ = acc.getZ().getAllDerivatives();
        
        //Build the non-field element from the field element
        final Orbit           orbit     = dsOrbit.toOrbit();
        final SpacecraftState state     = dsState.toSpacecraftState(); 
        final double[][] refDeriv = new double[3][6];
        final OrbitType     orbitType = orbit.getType();
        final PositionAngle angleType = PositionAngle.MEAN;
        double dP = 0.001;
        double[] steps = NumericalPropagator.tolerances(1000000 * dP, orbit, orbitType)[0];
        AbstractIntegratedPropagator propagator = setUpPropagator(orbit, dP, orbitType, angleType, gravityField, forceModel);
        
        //Compute derivatives with finite-difference method
        for(int i = 0; i < 6; i++) {
            propagator.resetInitialState(shiftState(state, orbitType, angleType, -4 * steps[i], i));
            SpacecraftState sM4h = propagator.propagate(state.getDate());
            Vector3D accM4 = forceModel.acceleration(sM4h, forceModel.getParameters()); 
            
            propagator.resetInitialState(shiftState(state, orbitType, angleType, -3 * steps[i], i));
            SpacecraftState sM3h = propagator.propagate(state.getDate());
            Vector3D accM3 = forceModel.acceleration(sM3h, forceModel.getParameters()); 
            
            propagator.resetInitialState(shiftState(state, orbitType, angleType, -2 * steps[i], i));
            SpacecraftState sM2h = propagator.propagate(state.getDate());
            Vector3D accM2 = forceModel.acceleration(sM2h, forceModel.getParameters()); 
 
            propagator.resetInitialState(shiftState(state, orbitType, angleType, -1 * steps[i] , i));
            SpacecraftState sM1h = propagator.propagate(state.getDate());
            Vector3D accM1 = forceModel.acceleration(sM1h, forceModel.getParameters()); 
           
            propagator.resetInitialState(shiftState(state, orbitType, angleType, 1 * steps[i], i));
            SpacecraftState  sP1h = propagator.propagate(state.getDate());
            Vector3D accP1 = forceModel.acceleration(sP1h, forceModel.getParameters()); 
            
            propagator.resetInitialState(shiftState(state, orbitType, angleType, 2 * steps[i], i));
            SpacecraftState sP2h = propagator.propagate(state.getDate());
            Vector3D accP2 = forceModel.acceleration(sP2h, forceModel.getParameters()); 
            
            propagator.resetInitialState(shiftState(state, orbitType, angleType, 3 * steps[i], i));
            SpacecraftState sP3h = propagator.propagate(state.getDate());
            Vector3D accP3 = forceModel.acceleration(sP3h, forceModel.getParameters()); 
            
            propagator.resetInitialState(shiftState(state, orbitType, angleType, 4 * steps[i], i));
            SpacecraftState sP4h = propagator.propagate(state.getDate());
            Vector3D accP4 = forceModel.acceleration(sP4h, forceModel.getParameters()); 
            fillJacobianModelColumn(refDeriv, i, orbitType, angleType, steps[i],
                               accM4, accM3, accM2, accM1,
                               accP1, accP2, accP3, accP4);
        }
        
        //Compare state derivatives with finite-difference ones.
        for (int i = 0; i < 6; i++) {
            final double errorX = (accX[i + 1] - refDeriv[0][i]) / refDeriv[0][i];
            Assert.assertEquals(0, errorX, 1.0e-10);
            final double errorY = (accY[i + 1] - refDeriv[1][i]) / refDeriv[1][i];
            Assert.assertEquals(0, errorY, 1.1e-10);
            final double errorZ = (accZ[i + 1] - refDeriv[2][i]) / refDeriv[2][i];
            Assert.assertEquals(0, errorZ, 1.0e-10);
        }
        
    }

    @Test
    public void testRealField() {
        
        // Initial field Keplerian orbit
        // The variables are the six orbital parameters
        DSFactory factory = new DSFactory(6, 4);
        DerivativeStructure a_0 = factory.variable(0, 7e6);
        DerivativeStructure e_0 = factory.variable(1, 0.01);
        DerivativeStructure i_0 = factory.variable(2, 1.2);
        DerivativeStructure R_0 = factory.variable(3, 0.7);
        DerivativeStructure O_0 = factory.variable(4, 0.5);
        DerivativeStructure n_0 = factory.variable(5, 0.1);

        Field<DerivativeStructure> field = a_0.getField();
        DerivativeStructure zero = field.getZero();

        // Initial date = J2000 epoch
        FieldAbsoluteDate<DerivativeStructure> J2000 = new FieldAbsoluteDate<>(field);
        
        // J2000 frame
        Frame EME = FramesFactory.getEME2000();

        // Create initial field Keplerian orbit
        FieldKeplerianOrbit<DerivativeStructure> FKO = new FieldKeplerianOrbit<>(a_0, e_0, i_0, R_0, O_0, n_0,
                                                                                 PositionAngle.MEAN,
                                                                                 EME,
                                                                                 J2000,
                                                                                 zero.add(Constants.EIGEN5C_EARTH_MU));
        
        // Initial field and classical S/Cs
        FieldSpacecraftState<DerivativeStructure> initialState = new FieldSpacecraftState<>(FKO);
        SpacecraftState iSR = initialState.toSpacecraftState();

        // Field integrator and classical integrator
        ClassicalRungeKuttaFieldIntegrator<DerivativeStructure> integrator =
                        new ClassicalRungeKuttaFieldIntegrator<>(field, zero.add(6));
        ClassicalRungeKuttaIntegrator RIntegrator =
                        new ClassicalRungeKuttaIntegrator(6);
        OrbitType type = OrbitType.EQUINOCTIAL;
        
        // Field and classical numerical propagators
        FieldNumericalPropagator<DerivativeStructure> FNP = new FieldNumericalPropagator<>(field, integrator);
        FNP.setOrbitType(type);
        FNP.setInitialState(initialState);

        NumericalPropagator NP = new NumericalPropagator(RIntegrator);
        NP.setOrbitType(type);
        NP.setInitialState(iSR);

        // Set up the force model to test
        final ECOM2 forceModel = new ECOM2(0, 0, 1e-7, CelestialBodyFactory.getSun(), Constants.EGM96_EARTH_EQUATORIAL_RADIUS);

        FNP.addForceModel(forceModel);
        NP.addForceModel(forceModel);
        
        // Do the test
        checkRealFieldPropagation(FKO, PositionAngle.MEAN, 300., NP, FNP,
                                  1.0e-30, 1.3e-8, 6.7e-11, 1.4e-10,
                                  1, false);
    }

    @Test
    public void testRealFieldGradient() {
        
        // Initial field Keplerian orbit
        // The variables are the six orbital parameters
        int freeParameters = 6;
        Gradient a_0 = Gradient.variable(freeParameters, 0, 7e6);
        Gradient e_0 = Gradient.variable(freeParameters, 1, 0.01);
        Gradient i_0 = Gradient.variable(freeParameters, 2, 1.2);
        Gradient R_0 = Gradient.variable(freeParameters, 3, 0.7);
        Gradient O_0 = Gradient.variable(freeParameters, 4, 0.5);
        Gradient n_0 = Gradient.variable(freeParameters, 5, 0.1);

        Field<Gradient> field = a_0.getField();
        Gradient zero = field.getZero();

        // Initial date = J2000 epoch
        FieldAbsoluteDate<Gradient> J2000 = new FieldAbsoluteDate<>(field);
        
        // J2000 frame
        Frame EME = FramesFactory.getEME2000();

        // Create initial field Keplerian orbit
        FieldKeplerianOrbit<Gradient> FKO = new FieldKeplerianOrbit<>(a_0, e_0, i_0, R_0, O_0, n_0,
                                                                      PositionAngle.MEAN,
                                                                      EME,
                                                                      J2000,
                                                                      zero.add(Constants.EIGEN5C_EARTH_MU));
        
        // Initial field and classical S/Cs
        FieldSpacecraftState<Gradient> initialState = new FieldSpacecraftState<>(FKO);
        SpacecraftState iSR = initialState.toSpacecraftState();

        // Field integrator and classical integrator
        ClassicalRungeKuttaFieldIntegrator<Gradient> integrator =
                        new ClassicalRungeKuttaFieldIntegrator<>(field, zero.add(6));
        ClassicalRungeKuttaIntegrator RIntegrator =
                        new ClassicalRungeKuttaIntegrator(6);
        OrbitType type = OrbitType.EQUINOCTIAL;
        
        // Field and classical numerical propagators
        FieldNumericalPropagator<Gradient> FNP = new FieldNumericalPropagator<>(field, integrator);
        FNP.setOrbitType(type);
        FNP.setInitialState(initialState);

        NumericalPropagator NP = new NumericalPropagator(RIntegrator);
        NP.setOrbitType(type);
        NP.setInitialState(iSR);

        // Set up the force model to test
        final ECOM2 forceModel = new ECOM2(0, 0, 1e-7, CelestialBodyFactory.getSun(), Constants.EGM96_EARTH_EQUATORIAL_RADIUS);

        FNP.addForceModel(forceModel);
        NP.addForceModel(forceModel);
        
        // Do the test
        checkRealFieldPropagationGradient(FKO, PositionAngle.MEAN, 300., NP, FNP,
                                  1.0e-30, 1.3e-2, 9.6e-5, 1.4e-4,
                                  1, false);
    }

    @Test
    public void testParameterDerivative() {

        final Vector3D pos = new Vector3D(6.46885878304673824e+06, -1.88050918456274318e+06, -1.32931592294715829e+04);
        final Vector3D vel = new Vector3D(2.14718074509906819e+03, 7.38239351251748485e+03, -1.14097953925384523e+01);
        final SpacecraftState state =
                new SpacecraftState(new CartesianOrbit(new PVCoordinates(pos, vel),
                                                       FramesFactory.getGCRF(),
                                                       new AbsoluteDate(2003, 3, 5, 0, 24, 0.0, TimeScalesFactory.getTAI()),
                                                       Constants.EIGEN5C_EARTH_MU));

        //Build the forceModel
        final ECOM2 forceModel = new ECOM2(0, 0, 1e-7, CelestialBodyFactory.getSun(), Constants.EGM96_EARTH_EQUATORIAL_RADIUS);

        Assert.assertFalse(forceModel.dependsOnPositionOnly());

        checkParameterDerivative(state, forceModel, ECOM2.ECOM_COEFFICIENT + " B0", 1.0e-4, 3.0e-12);
        checkParameterDerivative(state, forceModel, ECOM2.ECOM_COEFFICIENT + " D0", 1.0e-4, 3.0e-12);
        checkParameterDerivative(state, forceModel, ECOM2.ECOM_COEFFICIENT + " Y0", 1.0e-4, 3.0e-12);
    }

    @Test
    public void testParameterDerivativeGradient() {

        final Vector3D pos = new Vector3D(6.46885878304673824e+06, -1.88050918456274318e+06, -1.32931592294715829e+04);
        final Vector3D vel = new Vector3D(2.14718074509906819e+03, 7.38239351251748485e+03, -1.14097953925384523e+01);
        final SpacecraftState state =
                new SpacecraftState(new CartesianOrbit(new PVCoordinates(pos, vel),
                                                       FramesFactory.getGCRF(),
                                                       new AbsoluteDate(2003, 3, 5, 0, 24, 0.0, TimeScalesFactory.getTAI()),
                                                       Constants.EIGEN5C_EARTH_MU));

        //Build the forceModel
        final ECOM2 forceModel = new ECOM2(0, 0, 1e-7, CelestialBodyFactory.getSun(), Constants.EGM96_EARTH_EQUATORIAL_RADIUS);

        Assert.assertFalse(forceModel.dependsOnPositionOnly());

        checkParameterDerivativeGradient(state, forceModel, ECOM2.ECOM_COEFFICIENT + " B0", 1.0e-4, 3.0e-12);
        checkParameterDerivativeGradient(state, forceModel, ECOM2.ECOM_COEFFICIENT + " D0", 1.0e-4, 3.0e-12);
        checkParameterDerivativeGradient(state, forceModel, ECOM2.ECOM_COEFFICIENT + " Y0", 1.0e-4, 3.0e-12);
    }

    @Test
    public void testJacobianVsFiniteDifferences() {

        // initialization
        AbsoluteDate date = new AbsoluteDate(new DateComponents(2003, 03, 01),
                                             new TimeComponents(13, 59, 27.816),
                                             TimeScalesFactory.getUTC());
        double i     = FastMath.toRadians(98.7);
        double omega = FastMath.toRadians(93.0);
        double OMEGA = FastMath.toRadians(15.0 * 22.5);
        Orbit orbit = new KeplerianOrbit(7201009.7124401, 1e-3, i , omega, OMEGA,
                                         0, PositionAngle.MEAN, FramesFactory.getEME2000(), date,
                                         Constants.EIGEN5C_EARTH_MU);

        final ECOM2 forceModel = new ECOM2(2, 2, 1e-7, CelestialBodyFactory.getSun(), Constants.EGM96_EARTH_EQUATORIAL_RADIUS);

        SpacecraftState state = new SpacecraftState(orbit,
                                                    DEFAULT_LAW.getAttitude(orbit, orbit.getDate(), orbit.getFrame()));
        checkStateJacobianVsFiniteDifferences(state, forceModel, DEFAULT_LAW, 1.0, 5.0e-6, false);

    }

    @Test
    public void testJacobianVsFiniteDifferencesGradient() {

        // initialization
        AbsoluteDate date = new AbsoluteDate(new DateComponents(2003, 03, 01),
                                             new TimeComponents(13, 59, 27.816),
                                             TimeScalesFactory.getUTC());
        double i     = FastMath.toRadians(98.7);
        double omega = FastMath.toRadians(93.0);
        double OMEGA = FastMath.toRadians(15.0 * 22.5);
        Orbit orbit = new KeplerianOrbit(7201009.7124401, 1e-3, i , omega, OMEGA,
                                         0, PositionAngle.MEAN, FramesFactory.getEME2000(), date,
                                         Constants.EIGEN5C_EARTH_MU);

        final ECOM2 forceModel = new ECOM2(2, 2, 1e-7, CelestialBodyFactory.getSun(), Constants.EGM96_EARTH_EQUATORIAL_RADIUS);

        SpacecraftState state = new SpacecraftState(orbit,
                                                    DEFAULT_LAW.getAttitude(orbit, orbit.getDate(), orbit.getFrame()));
        checkStateJacobianVsFiniteDifferencesGradient(state, forceModel, DEFAULT_LAW, 1.0, 5.0e-6, false);

    }

    @Test
    public void testRoughOrbitalModifs() throws ParseException, OrekitException, FileNotFoundException {

        // initialization
        AbsoluteDate date = new AbsoluteDate(new DateComponents(1970, 7, 1),
                                             new TimeComponents(13, 59, 27.816),
                                             TimeScalesFactory.getUTC());
        Orbit orbit = new EquinoctialOrbit(42164000, 10e-3, 10e-3,
                                           FastMath.tan(0.001745329)*FastMath.cos(2*FastMath.PI/3),
                                           FastMath.tan(0.001745329)*FastMath.sin(2*FastMath.PI/3),
                                           0.1, PositionAngle.TRUE, FramesFactory.getEME2000(), date, Constants.WGS84_EARTH_MU);
        final double period = orbit.getKeplerianPeriod();
        Assert.assertEquals(86164, period, 1);
        ExtendedPVCoordinatesProvider sun = CelestialBodyFactory.getSun();

        // creation of the force model
        OneAxisEllipsoid earth =
            new OneAxisEllipsoid(6378136.46, 1.0 / 298.25765,
                                 FramesFactory.getITRF(IERSConventions.IERS_2010, true));
        final ECOM2 SRP = new ECOM2(2, 2, 1e-7, sun, earth.getEquatorialRadius());

        // creation of the propagator
        double[] absTolerance = {
            0.1, 1.0e-9, 1.0e-9, 1.0e-5, 1.0e-5, 1.0e-5, 0.001
        };
        double[] relTolerance = {
            1.0e-4, 1.0e-4, 1.0e-4, 1.0e-6, 1.0e-6, 1.0e-6, 1.0e-7
        };
        AdaptiveStepsizeIntegrator integrator =
            new DormandPrince853Integrator(900.0, 60000, absTolerance, relTolerance);
        integrator.setInitialStepSize(3600);
        final NumericalPropagator calc = new NumericalPropagator(integrator);
        calc.addForceModel(SRP);

        // Step Handler
        calc.setStepHandler(FastMath.floor(period), new SolarStepHandler());
        AbsoluteDate finalDate = date.shiftedBy(10 * period);
        calc.setInitialState(new SpacecraftState(orbit, 1500.0));
        calc.propagate(finalDate);
        Assert.assertTrue(calc.getCalls() < 7100);
    }

    @Test
    public void testRealAndFieldComparison() {

        // Orbital parameters from GNSS almanac
        final int freeParameters = 6;
        final Gradient sma  = Gradient.variable(freeParameters, 0, 26559614.1);
        final Gradient ecc  = Gradient.variable(freeParameters, 1, 0.00522136);
        final Gradient inc  = Gradient.variable(freeParameters, 2, 0.963785748);
        final Gradient aop  = Gradient.variable(freeParameters, 3, 0.451712027);
        final Gradient raan = Gradient.variable(freeParameters, 4, -1.159458779);
        final Gradient lm   = Gradient.variable(freeParameters, 4, -2.105941778);

        // Field and zero
        final Field<Gradient> field = sma.getField();

        // Epoch
        final FieldAbsoluteDate<Gradient> epoch = FieldAbsoluteDate.getJ2000Epoch(field);

        // Create a Keplerian orbit
        FieldKeplerianOrbit<Gradient> orbit = new FieldKeplerianOrbit<>(sma, ecc, inc, aop, raan, lm,
                                                                        PositionAngle.MEAN,
                                                                        FramesFactory.getEME2000(),
                                                                        epoch,
                                                                        field.getZero().add(Constants.EIGEN5C_EARTH_MU));

        // Model
        final ECOM2 forceModel = new ECOM2(2, 2, 1e-7, CelestialBodyFactory.getSun(), Constants.EGM96_EARTH_EQUATORIAL_RADIUS);

        // Field acceleration
        final FieldVector3D<Gradient> accField = forceModel.acceleration(new FieldSpacecraftState<>(orbit), forceModel.getParameters(field));

        // Real acceleration
        final Vector3D accReal = forceModel.acceleration(new SpacecraftState(orbit.toOrbit()), forceModel.getParameters());

        // Verify
        Assert.assertEquals(0.0, accReal.distance(accField.toVector3D()), 1.0e-20);

    }

    private static class SolarStepHandler implements OrekitFixedStepHandler {

        public void handleStep(SpacecraftState currentState) {
            final double dex = currentState.getEquinoctialEx() - 0.01071166;
            final double dey = currentState.getEquinoctialEy() - 0.00654848;
            final double alpha = FastMath.toDegrees(FastMath.atan2(dey, dex));
            Assert.assertTrue(alpha > 100.0);
            Assert.assertTrue(alpha < 112.0);
<<<<<<< HEAD
            checkRadius(FastMath.sqrt(dex * dex + dey * dey), 0.003482, 0.003544);
=======
            checkRadius(FastMath.sqrt(dex * dex + dey * dey), 0.003482, 0.003529);
>>>>>>> 7382f6ef
        }

    }

    public static void checkRadius(double radius , double min , double max) {
        Assert.assertTrue(radius >= min);
        Assert.assertTrue(radius <= max);
    }


}<|MERGE_RESOLUTION|>--- conflicted
+++ resolved
@@ -239,7 +239,7 @@
             final double errorX = (accX[i + 1] - refDeriv[0][i]) / refDeriv[0][i];
             Assert.assertEquals(0, errorX, 1.0e-10);
             final double errorY = (accY[i + 1] - refDeriv[1][i]) / refDeriv[1][i];
-            Assert.assertEquals(0, errorY, 1.1e-10);
+            Assert.assertEquals(0, errorY, 1.5e-10);
             final double errorZ = (accZ[i + 1] - refDeriv[2][i]) / refDeriv[2][i];
             Assert.assertEquals(0, errorZ, 1.0e-10);
         }
@@ -543,11 +543,7 @@
             final double alpha = FastMath.toDegrees(FastMath.atan2(dey, dex));
             Assert.assertTrue(alpha > 100.0);
             Assert.assertTrue(alpha < 112.0);
-<<<<<<< HEAD
-            checkRadius(FastMath.sqrt(dex * dex + dey * dey), 0.003482, 0.003544);
-=======
-            checkRadius(FastMath.sqrt(dex * dex + dey * dey), 0.003482, 0.003529);
->>>>>>> 7382f6ef
+            checkRadius(FastMath.sqrt(dex * dex + dey * dey), 0.003469, 0.003525);
         }
 
     }
