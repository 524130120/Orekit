--- conflicted
+++ resolved
@@ -564,10 +564,6 @@
 # NeQuick coefficient f2 or fm3 not be loaded from {0}
 NEQUICK_F2_FM3_NOT_LOADED = imposibil de încărcat coeficienții NeQuick f2 sau fm3 din {0}
 
-# file {0} is not a supported Hatanaka-compressed file
-<<<<<<< HEAD
-NOT_A_SUPPORTED_HATANAKA_COMPRESSED_FILE = <MISSING TRANSLATION>
-
 # Cannot compute around {0}
 CANNOT_COMPUTE_LAGRANGIAN = <MISSING TRANSLATION>
 
@@ -579,7 +575,8 @@
 
 # The multiple shooting problem is underconstrained : {0} free variables, {1} constraints
 MULTIPLE_SHOOTING_UNDERCONSTRAINED = <MISSING TRANSLATION>
-=======
+
+# file {0} is not a supported Hatanaka-compressed file
 NOT_A_SUPPORTED_HATANAKA_COMPRESSED_FILE = fișierul {0} nu este recunoscut ca fișier comprimat prin metoda Hatakana
 
 # invalid measurement types {0} and {1} for the combination of measurements {2}
@@ -610,5 +607,4 @@
 NON_DIFFERENT_DATES_FOR_OBSERVATIONS = <MISSING TRANSLATION>
 
 # observations are not in the same plane
-NON_COPLANAR_POINTS = <MISSING TRANSLATION>
->>>>>>> 3c94cbc1
+NON_COPLANAR_POINTS = <MISSING TRANSLATION>