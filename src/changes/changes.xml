--- conflicted
+++ resolved
@@ -20,8 +20,10 @@
     <title>Orekit Changes</title>
   </properties>
   <body>
-<<<<<<< HEAD
     <release version="10.1" date="TBD" description="TBD">
+      <action dev="petrus" type="fix" issue="570">
+        Make FieldOfView.getFootprint public.
+      </action>
       <action dev="bryan" type="add">
         Add Nequick ionospheric model.
       </action>
@@ -67,11 +69,6 @@
         Added getWavelength in GNSS Frequency.
       </action>
     </release>
-=======
-    <action dev="petrus" type="fix" issue="570">
-        Make FieldOfView.getFootprint public.
-    </action>
->>>>>>> a39911f6
     <release version="10.0" date="2019-06-24"
              description="Orekit 10.0 is a major new release. It includes DSST OD,
              propagation in non-inertial frames, specialized propagators for GNSS
