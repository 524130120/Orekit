/* Copyright 2002-2019 CS Systèmes d'Information
 * Licensed to CS Systèmes d'Information (CS) under one or more
 * contributor license agreements.  See the NOTICE file distributed with
 * this work for additional information regarding copyright ownership.
 * CS licenses this file to You under the Apache License, Version 2.0
 * (the "License"); you may not use this file except in compliance with
 * the License.  You may obtain a copy of the License at
 *
 *   http://www.apache.org/licenses/LICENSE-2.0
 *
 * Unless required by applicable law or agreed to in writing, software
 * distributed under the License is distributed on an "AS IS" BASIS,
 * WITHOUT WARRANTIES OR CONDITIONS OF ANY KIND, either express or implied.
 * See the License for the specific language governing permissions and
 * limitations under the License.
 */
package org.orekit.forces.gravity.potential;


import org.hipparchus.util.FastMath;
import org.hipparchus.util.MathUtils;
import org.hipparchus.util.Precision;
import org.junit.Assert;
import org.junit.Test;
import org.orekit.Utils;
import org.orekit.errors.OrekitException;
import org.orekit.forces.gravity.potential.NormalizedSphericalHarmonicsProvider.NormalizedSphericalHarmonics;
import org.orekit.forces.gravity.potential.UnnormalizedSphericalHarmonicsProvider.UnnormalizedSphericalHarmonics;
import org.orekit.time.AbsoluteDate;
import org.orekit.time.TimeScalesFactory;
import org.orekit.utils.Constants;

public class ICGEMFormatReaderTest {

    @Test
    public void testReadLimits() {
        Utils.setDataRoot("potential");
        GravityFieldFactory.addPotentialCoefficientsReader(new ICGEMFormatReader("g007_eigen_05c_coef", false));
        UnnormalizedSphericalHarmonicsProvider provider = GravityFieldFactory.getUnnormalizedProvider(3, 2);
        UnnormalizedSphericalHarmonics harmonics = provider.onDate(new AbsoluteDate(2004, 10, 1, 12, 0, 0.0, TimeScalesFactory.getTT()));
        Assert.assertEquals(TideSystem.TIDE_FREE, provider.getTideSystem());
        try {
            harmonics.getUnnormalizedCnm(3, 3);
            Assert.fail("an exception should have been thrown");
        } catch (OrekitException oe) {
            // expected
        } catch (Exception e) {
            Assert.fail("wrong exception caught: " + e.getLocalizedMessage());
        }
        try {
            harmonics.getUnnormalizedCnm(4, 2);
            Assert.fail("an exception should have been thrown");
        } catch (OrekitException oe) {
            // expected
        } catch (Exception e) {
            Assert.fail("wrong exception caught: " + e.getLocalizedMessage());
        }
        harmonics.getUnnormalizedCnm(3, 2);
        Assert.assertEquals(3, provider.getMaxDegree());
        Assert.assertEquals(2, provider.getMaxOrder());
    }

    @Test
    public void testRegular05cNormalized() {
        Utils.setDataRoot("potential");
        GravityFieldFactory.addPotentialCoefficientsReader(new ICGEMFormatReader("g007_eigen_05c_coef", false));
        NormalizedSphericalHarmonicsProvider provider = GravityFieldFactory.getNormalizedProvider(5, 5);
        Assert.assertEquals(TideSystem.TIDE_FREE, provider.getTideSystem());
        AbsoluteDate refDate = new AbsoluteDate("2004-10-01T12:00:00", TimeScalesFactory.getTT());
        AbsoluteDate date = new AbsoluteDate("2013-01-08T10:46:53", TimeScalesFactory.getTT());
        NormalizedSphericalHarmonics harmonics = provider.onDate(date);

        double offset     = date.durationFrom(refDate);
        double offsetYear = offset / Constants.JULIAN_YEAR;
        Assert.assertEquals(0.957212879862e-06 + offsetYear * 0.490000000000e-11,
                            harmonics.getNormalizedCnm(3, 0), 1.0e-15);
        Assert.assertEquals( 0.174804558032e-06, harmonics.getNormalizedCnm(5, 5), 1.0e-15);
        Assert.assertEquals( 0.0,                harmonics.getNormalizedSnm(4, 0), 1.0e-15);
        Assert.assertEquals( 0.308816581016e-06, harmonics.getNormalizedSnm(4, 4), 1.0e-15);
        Assert.assertEquals(0.3986004415E+15, provider.getMu(), 1.0e-20);
        Assert.assertEquals(0.6378136460E+07, provider.getAe(), 1.0e-20);
    }

    @Deprecated
    @Test
    public void testDeprecated() throws OrekitException {
        Utils.setDataRoot("potential");
        GravityFieldFactory.addPotentialCoefficientsReader(new ICGEMFormatReader("g007_eigen_05c_coef", false));
        NormalizedSphericalHarmonicsProvider provider = GravityFieldFactory.getNormalizedProvider(5, 5);
        Assert.assertEquals(TideSystem.TIDE_FREE, provider.getTideSystem());
        AbsoluteDate refDate = new AbsoluteDate("2004-10-01T12:00:00", TimeScalesFactory.getTT());
        Assert.assertEquals(refDate, provider.getReferenceDate());
        AbsoluteDate date = new AbsoluteDate("2013-01-08T10:46:53", TimeScalesFactory.getTT());
        Assert.assertEquals(date.durationFrom(refDate), provider.getOffset(date), Precision.SAFE_MIN);
    }

    @Test
    public void testMoonGravityField() {
        Utils.setDataRoot("potential");
        GravityFieldFactory.addPotentialCoefficientsReader(new ICGEMFormatReader("GrazLGM300c.truncated", false));
        NormalizedSphericalHarmonicsProvider provider = GravityFieldFactory.getNormalizedProvider(12, 12);
        Assert.assertEquals(TideSystem.TIDE_FREE, provider.getTideSystem());
        Assert.assertEquals(4.9028010560e+12, provider.getMu(), 1.0e-20);
        Assert.assertEquals(1.7380000000e+06, provider.getAe(), 1.0e-20);
    }

    @Test
    public void testVenusGravityField() {
        Utils.setDataRoot("potential");
        GravityFieldFactory.addPotentialCoefficientsReader(new ICGEMFormatReader("shgj180ua01.truncated", false));
        NormalizedSphericalHarmonicsProvider provider = GravityFieldFactory.getNormalizedProvider(12, 12);
        Assert.assertEquals(TideSystem.TIDE_FREE, provider.getTideSystem());
        Assert.assertEquals(3.248585920790e+14, provider.getMu(), 1.0e-20);
        Assert.assertEquals(6.0510e+06,         provider.getAe(), 1.0e-20);
    }

    @Test
    public void testMarsGravityField() {
        Utils.setDataRoot("potential");
        GravityFieldFactory.addPotentialCoefficientsReader(new ICGEMFormatReader("jgm85f01.truncated", false));
        NormalizedSphericalHarmonicsProvider provider = GravityFieldFactory.getNormalizedProvider(12, 12);
        Assert.assertEquals(TideSystem.TIDE_FREE, provider.getTideSystem());
        Assert.assertEquals(4.28283763830e+13, provider.getMu(), 1.0e-20);
        Assert.assertEquals(3.39420e+06,       provider.getAe(), 1.0e-20);
    }

    @Test
    public void testRegular05cUnnormalized() {
        Utils.setDataRoot("potential");
        GravityFieldFactory.addPotentialCoefficientsReader(new ICGEMFormatReader("g007_eigen_05c_coef", false));
        UnnormalizedSphericalHarmonicsProvider provider = GravityFieldFactory.getUnnormalizedProvider(5, 5);
        Assert.assertEquals(TideSystem.TIDE_FREE, provider.getTideSystem());
        AbsoluteDate date = new AbsoluteDate("2013-01-08T10:46:53", TimeScalesFactory.getTT());
        UnnormalizedSphericalHarmonics harmonics = provider.onDate(date);
        int maxUlps = 2;
        checkValue(harmonics.getUnnormalizedCnm(3, 0),
                   date, 3, 0, 2004, 10, 1, 0.957212879862e-06, 0.490000000000e-11, 0, 0, 0, 0,
                   maxUlps);
        checkValue(harmonics.getUnnormalizedCnm(5, 5),
                   date, 5, 5, 2004, 10, 1, 0.174804558032e-06, 0, 0, 0, 0, 0,
                   maxUlps);
        checkValue(harmonics.getUnnormalizedSnm(4, 0),
                   date, 4, 0, 2004, 10, 1, 0, 0, 0, 0, 0, 0,
                   maxUlps);
        checkValue(harmonics.getUnnormalizedSnm(4, 4),
                   date, 4, 4, 2004, 10, 1, 0.308816581016e-06, 0, 0, 0, 0, 0,
                   maxUlps);
        Assert.assertEquals(0.3986004415E+15, provider.getMu(), 1.0e-20);
        Assert.assertEquals(0.6378136460E+07, provider.getAe(), 1.0e-20);
    }

    @Test
    public void testEigen06() {
        Utils.setDataRoot("potential");
        GravityFieldFactory.addPotentialCoefficientsReader(new ICGEMFormatReader("eigen-6s-truncated", false));
        UnnormalizedSphericalHarmonicsProvider provider = GravityFieldFactory.getUnnormalizedProvider(5, 5);
        Assert.assertEquals(TideSystem.TIDE_FREE, provider.getTideSystem());
        AbsoluteDate date = new AbsoluteDate("2013-01-08T10:46:53", TimeScalesFactory.getTT());
        UnnormalizedSphericalHarmonics harmonics = provider.onDate(date);
        int maxUlps = 2;
        checkValue(harmonics.getUnnormalizedCnm(3, 0),
                   date, 3, 0, 2005, 1, 1, 9.57211326674e-07, -8.37191630994e-12,
                   -1.76087178236e-11, 9.47617140143e-11, 1.06252954726e-11, -9.12524501214e-12,
                   maxUlps);
        checkValue(harmonics.getUnnormalizedCnm(5, 5),
                   date, 5, 5, 2005, 1, 1, 1.74807033099e-07, -1.33498578664e-12,
                   -2.76043013690e-12, -8.28591865697e-12, 1.57898939101e-12, 2.90931436419e-12,
                   maxUlps);
        checkValue(harmonics.getUnnormalizedSnm(4, 0),
                   date, 4, 0, 2005, 1, 1, 0, 0, 0, 0, 0, 0,
                   maxUlps);
        checkValue(harmonics.getUnnormalizedSnm(4, 4),
                   date, 4, 4, 2005, 1, 1, 3.08820169866e-07, 4.35447782358e-13,
                   -1.21823769110e-11, 3.89722186321e-11, 7.28153817742e-12, -7.64506592459e-12,
                   maxUlps);
        Assert.assertEquals(0.3986004415E+15, provider.getMu(), 1.0e-20);
        Assert.assertEquals(0.6378136460E+07, provider.getAe(), 1.0e-20);
    }

    @Test
    public void testEigen06S4() throws OrekitException {
        Utils.setDataRoot("potential");
        GravityFieldFactory.addPotentialCoefficientsReader(new ICGEMFormatReader("EIGEN-6S4-v2-truncated", false));
        UnnormalizedSphericalHarmonicsProvider provider = GravityFieldFactory.getUnnormalizedProvider(3, 3);
        Assert.assertEquals(TideSystem.TIDE_FREE, provider.getTideSystem());
        AbsoluteDate date = new AbsoluteDate("2013-01-08T10:46:53", TimeScalesFactory.getTT());
        UnnormalizedSphericalHarmonics harmonics = provider.onDate(date);
        int maxUlps = 2;
        checkValue(harmonics.getUnnormalizedCnm(3, 0),
                   date, 3, 0, 2005, 1, 1, 9.57211326674e-07, -8.37191630994e-12,
                   -1.76087178236e-11, 9.47617140143e-11, 1.06252954726e-11, -9.12524501214e-12,
                   maxUlps);
        checkValue(harmonics.getUnnormalizedCnm(5, 5),
                   date, 5, 5, 2005, 1, 1, 1.74807033099e-07, -1.33498578664e-12,
                   -2.76043013690e-12, -8.28591865697e-12, 1.57898939101e-12, 2.90931436419e-12,
                   maxUlps);
        checkValue(harmonics.getUnnormalizedSnm(4, 0),
                   date, 4, 0, 2005, 1, 1, 0, 0, 0, 0, 0, 0,
                   maxUlps);
        checkValue(harmonics.getUnnormalizedSnm(4, 4),
                   date, 4, 4, 2005, 1, 1, 3.08820169866e-07, 4.35447782358e-13,
                   -1.21823769110e-11, 3.89722186321e-11, 7.28153817742e-12, -7.64506592459e-12,
                   maxUlps);
        Assert.assertEquals(0.3986004415E+15, provider.getMu(), 1.0e-20);
        Assert.assertEquals(0.6378136460E+07, provider.getAe(), 1.0e-20);
    }

    @Test(expected=OrekitException.class)
    public void testCorruptedFile1() {
        Utils.setDataRoot("potential");
        GravityFieldFactory.addPotentialCoefficientsReader(new ICGEMFormatReader("corrupted-1-g007_eigen_coef", false));
        GravityFieldFactory.getUnnormalizedProvider(5, 5);
    }

    @Test(expected=OrekitException.class)
    public void testCorruptedFile2() {
        Utils.setDataRoot("potential");
        GravityFieldFactory.addPotentialCoefficientsReader(new ICGEMFormatReader("corrupted-2-g007_eigen_coef", false));
        GravityFieldFactory.getUnnormalizedProvider(5, 5);
    }

    @Test(expected=OrekitException.class)
<<<<<<< HEAD
    public void testInvalidFormat() throws OrekitException {
        Utils.setDataRoot("potential");
        GravityFieldFactory.addPotentialCoefficientsReader(new ICGEMFormatReader("dummy_invalid_format_icgem", false));
        GravityFieldFactory.getUnnormalizedProvider(3, 3);
    }

    @Test(expected=OrekitException.class)
    public void testUnsupportedFormat() throws OrekitException {
        Utils.setDataRoot("potential");
        GravityFieldFactory.addPotentialCoefficientsReader(new ICGEMFormatReader("dummy_unsupported_format_icgem", false));
        GravityFieldFactory.getUnnormalizedProvider(3, 3);
    }

    @Test(expected=OrekitException.class)
    public void testInvalidNorm() throws OrekitException {
=======
    public void testInvalidNorm() {
>>>>>>> 6a93131c
        Utils.setDataRoot("potential");
        GravityFieldFactory.addPotentialCoefficientsReader(new ICGEMFormatReader("dummy_invalid_norm_icgem", false));
        GravityFieldFactory.getUnnormalizedProvider(3, 3);
    }

    @Test(expected=OrekitException.class)
    public void testInvalidTide() {
        Utils.setDataRoot("potential");
        GravityFieldFactory.addPotentialCoefficientsReader(new ICGEMFormatReader("dummy_invalid_tide_icgem", false));
        GravityFieldFactory.getUnnormalizedProvider(3, 3);
    }

    @Test
    public void testZeroTide() {
        Utils.setDataRoot("potential");
        GravityFieldFactory.addPotentialCoefficientsReader(new ICGEMFormatReader("dummy_zero_tide_icgem", false));
        Assert.assertEquals(TideSystem.ZERO_TIDE,
                            GravityFieldFactory.getUnnormalizedProvider(3, 3).getTideSystem());
    }

    @Test
    public void testUnknownTide() {
        Utils.setDataRoot("potential");
        GravityFieldFactory.addPotentialCoefficientsReader(new ICGEMFormatReader("dummy_unknown_tide_icgem", false));
        Assert.assertEquals(TideSystem.UNKNOWN,
                            GravityFieldFactory.getUnnormalizedProvider(3, 3).getTideSystem());
    }

    /** Check numbers in the format 1.0d0 can be parsed. */
    @Test
    public void testLowercaseD() {
        Utils.setDataRoot("potential");
        GravityFieldFactory.addPotentialCoefficientsReader(new ICGEMFormatReader("dummy_small_d_icgem", false));
        Assert.assertEquals(10.0,
                GravityFieldFactory
                        .getUnnormalizedProvider(3, 3)
                        .onDate(AbsoluteDate.J2000_EPOCH)
                        .getUnnormalizedCnm(2, 2),
                0.0);
    }

    /** check files without 1,0 and 1,1 can be parsed. */
    @Test
    public void testMissingDegree1() {
        Utils.setDataRoot("potential");
        GravityFieldFactory.addPotentialCoefficientsReader(new ICGEMFormatReader("dummy_missing_degree_1", false));
        UnnormalizedSphericalHarmonics harmonics = GravityFieldFactory
                .getUnnormalizedProvider(2, 2)
                .onDate(AbsoluteDate.J2000_EPOCH);
        //check coefficients not in the file are initialized correctly
        Assert.assertEquals(0.0, harmonics.getUnnormalizedCnm(1, 0), 0.0);
        Assert.assertEquals(0.0, harmonics.getUnnormalizedCnm(1, 1), 0.0);
        //check a coefficient is read correctly
        Assert.assertEquals(10.0, harmonics.getUnnormalizedCnm(2, 2), 0.0);
    }

    private void checkValue(final double value,
                            final AbsoluteDate date, final int n, final int m,
                            final int refYear, final int refMonth, final int refDay,
                            final double constant, final double trend,
                            final double cosYear, final double sinYear,
                            final double cosHalfYear, final double sinHalfYear,
                            final int maxUlps)
        {
        double factor = GravityFieldFactory.getUnnormalizationFactors(n, m)[n][m];
        AbsoluteDate refDate = new AbsoluteDate(refYear, refMonth, refDay, 12, 0, 0, TimeScalesFactory.getTT());
        double dtYear = date.durationFrom(refDate) / Constants.JULIAN_YEAR;
        double normalized = factor * (constant +
                                      trend       * dtYear +
                                      cosYear     * FastMath.cos(MathUtils.TWO_PI * dtYear) +
                                      sinYear     * FastMath.sin(MathUtils.TWO_PI * dtYear) +
                                      cosHalfYear * FastMath.cos(MathUtils.TWO_PI * dtYear * 2) +
                                      sinHalfYear * FastMath.sin(MathUtils.TWO_PI * dtYear * 2));
        double epsilon = maxUlps * FastMath.ulp(normalized);
        Assert.assertEquals(normalized, value, epsilon);
    }

}<|MERGE_RESOLUTION|>--- conflicted
+++ resolved
@@ -220,25 +220,21 @@
     }
 
     @Test(expected=OrekitException.class)
-<<<<<<< HEAD
-    public void testInvalidFormat() throws OrekitException {
+    public void testInvalidFormat() {
         Utils.setDataRoot("potential");
         GravityFieldFactory.addPotentialCoefficientsReader(new ICGEMFormatReader("dummy_invalid_format_icgem", false));
         GravityFieldFactory.getUnnormalizedProvider(3, 3);
     }
 
     @Test(expected=OrekitException.class)
-    public void testUnsupportedFormat() throws OrekitException {
+    public void testUnsupportedFormat() {
         Utils.setDataRoot("potential");
         GravityFieldFactory.addPotentialCoefficientsReader(new ICGEMFormatReader("dummy_unsupported_format_icgem", false));
         GravityFieldFactory.getUnnormalizedProvider(3, 3);
     }
 
     @Test(expected=OrekitException.class)
-    public void testInvalidNorm() throws OrekitException {
-=======
     public void testInvalidNorm() {
->>>>>>> 6a93131c
         Utils.setDataRoot("potential");
         GravityFieldFactory.addPotentialCoefficientsReader(new ICGEMFormatReader("dummy_invalid_norm_icgem", false));
         GravityFieldFactory.getUnnormalizedProvider(3, 3);
