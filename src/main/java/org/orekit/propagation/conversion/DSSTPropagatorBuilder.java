/* Copyright 2002-2020 CS GROUP
 * Licensed to CS GROUP (CS) under one or more
 * contributor license agreements.  See the NOTICE file distributed with
 * this work for additional information regarding copyright ownership.
 * CS licenses this file to You under the Apache License, Version 2.0
 * (the "License"); you may not use this file except in compliance with
 * the License.  You may obtain a copy of the License at
 *
 *   http://www.apache.org/licenses/LICENSE-2.0
 *
 * Unless required by applicable law or agreed to in writing, software
 * distributed under the License is distributed on an "AS IS" BASIS,
 * WITHOUT WARRANTIES OR CONDITIONS OF ANY KIND, either express or implied.
 * See the License for the specific language governing permissions and
 * limitations under the License.
 */
package org.orekit.propagation.conversion;

import java.util.ArrayList;
import java.util.Collections;
import java.util.List;

import org.orekit.annotation.DefaultDataContext;
import org.orekit.attitudes.Attitude;
import org.orekit.attitudes.AttitudeProvider;
import org.orekit.data.DataContext;
import org.orekit.estimation.leastsquares.DSSTBatchLSModel;
import org.orekit.estimation.leastsquares.ModelObserver;
import org.orekit.estimation.measurements.ObservedMeasurement;
import org.orekit.estimation.sequential.CovarianceMatrixProvider;
import org.orekit.estimation.sequential.DSSTKalmanModel;
import org.orekit.orbits.EquinoctialOrbit;
import org.orekit.orbits.Orbit;
import org.orekit.orbits.OrbitType;
import org.orekit.orbits.PositionAngle;
import org.orekit.propagation.PropagationType;
import org.orekit.propagation.Propagator;
import org.orekit.propagation.SpacecraftState;
import org.orekit.propagation.integration.AdditionalEquations;
import org.orekit.propagation.semianalytical.dsst.DSSTPropagator;
import org.orekit.propagation.semianalytical.dsst.forces.DSSTForceModel;
import org.orekit.propagation.semianalytical.dsst.forces.DSSTNewtonianAttraction;
import org.orekit.utils.ParameterDriver;
import org.orekit.utils.ParameterDriversList;

/** Builder for DSST propagator.
 * @author Bryan Cazabonne
 * @since 10.0
 */
public class DSSTPropagatorBuilder extends AbstractPropagatorBuilder implements ODPropagatorBuilder {

    /** First order integrator builder for propagation. */
    private final ODEIntegratorBuilder builder;

    /** Force models used during the extrapolation of the orbit. */
    private final List<DSSTForceModel> forceModels;

    /** Current mass for initial state (kg). */
    private double mass;

    /** Type of the orbit used for the propagation.*/
    private PropagationType propagationType;

    /** Type of the elements used to define the orbital state.*/
    private PropagationType stateType;

    /** Build a new instance.
     * <p>
     * The reference orbit is used as a model to {@link
     * #createInitialOrbit() create initial orbit}. It defines the
     * inertial frame, the central attraction coefficient, and is also used together
     * with the {@code positionScale} to convert from the {@link
     * ParameterDriver#setNormalizedValue(double) normalized} parameters used by the
     * callers of this builder to the real orbital parameters.
     * </p>
     *
     * <p>This constructor uses the {@link DataContext#getDefault() default data context}.
     *
     * @param referenceOrbit reference orbit from which real orbits will be built
     * @param builder first order integrator builder
     * @param positionScale scaling factor used for orbital parameters normalization
     * (typically set to the expected standard deviation of the position)
     * @param propagationType type of the orbit used for the propagation (mean or osculating)
     * @param stateType type of the elements used to define the orbital state (mean or osculating)
     * @see #DSSTPropagatorBuilder(Orbit, ODEIntegratorBuilder, double, PropagationType,
     * PropagationType, AttitudeProvider)
     */
    @DefaultDataContext
    public DSSTPropagatorBuilder(final Orbit referenceOrbit,
                                 final ODEIntegratorBuilder builder,
                                 final double positionScale,
                                 final PropagationType propagationType,
                                 final PropagationType stateType) {
        this(referenceOrbit, builder, positionScale, propagationType, stateType,
                Propagator.getDefaultLaw(DataContext.getDefault().getFrames()));
    }

    /** Build a new instance.
     * <p>
     * The reference orbit is used as a model to {@link
     * #createInitialOrbit() create initial orbit}. It defines the
     * inertial frame, the central attraction coefficient, and is also used together
     * with the {@code positionScale} to convert from the {@link
     * ParameterDriver#setNormalizedValue(double) normalized} parameters used by the
     * callers of this builder to the real orbital parameters.
     * </p>
     * @param referenceOrbit reference orbit from which real orbits will be built
     * @param builder first order integrator builder
     * @param positionScale scaling factor used for orbital parameters normalization
     * (typically set to the expected standard deviation of the position)
     * @param propagationType type of the orbit used for the propagation (mean or osculating)
     * @param stateType type of the elements used to define the orbital state (mean or osculating)
     * @param attitudeProvider attitude law.
     * @since 10.1
     */
    public DSSTPropagatorBuilder(final Orbit referenceOrbit,
                                 final ODEIntegratorBuilder builder,
                                 final double positionScale,
                                 final PropagationType propagationType,
                                 final PropagationType stateType,
                                 final AttitudeProvider attitudeProvider) {
        super(referenceOrbit, PositionAngle.MEAN, positionScale, true, attitudeProvider);
        this.builder           = builder;
        this.forceModels       = new ArrayList<DSSTForceModel>();
        this.mass              = Propagator.DEFAULT_MASS;
        this.propagationType   = propagationType;
        this.stateType         = stateType;
    }

    /** Create a copy of a DSSTPropagatorBuilder object.
     * @return Copied version of the DSSTPropagatorBuilder
     */
    public DSSTPropagatorBuilder copy() {
        final DSSTPropagatorBuilder copyBuilder =
                        new DSSTPropagatorBuilder((EquinoctialOrbit) OrbitType.EQUINOCTIAL.convertType(createInitialOrbit()),
                                                  builder,
                                                  getPositionScale(),
                                                  propagationType,
                                                  stateType,
                                                  getAttitudeProvider());
        copyBuilder.setMass(mass);
        for (DSSTForceModel model : forceModels) {
            copyBuilder.addForceModel(model);
        }
        return copyBuilder;
    }

    /** Get the integrator builder.
     * @return the integrator builder
     */
    public ODEIntegratorBuilder getIntegratorBuilder()
    {
        return builder;
    }

    /** Get the list of all force models.
     * @return the list of all force models
     */
    public List<DSSTForceModel> getAllForceModels()
    {
        return Collections.unmodifiableList(forceModels);
    }

    /** Get the mass.
     * @return the mass
     */
    public double getMass()
    {
        return mass;
    }

    /** Set the initial mass.
     * @param mass the mass (kg)
     */
    public void setMass(final double mass) {
        this.mass = mass;
    }

    /** Add a force model to the global perturbation model.
     * <p>If this method is not called at all, the integrated orbit will follow
     * a Keplerian evolution only.</p>
     * @param model perturbing {@link DSSTForceModel} to add
     */
    public void addForceModel(final DSSTForceModel model) {
        if (model instanceof DSSTNewtonianAttraction) {
            // we want to add the central attraction force model
            if (hasNewtonianAttraction()) {
                // there is already a central attraction model, replace it
                forceModels.set(forceModels.size() - 1, model);
            } else {
                // there are no central attraction model yet, add it at the end of the list
                forceModels.add(model);
            }
        } else {
            // we want to add a perturbing force model
            if (hasNewtonianAttraction()) {
                // insert the new force model before Newtonian attraction,
                // which should always be the last one in the list
                forceModels.add(forceModels.size() - 1, model);
            } else {
                // we only have perturbing force models up to now, just append at the end of the list
                forceModels.add(model);
            }
        }

        for (final ParameterDriver driver : model.getParametersDrivers()) {
            addSupportedParameter(driver);
        }
    }

    /** {@inheritDoc} */
    public DSSTPropagator buildPropagator(final double[] normalizedParameters) {

        setParameters(normalizedParameters);
        final EquinoctialOrbit orbit    = (EquinoctialOrbit) OrbitType.EQUINOCTIAL.convertType(createInitialOrbit());
        final Attitude         attitude = getAttitudeProvider().getAttitude(orbit, orbit.getDate(), getFrame());
        final SpacecraftState  state    = new SpacecraftState(orbit, attitude, mass);

        final DSSTPropagator propagator = new DSSTPropagator(
                builder.buildIntegrator(orbit, OrbitType.EQUINOCTIAL),
                propagationType,
                getAttitudeProvider());

        // Configure force models
        if (!hasNewtonianAttraction()) {
            // There are no central attraction model yet, add it at the end of the list
            addForceModel(new DSSTNewtonianAttraction(orbit.getMu()));
        }
        for (DSSTForceModel model : forceModels) {
            propagator.addForceModel(model);
        }

        propagator.setInitialState(state, stateType);

        // Add additional equations to the propagator
        for (AdditionalEquations equation: getAdditionalEquations()) {
            propagator.addAdditionalEquations(equation);
        }

        return propagator;
    }

    /** {@inheritDoc} */
    public DSSTBatchLSModel buildLSModel(final ODPropagatorBuilder[] builders,
                                final List<ObservedMeasurement<?>> measurements,
                                final ParameterDriversList estimatedMeasurementsParameters,
                                final ModelObserver observer) {
        return new DSSTBatchLSModel(builders,
                                    measurements,
                                    estimatedMeasurementsParameters,
                                    observer,
                                    propagationType, stateType);
    }

    /** {@inheritDoc} */
<<<<<<< HEAD
    public DSSTKalmanModel buildKalmanModel(final List<ODPropagatorBuilder> propagatorBuilders,
=======
    @Deprecated
    public DSSTKalmanModel buildKalmanModel(final List<IntegratedPropagatorBuilder> propagatorBuilders,
>>>>>>> ce17e000
                                  final List<CovarianceMatrixProvider> covarianceMatricesProviders,
                                  final ParameterDriversList estimatedMeasurementsParameters) {
        return new DSSTKalmanModel(propagatorBuilders,
                                   covarianceMatricesProviders,
                                   estimatedMeasurementsParameters,
                                   propagationType, stateType);
    }

    /** {@inheritDoc} */
    @Override
    public DSSTKalmanModel buildKalmanModel(final List<IntegratedPropagatorBuilder> propagatorBuilders,
                                  final List<CovarianceMatrixProvider> covarianceMatricesProviders,
                                  final ParameterDriversList estimatedMeasurementsParameters,
                                  final CovarianceMatrixProvider measurementProcessNoiseMatrix) {
        return new DSSTKalmanModel(propagatorBuilders, covarianceMatricesProviders,
                                   estimatedMeasurementsParameters, measurementProcessNoiseMatrix,
                                   propagationType, stateType);
    }

    /** Check if Newtonian attraction force model is available.
     * <p>
     * Newtonian attraction is always the last force model in the list.
     * </p>
     * @return true if Newtonian attraction force model is available
     */
    private boolean hasNewtonianAttraction() {
        final int last = forceModels.size() - 1;
        return last >= 0 && forceModels.get(last) instanceof DSSTNewtonianAttraction;
    }

}<|MERGE_RESOLUTION|>--- conflicted
+++ resolved
@@ -253,14 +253,10 @@
     }
 
     /** {@inheritDoc} */
-<<<<<<< HEAD
+    @Deprecated
     public DSSTKalmanModel buildKalmanModel(final List<ODPropagatorBuilder> propagatorBuilders,
-=======
-    @Deprecated
-    public DSSTKalmanModel buildKalmanModel(final List<IntegratedPropagatorBuilder> propagatorBuilders,
->>>>>>> ce17e000
-                                  final List<CovarianceMatrixProvider> covarianceMatricesProviders,
-                                  final ParameterDriversList estimatedMeasurementsParameters) {
+                                            final List<CovarianceMatrixProvider> covarianceMatricesProviders,
+                                            final ParameterDriversList estimatedMeasurementsParameters) {
         return new DSSTKalmanModel(propagatorBuilders,
                                    covarianceMatricesProviders,
                                    estimatedMeasurementsParameters,
@@ -269,10 +265,10 @@
 
     /** {@inheritDoc} */
     @Override
-    public DSSTKalmanModel buildKalmanModel(final List<IntegratedPropagatorBuilder> propagatorBuilders,
-                                  final List<CovarianceMatrixProvider> covarianceMatricesProviders,
-                                  final ParameterDriversList estimatedMeasurementsParameters,
-                                  final CovarianceMatrixProvider measurementProcessNoiseMatrix) {
+    public DSSTKalmanModel buildKalmanModel(final List<ODPropagatorBuilder> propagatorBuilders,
+                                            final List<CovarianceMatrixProvider> covarianceMatricesProviders,
+                                            final ParameterDriversList estimatedMeasurementsParameters,
+                                            final CovarianceMatrixProvider measurementProcessNoiseMatrix) {
         return new DSSTKalmanModel(propagatorBuilders, covarianceMatricesProviders,
                                    estimatedMeasurementsParameters, measurementProcessNoiseMatrix,
                                    propagationType, stateType);
