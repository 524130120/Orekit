/* Copyright 2002-2011 CS Communication & Systèmes
 * Licensed to CS Communication & Systèmes (CS) under one or more
 * contributor license agreements.  See the NOTICE file distributed with
 * this work for additional information regarding copyright ownership.
 * CS licenses this file to You under the Apache License, Version 2.0
 * (the "License"); you may not use this file except in compliance with
 * the License.  You may obtain a copy of the License at
 *
 *   http://www.apache.org/licenses/LICENSE-2.0
 *
 * Unless required by applicable law or agreed to in writing, software
 * distributed under the License is distributed on an "AS IS" BASIS,
 * WITHOUT WARRANTIES OR CONDITIONS OF ANY KIND, either express or implied.
 * See the License for the specific language governing permissions and
 * limitations under the License.
 */
package org.orekit.propagation.numerical;

import java.util.List;

import org.apache.commons.math.ode.ContinuousOutputModel;
import org.apache.commons.math.ode.DerivativeException;
import org.apache.commons.math.ode.sampling.StepHandler;
import org.apache.commons.math.ode.sampling.StepInterpolator;
<<<<<<< HEAD
=======
import org.orekit.attitudes.AttitudeProvider;
>>>>>>> d08c454a
import org.orekit.errors.OrekitException;
import org.orekit.frames.Frame;
import org.orekit.orbits.OrbitType;
import org.orekit.orbits.PositionAngle;
import org.orekit.propagation.BoundedPropagator;
import org.orekit.propagation.precomputed.IntegratedEphemeris;
import org.orekit.time.AbsoluteDate;

/** This class stores sequentially generated orbital parameters for
 * later retrieval.
 *
 * <p>
 * Instances of this class are built and then must be fed with the results
 * provided by {@link org.orekit.propagation.Propagator Propagator} objects
 * configured in {@link org.orekit.propagation.Propagator#setEphemerisMode()
 * ephemeris generation mode}. Once propagation is over, a {@link
 * BoundedPropagator} can be built from the stored steps.
 * </p>
 *
 * @see org.orekit.propagation.numerical.NumericalPropagator
 * @author Luc Maisonobe
 */
class EphemerisModeHandler implements ModeHandler, StepHandler {

    /** Propagation orbit type. */
    private OrbitType orbitType;

    /** Position angle type. */
    private PositionAngle angleType;

    /** Attitude provider. */
    private AttitudeProvider attitudeProvider;

    /** List of additional state data. */
    private List<AdditionalStateData> stateData;

    /** List of additional state data. */
    private List<AdditionalStateData> stateData;

    /** Reference date. */
    private AbsoluteDate initializedReference;

    /** Frame. */
    private Frame initializedFrame;

    /** Central body gravitational constant. */
    private double initializedMu;

    /** Underlying raw mathematical model. */
    private ContinuousOutputModel model;

    /** Generated ephemeris. */
    private BoundedPropagator ephemeris;

    /** Flag for handler . */
    private boolean activate;

    /** Creates a new instance of EphemerisModeHandler which must be
     *  filled by the propagator.
     */
    public EphemerisModeHandler() {
    }

    /** {@inheritDoc} */
<<<<<<< HEAD
    public void initialize(final StateMapper stateMapper, final List <AdditionalStateData> additionalStateData,
                           final boolean activateHandlers, final AbsoluteDate reference,
                           final Frame frame, final double mu) {
        this.mapper               = stateMapper;
=======
    public void initialize(final OrbitType orbitType, final PositionAngle angleType,
                           final AttitudeProvider attitudeProvider,
                           final List <AdditionalStateData> additionalStateData,
                           final boolean activateHandlers, final AbsoluteDate reference,
                           final Frame frame, final double mu) {
        this.orbitType            = orbitType;
        this.angleType            = angleType;
        this.attitudeProvider     = attitudeProvider;
>>>>>>> d08c454a
        this.stateData            = additionalStateData;
        this.activate             = activateHandlers;
        this.initializedReference = reference;
        this.initializedFrame     = frame;
        this.initializedMu        = mu;
        this.model                = new ContinuousOutputModel();

        // ephemeris will be generated when last step is processed
        this.ephemeris = null;

    }

    /** Get the generated ephemeris.
     * @return a new instance of the generated ephemeris
     */
    public BoundedPropagator getEphemeris() {
        return ephemeris;
    }

    /** {@inheritDoc} */
    public void handleStep(final StepInterpolator interpolator, final boolean isLast)
        throws DerivativeException {
        try {
            if (activate) {
                model.handleStep(interpolator, isLast);
                if (isLast) {

                    // set up the boundary dates
                    final double tI = model.getInitialTime();
                    final double tF = model.getFinalTime();
                    final AbsoluteDate startDate = initializedReference.shiftedBy(tI);
                    final AbsoluteDate minDate;
                    final AbsoluteDate maxDate;
                    if (tF < tI) {
                        minDate = initializedReference.shiftedBy(tF);
                        maxDate = startDate;
                    } else {
                        minDate = startDate;
                        maxDate = initializedReference.shiftedBy(tF);
                    }

                    // create the ephemeris
                    ephemeris = new IntegratedEphemeris(startDate, minDate, maxDate,
<<<<<<< HEAD
                                                        mapper, stateData, model,
=======
                                                        orbitType, angleType, attitudeProvider,
                                                        stateData, model,
>>>>>>> d08c454a
                                                        initializedFrame, initializedMu);

                }
            }
        } catch (OrekitException oe) {
            throw new DerivativeException(oe);
        }
    }

    /** {@inheritDoc} */
    public boolean requiresDenseOutput() {
        return model.requiresDenseOutput();
    }

    /** {@inheritDoc} */
    public void reset() {
        model.reset();
    }

}<|MERGE_RESOLUTION|>--- conflicted
+++ resolved
@@ -22,10 +22,7 @@
 import org.apache.commons.math.ode.DerivativeException;
 import org.apache.commons.math.ode.sampling.StepHandler;
 import org.apache.commons.math.ode.sampling.StepInterpolator;
-<<<<<<< HEAD
-=======
 import org.orekit.attitudes.AttitudeProvider;
->>>>>>> d08c454a
 import org.orekit.errors.OrekitException;
 import org.orekit.frames.Frame;
 import org.orekit.orbits.OrbitType;
@@ -62,9 +59,6 @@
     /** List of additional state data. */
     private List<AdditionalStateData> stateData;
 
-    /** List of additional state data. */
-    private List<AdditionalStateData> stateData;
-
     /** Reference date. */
     private AbsoluteDate initializedReference;
 
@@ -90,12 +84,6 @@
     }
 
     /** {@inheritDoc} */
-<<<<<<< HEAD
-    public void initialize(final StateMapper stateMapper, final List <AdditionalStateData> additionalStateData,
-                           final boolean activateHandlers, final AbsoluteDate reference,
-                           final Frame frame, final double mu) {
-        this.mapper               = stateMapper;
-=======
     public void initialize(final OrbitType orbitType, final PositionAngle angleType,
                            final AttitudeProvider attitudeProvider,
                            final List <AdditionalStateData> additionalStateData,
@@ -104,7 +92,6 @@
         this.orbitType            = orbitType;
         this.angleType            = angleType;
         this.attitudeProvider     = attitudeProvider;
->>>>>>> d08c454a
         this.stateData            = additionalStateData;
         this.activate             = activateHandlers;
         this.initializedReference = reference;
@@ -148,12 +135,8 @@
 
                     // create the ephemeris
                     ephemeris = new IntegratedEphemeris(startDate, minDate, maxDate,
-<<<<<<< HEAD
-                                                        mapper, stateData, model,
-=======
                                                         orbitType, angleType, attitudeProvider,
                                                         stateData, model,
->>>>>>> d08c454a
                                                         initializedFrame, initializedMu);
 
                 }
