--- conflicted
+++ resolved
@@ -47,8 +47,9 @@
 import org.orekit.time.DateComponents;
 import org.orekit.time.TimeComponents;
 import org.orekit.time.TimeScalesFactory;
+import org.orekit.utils.AngularDerivativesFilter;
 import org.orekit.utils.IERSConventions;
-import org.orekit.utils.RRASampleFilter;
+import org.orekit.utils.TimeStampedAngularCoordinates;
 
 
 public class TabulatedProviderTest {
@@ -67,46 +68,48 @@
 
     @Test
     public void testWithoutRate() throws OrekitException {
-<<<<<<< HEAD
-        Assert.assertEquals(0.0, checkError(60.0, 10.0, 8, RRASampleFilter.SAMPLE_R), 1.0e-11);
-=======
-        double             samplingRate      = 60.0;
-        double             checkingRate      = 10.0;
-        int                n                 = 8;
-        AttitudeProvider   referenceProvider = new YawCompensation(new NadirPointing(earthShape));
-        List<Attitude>     sample            = createSample(samplingRate, referenceProvider);
-        final double       margin            = samplingRate * n / 2;
-        final AbsoluteDate start             = sample.get(0).getDate().shiftedBy(margin);
-        final AbsoluteDate end               = sample.get(sample.size() - 1).getDate().shiftedBy(-margin);
-        TabulatedProvider  provider          = new TabulatedProvider(sample, n, false);
+        double             samplingRate      = 60.0;
+        double             checkingRate      = 10.0;
+        int                n                 = 8;
+        AttitudeProvider   referenceProvider = new YawCompensation(new NadirPointing(earthShape));
+        List<TimeStampedAngularCoordinates> sample = createSample(samplingRate, referenceProvider);
+        final double       margin            = samplingRate * n / 2;
+        final AbsoluteDate start             = sample.get(0).getDate().shiftedBy(margin);
+        final AbsoluteDate end               = sample.get(sample.size() - 1).getDate().shiftedBy(-margin);
+        TabulatedProvider  provider          = new TabulatedProvider(circOrbit.getFrame(), sample, n,
+                                                                     AngularDerivativesFilter.USE_R);
         Assert.assertEquals(0.0, checkError(start, end, checkingRate, referenceProvider, provider), 1.0e-11);
->>>>>>> 8aa5a0f9
     }
 
     @Test
     public void testWithRate() throws OrekitException {
-<<<<<<< HEAD
-        Assert.assertEquals(0.0, checkError(60.0, 10.0, 8, RRASampleFilter.SAMPLE_RR), 1.0e-12);
-    }
+        double             samplingRate      = 60.0;
+        double             checkingRate      = 10.0;
+        int                n                 = 8;
+        AttitudeProvider   referenceProvider = new YawCompensation(new NadirPointing(earthShape));
+        List<TimeStampedAngularCoordinates> sample = createSample(samplingRate, referenceProvider);
+        final double       margin            = samplingRate * n / 2;
+        final AbsoluteDate start             = sample.get(0).getDate().shiftedBy(margin);
+        final AbsoluteDate end               = sample.get(sample.size() - 1).getDate().shiftedBy(-margin);
+        TabulatedProvider  provider          = new TabulatedProvider(circOrbit.getFrame(), sample, n,
+                                                                     AngularDerivativesFilter.USE_RR);
+        Assert.assertEquals(0.0, checkError(start, end, checkingRate, referenceProvider, provider), 2.0e-12);
+   }
 
     @Test
     public void testWithAcceleration() throws OrekitException {
-        Assert.assertEquals(0.0, checkError(60.0, 10.0, 8, RRASampleFilter.SAMPLE_RRA), 1.0e-12);
-    }
-
-    private double checkError(double samplingRate, double checkingRate, int n, RRASampleFilter filter)
-=======
-        double             samplingRate      = 60.0;
-        double             checkingRate      = 10.0;
-        int                n                 = 8;
-        AttitudeProvider   referenceProvider = new YawCompensation(new NadirPointing(earthShape));
-        List<Attitude>     sample            = createSample(samplingRate, referenceProvider);
-        final double       margin            = samplingRate * n / 2;
-        final AbsoluteDate start             = sample.get(0).getDate().shiftedBy(margin);
-        final AbsoluteDate end               = sample.get(sample.size() - 1).getDate().shiftedBy(-margin);
-        TabulatedProvider  provider          = new TabulatedProvider(sample, n, true);
+        double             samplingRate      = 60.0;
+        double             checkingRate      = 10.0;
+        int                n                 = 8;
+        AttitudeProvider   referenceProvider = new YawCompensation(new NadirPointing(earthShape));
+        List<TimeStampedAngularCoordinates> sample = createSample(samplingRate, referenceProvider);
+        final double       margin            = samplingRate * n / 2;
+        final AbsoluteDate start             = sample.get(0).getDate().shiftedBy(margin);
+        final AbsoluteDate end               = sample.get(sample.size() - 1).getDate().shiftedBy(-margin);
+        TabulatedProvider  provider          = new TabulatedProvider(circOrbit.getFrame(), sample, n,
+                                                                     AngularDerivativesFilter.USE_RRA);
         Assert.assertEquals(0.0, checkError(start, end, checkingRate, referenceProvider, provider), 1.0e-12);
-   }
+    }
 
     @Test
     public void testSerialization() throws OrekitException, IOException, ClassNotFoundException {
@@ -114,17 +117,18 @@
         double             checkingRate      = 10.0;
         int                n                 = 8;
         AttitudeProvider   referenceProvider = new YawCompensation(new NadirPointing(earthShape));
-        List<Attitude>     sample            = createSample(samplingRate, referenceProvider);
-        final double       margin            = samplingRate * n / 2;
-        final AbsoluteDate start             = sample.get(0).getDate().shiftedBy(margin);
-        final AbsoluteDate end               = sample.get(sample.size() - 1).getDate().shiftedBy(-margin);
-        TabulatedProvider  provider          = new TabulatedProvider(sample, n, true);
+        List<TimeStampedAngularCoordinates> sample = createSample(samplingRate, referenceProvider);
+        final double       margin            = samplingRate * n / 2;
+        final AbsoluteDate start             = sample.get(0).getDate().shiftedBy(margin);
+        final AbsoluteDate end               = sample.get(sample.size() - 1).getDate().shiftedBy(-margin);
+        TabulatedProvider  provider          = new TabulatedProvider(circOrbit.getFrame(), sample, n,
+                                                                     AngularDerivativesFilter.USE_RR);
 
         ByteArrayOutputStream bos = new ByteArrayOutputStream();
         ObjectOutputStream    oos = new ObjectOutputStream(bos);
         oos.writeObject(provider);
-        Assert.assertTrue(bos.size() > 20000);
-        Assert.assertTrue(bos.size() < 21000);
+        Assert.assertTrue(bos.size() > 26000);
+        Assert.assertTrue(bos.size() < 27000);
 
         ByteArrayInputStream  bis = new ByteArrayInputStream(bos.toByteArray());
         ObjectInputStream     ois = new ObjectInputStream(bis);
@@ -134,8 +138,7 @@
 
     }
 
-    private List<Attitude> createSample(double samplingRate, AttitudeProvider referenceProvider)
->>>>>>> 8aa5a0f9
+    private List<TimeStampedAngularCoordinates> createSample(double samplingRate, AttitudeProvider referenceProvider)
         throws PropagationException {
 
         // reference propagator, using a yaw compensation law
@@ -143,14 +146,14 @@
         referencePropagator.setAttitudeProvider(referenceProvider);
 
         // create sample
-        final List<Attitude> sample = new ArrayList<Attitude>();
+        final List<TimeStampedAngularCoordinates> sample = new ArrayList<TimeStampedAngularCoordinates>();
         referencePropagator.setMasterMode(samplingRate, new OrekitFixedStepHandler() {
 
             public void init(SpacecraftState s0, AbsoluteDate t) {
             }
 
             public void handleStep(SpacecraftState currentState, boolean isLast) {
-                sample.add(currentState.getAttitude());
+                sample.add(currentState.getAttitude().getOrientation());
             }
 
         });
@@ -167,11 +170,7 @@
         // prepare an interpolating provider, using only internal steps
         // (i.e. ignoring interpolation near boundaries)
         Propagator interpolatingPropagator = new KeplerianPropagator(circOrbit.shiftedBy(start.durationFrom(circOrbit.getDate())));
-<<<<<<< HEAD
-        interpolatingPropagator.setAttitudeProvider(new TabulatedProvider(sample, n, filter));
-=======
         interpolatingPropagator.setAttitudeProvider(provider);
->>>>>>> 8aa5a0f9
  
         // compute interpolation error on the internal steps .
         final double[] error = new double[1];
