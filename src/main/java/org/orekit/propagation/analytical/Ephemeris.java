/* Copyright 2002-2013 CS Systèmes d'Information
 * Licensed to CS Systèmes d'Information (CS) under one or more
 * contributor license agreements.  See the NOTICE file distributed with
 * this work for additional information regarding copyright ownership.
 * CS licenses this file to You under the Apache License, Version 2.0
 * (the "License"); you may not use this file except in compliance with
 * the License.  You may obtain a copy of the License at
 *
 *   http://www.apache.org/licenses/LICENSE-2.0
 *
 * Unless required by applicable law or agreed to in writing, software
 * distributed under the License is distributed on an "AS IS" BASIS,
 * WITHOUT WARRANTIES OR CONDITIONS OF ANY KIND, either express or implied.
 * See the License for the specific language governing permissions and
 * limitations under the License.
 */
package org.orekit.propagation.analytical;

import java.io.Serializable;
import java.util.List;
import java.util.Set;

import org.apache.commons.math3.exception.MathIllegalArgumentException;
import org.apache.commons.math3.exception.util.LocalizedFormats;
import org.orekit.errors.OrekitException;
import org.orekit.errors.OrekitMessages;
import org.orekit.errors.PropagationException;
import org.orekit.errors.TimeStampedCacheException;
import org.orekit.frames.Frame;
import org.orekit.orbits.Orbit;
import org.orekit.propagation.BoundedPropagator;
import org.orekit.propagation.SpacecraftState;
import org.orekit.time.AbsoluteDate;
import org.orekit.utils.ImmutableTimeStampedCache;
import org.orekit.utils.PVCoordinates;

/** This class is designed to accept and handle tabulated orbital entries.
 * Tabulated entries are classified and then extrapolated in way to obtain
 * continuous output, with accuracy and computation methods configured by the user.
 *
 * @author Fabien Maussion
 * @author V&eacute;ronique Pommier-Maurussane
 * @author Luc Maisonobe
 */
public class Ephemeris extends AbstractAnalyticalPropagator implements BoundedPropagator {

    /** First date in range. */
    private final AbsoluteDate minDate;

    /** Last date in range. */
    private final AbsoluteDate maxDate;

    /** Reference frame. */
    private final Frame frame;

    /** Names of the additional states. */
    private final String[] additional;

    /** Thread-safe cache. */
    private final transient ImmutableTimeStampedCache<SpacecraftState> cache;

    /** Constructor with tabulated states.
     * @param states tabulates states
     * @param interpolationPoints number of points to use in interpolation
     * @exception OrekitException if some states have incompatible additional states
     * @exception MathIllegalArgumentException if the number of states is smaller than
     * the number of points to use in interpolation
     */
    public Ephemeris(final List<SpacecraftState> states, final int interpolationPoints)
        throws OrekitException, MathIllegalArgumentException {

        super(DEFAULT_LAW);

        if (states.size() < interpolationPoints) {
            throw new MathIllegalArgumentException(LocalizedFormats.INSUFFICIENT_DIMENSION,
                                                   states.size(), interpolationPoints);
        }

        final SpacecraftState s0 = states.get(0);
        minDate = s0.getDate();
        maxDate = states.get(states.size() - 1).getDate();
        frame = s0.getFrame();

        final Set<String> names0 = s0.getAdditionalStates().keySet();
        additional = names0.toArray(new String[names0.size()]);

        // check all states handle the same additional states
        for (final SpacecraftState state : states) {
            s0.ensureCompatibleAdditionalStates(state);
        }

        // set up cache
        cache = new ImmutableTimeStampedCache<SpacecraftState>(interpolationPoints, states);
    }

    /** Get the first date of the range.
     * @return the first date of the range
     */
    public AbsoluteDate getMinDate() {
        return minDate;
    }

    /** Get the last date of the range.
     * @return the last date of the range
     */
    public AbsoluteDate getMaxDate() {
        return maxDate;
    }

    @Override
    public Frame getFrame() {
        return this.frame;
    }

    @Override
    /** {@inheritDoc} */
    public SpacecraftState basicPropagate(final AbsoluteDate date) throws PropagationException {
        try {
<<<<<<< HEAD
            final List<SpacecraftState> neighbors = cache.getNeighbors(date);
            return neighbors.get(0).interpolate(date, neighbors);
        } catch (TimeStampedCacheException tce) {
=======
            final SpacecraftState[] neighbors = cache.getNeighbors(date);
            return neighbors[0].interpolate(date, Arrays.asList(neighbors));
        } catch (OrekitException tce) {
>>>>>>> 08b9cabc
            throw new PropagationException(tce);
        }
    }

    /** {@inheritDoc} */
    protected Orbit propagateOrbit(final AbsoluteDate date) throws PropagationException {
        return basicPropagate(date).getOrbit();
    }

    /** {@inheritDoc} */
    protected double getMass(final AbsoluteDate date) throws PropagationException {
        return basicPropagate(date).getMass();
    }

    /** {@inheritDoc} */
    public PVCoordinates getPVCoordinates(final AbsoluteDate date, final Frame f)
        throws OrekitException {
        return propagate(date).getPVCoordinates(f);
    }

    /** Try (and fail) to reset the initial state.
     * <p>
     * This method always throws an exception, as ephemerides cannot be reset.
     * </p>
     * @param state new initial state to consider
     * @exception PropagationException always thrown as ephemerides cannot be reset
     */
    public void resetInitialState(final SpacecraftState state)
        throws PropagationException {
        throw new PropagationException(OrekitMessages.NON_RESETABLE_STATE);
    }

    /** {@inheritDoc} */
    public SpacecraftState getInitialState() throws PropagationException {
        return basicPropagate(getMinDate());
    }

    /** {@inheritDoc} */
    @Override
    public boolean isAdditionalStateManaged(final String name) {

        // the additional state may be managed by a specific provider in the base class
        if (super.isAdditionalStateManaged(name)) {
            return true;
        }

        // the additional state may be managed in the states sample
        for (final String a : additional) {
            if (a.equals(name)) {
                return true;
            }
        }

        return false;

    }

    /** {@inheritDoc} */
    @Override
    public String[] getManagedStates() {
        final String[] upperManaged = super.getManagedStates();
        final String[] managed = new String[upperManaged.length + additional.length];
        System.arraycopy(upperManaged, 0, managed, 0, upperManaged.length);
        System.arraycopy(additional, 0, managed, upperManaged.length, additional.length);
        return managed;
    }

    /** Replace the instance with a data transfer object for serialization.
     * <p>
     * This intermediate class serializes only the data needed for generation,
     * but does <em>not</em> serializes the cache itself (in fact the cache is
     * not serializable).
     * </p>
     * @return data transfer object that will be serialized
     */
    private Object writeReplace() {
        return new DataTransferObject(cache.getAll(), cache.getNeighborsSize());
    }

    /** Internal class used only for serialization. */
    private static class DataTransferObject implements Serializable {

        /** Serializable UID. */
        private static final long serialVersionUID = -8479036196711159270L;

        /** Tabulates states. */
        private final List<SpacecraftState> states;

        /** Number of points to use in interpolation. */
        private final int interpolationPoints;

        /** Simple constructor.
         * @param states tabulates states
         * @param interpolationPoints number of points to use in interpolation
         */
        private DataTransferObject(final List<SpacecraftState> states, final int interpolationPoints) {
            this.states              = states;
            this.interpolationPoints = interpolationPoints;
        }

        /** Replace the deserialized data transfer object with a {@link Ephemeris}.
         * @return replacement {@link Ephemeris}
         */
        private Object readResolve() {
            try {
                // build a new provider, with an empty cache
                return new Ephemeris(states, interpolationPoints);
            } catch (OrekitException oe) {
                // this should never happen
                throw OrekitException.createInternalError(oe);
            }
        }

    }

}<|MERGE_RESOLUTION|>--- conflicted
+++ resolved
@@ -25,7 +25,6 @@
 import org.orekit.errors.OrekitException;
 import org.orekit.errors.OrekitMessages;
 import org.orekit.errors.PropagationException;
-import org.orekit.errors.TimeStampedCacheException;
 import org.orekit.frames.Frame;
 import org.orekit.orbits.Orbit;
 import org.orekit.propagation.BoundedPropagator;
@@ -116,15 +115,9 @@
     /** {@inheritDoc} */
     public SpacecraftState basicPropagate(final AbsoluteDate date) throws PropagationException {
         try {
-<<<<<<< HEAD
             final List<SpacecraftState> neighbors = cache.getNeighbors(date);
             return neighbors.get(0).interpolate(date, neighbors);
-        } catch (TimeStampedCacheException tce) {
-=======
-            final SpacecraftState[] neighbors = cache.getNeighbors(date);
-            return neighbors[0].interpolate(date, Arrays.asList(neighbors));
         } catch (OrekitException tce) {
->>>>>>> 08b9cabc
             throw new PropagationException(tce);
         }
     }
