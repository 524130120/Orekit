--- conflicted
+++ resolved
@@ -657,7 +657,6 @@
 # Unexpected end of CRD file (after line {0})
 CRD_UNEXPECTED_END_OF_FILE = <MISSING TRANSLATION>
 
-<<<<<<< HEAD
 # end of encoded message reached
 END_OF_ENCODED_MESSAGE = <MISSING TRANSLATION>
 
@@ -708,7 +707,7 @@
 
 # missing header from {0}: {1}
 MISSING_HEADER = <MISSING TRANSLATION>
-=======
+
 # {0} is not a valid international designator
 NOT_VALID_INTERNATIONAL_DESIGNATOR = <MISSING TRANSLATION>
 
@@ -722,5 +721,4 @@
 INCOMPATIBLE_UNITS = <MISSING TRANSLATION>
 
 # missing velocity data
-MISSING_VELOCITY = <MISSING TRANSLATION>
->>>>>>> d5a85b2c
+MISSING_VELOCITY = <MISSING TRANSLATION>