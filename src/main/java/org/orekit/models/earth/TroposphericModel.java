--- conflicted
+++ resolved
@@ -16,12 +16,9 @@
  */
 package org.orekit.models.earth;
 
-<<<<<<< HEAD
-=======
 import java.util.Collections;
 import java.util.List;
 
->>>>>>> d59b314f
 import org.hipparchus.Field;
 import org.hipparchus.RealFieldElement;
 import org.hipparchus.util.FastMath;
@@ -52,14 +49,10 @@
 
     /** Calculates the tropospheric path delay for the signal path from a ground
      * station to a satellite.
-<<<<<<< HEAD
-     *
-=======
      * <p>
-     * It is discourage to use this method. It has been developed to respect the
+     * It is discouraged to use this method. It has been developed to respect the
      * current architecture of the tropospheric models.
      * </p>
->>>>>>> d59b314f
      * @param <T> type of the elements
      * @param elevation the elevation of the satellite, in radians
      * @param height the height of the station in m above sea level
@@ -94,28 +87,12 @@
      * @return the path delay due to the troposphere in m
      */
     default <T extends RealFieldElement<T>> T pathDelay(T elevation, T height, T[] parameters, FieldAbsoluteDate<T> date) {
-<<<<<<< HEAD
-        final Field<T> field = date.getField();
-        final T zero = field.getZero();
-        return zero.add(pathDelay(elevation, height));
-=======
         return pathDelay(elevation, height);
->>>>>>> d59b314f
     }
 
     /** This method allows the  computation of the zenith hydrostatic and
      * zenith wet delay. The resulting element is an array having the following form:
      * <ul>
-<<<<<<< HEAD
-     * <li>double[0] = D<sub>hz</sub> -&gt zenith hydrostatic delay
-     * <li>double[1] = D<sub>wz</sub> -&gt zenith wet delay
-     * </ul>
-     * @param height the height of the station in m above sea level.
-     * @param parameters tropospheric model parameters.
-     * @return a two components array containing the zenith hydrostatic and wet delays.
-     */
-    default double[] computeZenithDelay(double height, double[] parameters) {
-=======
      * <li>double[0] = D<sub>hz</sub> → zenith hydrostatic delay
      * <li>double[1] = D<sub>wz</sub> → zenith wet delay
      * </ul>
@@ -125,7 +102,6 @@
      * @return a two components array containing the zenith hydrostatic and wet delays.
      */
     default double[] computeZenithDelay(double height, double[] parameters, AbsoluteDate date) {
->>>>>>> d59b314f
         return new double[] {
             pathDelay(0.5 * FastMath.PI, height),
             0
@@ -135,29 +111,17 @@
     /** This method allows the  computation of the zenith hydrostatic and
      * zenith wet delay. The resulting element is an array having the following form:
      * <ul>
-<<<<<<< HEAD
-     * <li>double[0] = D<sub>hz</sub> -&gt zenith hydrostatic delay
-     * <li>double[1] = D<sub>wz</sub> -&gt zenith wet delay
-=======
      * <li>double[0] = D<sub>hz</sub> → zenith hydrostatic delay
      * <li>double[1] = D<sub>wz</sub> → zenith wet delay
->>>>>>> d59b314f
      * </ul>
      * @param <T> type of the elements
      * @param height the height of the station in m above sea level.
      * @param parameters tropospheric model parameters.
-<<<<<<< HEAD
-     * @param field field to which the elements belong
-     * @return a two components array containing the zenith hydrostatic and wet delays.
-     */
-    default <T extends RealFieldElement<T>> T[] computeZenithDelay(T height, T[] parameters, Field<T> field) {
-=======
      * @param date current date
      * @return a two components array containing the zenith hydrostatic and wet delays.
      */
     default <T extends RealFieldElement<T>> T[] computeZenithDelay(T height, T[] parameters, FieldAbsoluteDate<T> date) {
         final Field<T> field = height.getField();
->>>>>>> d59b314f
         final T zero = field.getZero();
         final T[] delay = MathArrays.buildArray(field, 2);
         delay[0] = pathDelay(zero.add(0.5 * FastMath.PI), height);
@@ -168,17 +132,6 @@
     /** This method allows the computation of the hydrostatic and
      * wet mapping functions. The resulting element is an array having the following form:
      * <ul>
-<<<<<<< HEAD
-     * <li>double[0] = m<sub>h</sub>(e) -&gt hydrostatic mapping function
-     * <li>double[1] = m<sub>w</sub>(e) -&gt wet mapping function
-     * </ul>
-     * @param height the height of the station in m above sea level.
-     * @param elevation the elevation of the satellite, in radians.
-     * @param date current date
-     * @return a two components array containing the hydrostatic and wet mapping functions.
-     */
-    default double[] mappingFactors(double height, double elevation, AbsoluteDate date) {
-=======
      * <li>double[0] = m<sub>h</sub>(e) → hydrostatic mapping function
      * <li>double[1] = m<sub>w</sub>(e) → wet mapping function
      * </ul>
@@ -189,7 +142,6 @@
      * @return a two components array containing the hydrostatic and wet mapping functions.
      */
     default double[] mappingFactors(double elevation, double height, double[] parameters, AbsoluteDate date) {
->>>>>>> d59b314f
         return new double[] {
             1.0,
             1.0
@@ -199,18 +151,6 @@
     /** This method allows the computation of the hydrostatic and
      * wet mapping functions. The resulting element is an array having the following form:
      * <ul>
-<<<<<<< HEAD
-     * <li>double[0] = m<sub>h</sub>(e) -&gt hydrostatic mapping function
-     * <li>double[1] = m<sub>w</sub>(e) -&gt wet mapping function
-     * </ul>
-     * @param <T> type of the elements
-     * @param height the height of the station in m above sea level.
-     * @param elevation the elevation of the satellite, in radians.
-     * @param date current date
-     * @return a two components array containing the hydrostatic and wet mapping functions.
-     */
-    default <T extends RealFieldElement<T>> T[] mappingFactors(T height, T elevation, FieldAbsoluteDate<T> date) {
-=======
      * <li>double[0] = m<sub>h</sub>(e) → hydrostatic mapping function
      * <li>double[1] = m<sub>w</sub>(e) → wet mapping function
      * </ul>
@@ -223,7 +163,6 @@
      */
     default <T extends RealFieldElement<T>> T[] mappingFactors(T elevation, T height,
                                                                T[] parameters, FieldAbsoluteDate<T> date) {
->>>>>>> d59b314f
         final Field<T> field = date.getField();
         final T one = field.getOne();
         final T[] factors = MathArrays.buildArray(field, 2);
@@ -235,12 +174,8 @@
     /** Get the drivers for tropospheric model parameters.
      * @return drivers for tropospheric model parameters
      */
-<<<<<<< HEAD
-    default ParameterDriver[] getParametersDrivers() {
-        return new ParameterDriver[0];
-=======
     default List<ParameterDriver> getParametersDrivers() {
         return Collections.emptyList();
->>>>>>> d59b314f
     }
+
 }