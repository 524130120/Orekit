--- conflicted
+++ resolved
@@ -541,12 +541,10 @@
 # number of maps {0} is inconsistent with header specification: {1}
 INCONSISTENT_NUMBER_OF_TEC_MAPS_IN_FILE = number of maps {0} is inconsistent with header specification: {1}
 
-<<<<<<< HEAD
 # The first column of itrf-versions.conf is a plain prefix that is matched against the
 # name of each loaded file. It should not contain any regular expression syntax or
 # directory components, i.e. \"/\" or \"\\\". Actual value: \"{0}\".
 ITRF_VERSIONS_PREFIX_ONLY = The first column of itrf-versions.conf is a plain prefix that is matched against the name of each loaded file. It should not contain any regular expression syntax or directory components, i.e. "/" or "\\". Actual value: "{0}".
-=======
+
 # cannot compute aiming direction at singular point: latitude = {0}, longitude = {1}
 CANNOT_COMPUTE_AIMING_AT_SINGULAR_POINT = cannot compute aiming direction at singular point: latitude = {0}, longitude = {1}
->>>>>>> 78fcc0c5
