# internal error, please notify development team by creating an issue at {0}
INTERNAL_ERROR = intern fejl, informer venligst udviklerne ved at oprette en sag på {0}

# altitude ({0} m) is below the {1} m allowed threshold
ALTITUDE_BELOW_ALLOWED_THRESHOLD = højde ({0} m) er under den tilladte tærskel på {1} m

# point is inside ellipsoid
POINT_INSIDE_ELLIPSOID = punkt er indenfor ellipsoiden

# trajectory inside the Brillouin sphere (r = {0})
TRAJECTORY_INSIDE_BRILLOUIN_SPHERE = bane indenfor Brillouin-sfære (r = {0})

# almost equatorial orbit (i = {0} degrees)
ALMOST_EQUATORIAL_ORBIT = næsten ækvatorialsk bane (i = {0} grader)

# almost critically inclined orbit (i = {0} degrees)
ALMOST_CRITICALLY_INCLINED_ORBIT = banen er nær kritisk hældning (i = {0} grader)

# unable to compute Eckstein-Hechler mean parameters after {0} iterations
UNABLE_TO_COMPUTE_ECKSTEIN_HECHLER_MEAN_PARAMETERS = umuligt at udregne Eckstein-Hechler middelparametrene efter {0} iterationer

# null parent for frame {0}
NULL_PARENT_FOR_FRAME = null forælder for ramme {0}

# frame {0} is already attached to frame {1}
FRAME_ALREADY_ATTACHED = ramme {0} er allerede knyttet til ramme {1}

# frame {0} is not attached to the main frames tree
FRAME_NOT_ATTACHED = ramme {0} er ikke knyttet til hovedrammetræet

# frame {0} is an ancestor of both frames {1} and {2}
FRAME_ANCESTOR_OF_BOTH_FRAMES = ramme {0} er en forgænger for begge af rammerne {1} og {2}

# frame {0} is an ancestor of neither frame {1} nor {2}
FRAME_ANCESTOR_OF_NEITHER_FRAME = ramme {0} er ikke en forgænger for hverken ramme {1} eller {2}

# frame {0} has depth {1}, it cannot have an ancestor {2} levels above
FRAME_NO_NTH_ANCESTOR = ramme {0} har dybden {1}, den kan ikke have en forgænger {2} niveauer over

# ITRF frame {0} not found
NO_SUCH_ITRF_FRAME = ITRF ramme {0} blev ikke fundet

# unsupported local orbital frame, supported types: {0} and {1}
UNSUPPORTED_LOCAL_ORBITAL_FRAME = ikke understøttet baneramme, understøttede typer: {0} og {1}

# non pseudo-inertial frame "{0}"
NON_PSEUDO_INERTIAL_FRAME = ikke pseudo-inertial ramme "{0}"

# data root directory {0} does not exist
DATA_ROOT_DIRECTORY_DOES_NOT_EXIST = data-rodmappen {0} eksisterer ikke

# {0} is not a directory
NOT_A_DIRECTORY = {0} er ikke en mappe

# {0} is neither a directory nor a zip/jar archive file
NEITHER_DIRECTORY_NOR_ZIP_OR_JAR = {0} er hverken en mappe eller en zip/jar-arkivfil

# unable to find resource {0} in classpath
UNABLE_TO_FIND_RESOURCE = Filen {0} findes ikke i classpath''en

# no Earth Orientation Parameters loaded
NO_EARTH_ORIENTATION_PARAMETERS_LOADED = ingen jordorienteringsparametre er indlæst

# missing Earth Orientation Parameters between {0} and {1}
MISSING_EARTH_ORIENTATION_PARAMETERS_BETWEEN_DATES = manglende jordorienteringsparametre mellem {0} og {1}

# missing Earth Orientation Parameters
NO_EARTH_ORIENTATION_PARAMETERS = ingen jordorienteringsparametre

# file {0} is not a supported IERS data file
NOT_A_SUPPORTED_IERS_DATA_FILE = filen {0} er ikke en understøttet IERS datafil

# inconsistent dates in IERS file {0}: {1}-{2}-{3} and MJD {4}
INCONSISTENT_DATES_IN_IERS_FILE = ikke konsekvente datoer i IERS filen {0}: {1}-{2}-{3} og MJD {4}

# unexpected data after line {0} in file {1}: {2}
UNEXPECTED_DATA_AFTER_LINE_IN_FILE = uventet data efter linje {0} i filen {1}: {2}

# non-chronological dates in file {0}, line {1}
NON_CHRONOLOGICAL_DATES_IN_FILE = ikke-kronologiske datoer i filen {0}, linje {1}

# no IERS UTC-TAI history data loaded
NO_IERS_UTC_TAI_HISTORY_DATA_LOADED = ingen IERS UTC-TAI historikdata er indlæst

# no entries found in IERS UTC-TAI history file {0}
NO_ENTRIES_IN_IERS_UTC_TAI_HISTORY_FILE =  ingen data fundet i IERS UTC-TAI historiefilen {0}

# missing serie j = {0} in file {1} (line {2})
MISSING_SERIE_J_IN_FILE = række j = {0} mangler i filen {1} (linje {2})

# cannot parse both τ and γ from the same Poissons series file
CANNOT_PARSE_BOTH_TAU_AND_GAMMA = kan ikke indlæse både τ og γ fra den samme Poissons-serie fil

# unexpected end of file {0} (after line {1})
UNEXPECTED_END_OF_FILE_AFTER_LINE = uventet ende på fil {0} (efter linje {1})

# unable to parse line {0} of file {1}:\n{2}
UNABLE_TO_PARSE_LINE_IN_FILE = kunne ikke analysere linje {0} i filen {1}:\n{2}

# unable to find file {0}
UNABLE_TO_FIND_FILE = kunne ikke finde filen {0}

# spacecraft mass becomes negative: {0} kg
SPACECRAFT_MASS_BECOMES_NEGATIVE = rumfartøjets masse bliver negativ (m: {0})

# positive flow rate (q: {0})
POSITIVE_FLOW_RATE = positiv strøm (q: {0})

# no gravity field data loaded
NO_GRAVITY_FIELD_DATA_LOADED = ingen tyngdefeltsdata er indlæst

# gravity field normalization underflow for degree {0} and order {1}
GRAVITY_FIELD_NORMALIZATION_UNDERFLOW  = tyngdefeltsnormalisering underløb for grad {0} og rækkefølge {1}

# no ocean tide data loaded
NO_OCEAN_TIDE_DATA_LOADED = ingen tidevandsdata indlæst

# ocean tide data file {0} limited to degree {1} and order {2}
OCEAN_TIDE_DATA_DEGREE_ORDER_LIMITS = tidevandsdatafilen {0} er begrænset til grad {1} og rækkefølge {2}

# load deformation coefficients limited to degree {0}, cannot parse degree {1} term from file {2}
OCEAN_TIDE_LOAD_DEFORMATION_LIMITS = belastningsdeformationskoefficienterne er begrænset til grad {0}, kan ikke læse gradterm {1} fra fil {2}

# polar trajectory (distance to polar axis: {0})
POLAR_TRAJECTORY = polar bane (afstand til polaksen: {0})

# unexpected format error for file {0} with loader {1}
UNEXPECTED_FILE_FORMAT_ERROR_FOR_LOADER = uventet filformat for filen {0} med indlæseren {1}

# duplicated gravity field coefficient {0}({1}, {2}) in file {3}
DUPLICATED_GRAVITY_FIELD_COEFFICIENT_IN_FILE = duplikeret tyngdefeltskoefficient {0}({1}, {2}) i filen {3}

# missing gravity field coefficient {0}({1}, {2}) in file {3}
MISSING_GRAVITY_FIELD_COEFFICIENT_IN_FILE = manglende tyngdefeltskoefficient {0}({1}, {2}) i filen {3}

# too large degree (n = {0}, potential maximal degree is {1})
TOO_LARGE_DEGREE_FOR_GRAVITY_FIELD = for høj grad (n = {0}, maksimal potentiel grad er {1})

# too large order (m = {0}, potential maximal order is {1})
TOO_LARGE_ORDER_FOR_GRAVITY_FIELD = for høj kontrol (m = {0}, maksimal potentiel kontrol er {1})

# several reference dates ({0} and {1}) found in gravity field file {2}
SEVERAL_REFERENCE_DATES_IN_GRAVITY_FIELD = flere referencedatoer ({0} og {1}) fundet i tyngdefeltsfilen {2}

# no TLE data available for object {0}
NO_TLE_FOR_OBJECT = ingen TLE data tilgængelig for objektet {0}

# no TLE data available for launch year {0}, launch number {1}, launch piece {2}
NO_TLE_FOR_LAUNCH_YEAR_NUMBER_PIECE = ingen TLE data tilgængelig for opsendelsesår {0}, opsendelsesnummer {1}, opsendelsesdel {2}

# lines {0} and {1} are not TLE lines:\n{0}: "{2}"\n{1}: "{3}"
NOT_TLE_LINES = linjerne {0} og {1} er ikke TLE linjer:\n{0}: "{2}"\n{1}: "{3}"

# expected a second TLE line after line {0}:\n{0}: "{1}"
MISSING_SECOND_TLE_LINE = forventede en anden TLE linje efter linje {0}:\n{0}: "{1}"

# TLE lines do not refer to the same object:\n{0}\n{1}
TLE_LINES_DO_NOT_REFER_TO_SAME_OBJECT = TLE linjerne refererer ikke til det samme objekt:\n{0}\n{1}

# invalid TLE parameter for object {0}: {1} = {2}
TLE_INVALID_PARAMETER = ugyldig TLE parameter for objekt {0}: {1} = {2}

# wrong checksum of TLE line {0}, expected {1} but got {2} ({3})
TLE_CHECKSUM_ERROR = forkert checksum for TLE linje {0}, forventede værdien {1} men fandt {2} ({3})

# no TLE data available
NO_TLE_DATA_AVAILABLE = ingen TLE data tilgængelig

# spacecraft mass is not positive: {0} kg
NOT_POSITIVE_SPACECRAFT_MASS = rumfartøjets masse er ikke positiv: {0} kg

# too large eccentricity for propagation model: e = {0}
TOO_LARGE_ECCENTRICITY_FOR_PROPAGATION_MODEL = for høj excentricitet til propagationsmodel: e = {0}

# no solar activity available at {0}, data available only in range [{1}, {2}]
NO_SOLAR_ACTIVITY_AT_DATE = ingen disponibel solaktivitet {0}, kun disponibel data i området [{1}, {2}]

# non-existent month {0}
NON_EXISTENT_MONTH = måneden {0} eksisterer ikke

# non-existent date {0}-{1}-{2}
NON_EXISTENT_YEAR_MONTH_DAY = datoen {0}-{1}-{2} eksisterer ikke

# non-existent week date {0}-W{1}-{2}
NON_EXISTENT_WEEK_DATE = ugedatoen {0}-W{1}-{2} eksisterer ikke

# non-existent date {0}
NON_EXISTENT_DATE = datoen {0} eksisterer ikke

# no day number {0} in year {1}
NON_EXISTENT_DAY_NUMBER_IN_YEAR = ingen dag med nummer {0} i år {1}

# non-existent time {0}:{1}:{2}
NON_EXISTENT_HMS_TIME = klokkeslettet {0}:{1}:{2} eksisterer ikke

# non-existent time {0}
NON_EXISTENT_TIME = klokkeslettet {0} eksisterer ikke

# out of range seconds number: {0}
OUT_OF_RANGE_SECONDS_NUMBER = sekundnummer {0} overskrider området

# angle type not supported, supported angles: {0}, {1} and {2}
ANGLE_TYPE_NOT_SUPPORTED = vinkeltypen er ikke understøttet, understøttede vinkler: {0}, {1} og {2}

# satellite collided with target
SATELLITE_COLLIDED_WITH_TARGET = satellitten stødte sammen med målet

# attitude pointing law misses ground
ATTITUDE_POINTING_LAW_DOES_NOT_POINT_TO_GROUND = attitudesigteloven rammer ikke grunden

# {0} seconds transition time for attitudes switch is too short, should be longer than {1} seconds
TOO_SHORT_TRANSITION_TIME_FOR_ATTITUDES_SWITCH = {0} sekunders overgangstid for attitudeskift er for kort, burde være længere end {1} sekunder

# orbit date ({0}) does not match attitude date ({1})
ORBIT_AND_ATTITUDE_DATES_MISMATCH = banedatoen ({0}) passer ikke med attitudedatoen ({1})

# frame ({0}) does not match frame ({1})
FRAMES_MISMATCH = ramme ({0}) passer ikke med ramme ({1})

# initial state not specified for orbit propagation
INITIAL_STATE_NOT_SPECIFIED_FOR_ORBIT_PROPAGATION = initialstatus er ikke præciseret for banepropagation

# propagator is not in ephemeris generation mode
PROPAGATOR_NOT_IN_EPHEMERIS_GENERATION_MODE = propagatøren er ikke sat til indstillingen efemeridegeneration

# event date {0}, greater than {1} minus {3} seconds and smaller than {2} plus {3} seconds, cannot be added
EVENT_DATE_TOO_CLOSE = hændelsesdatoen {0}, større end {1} minus {3} sekunder og mindre end {2} plus {3} sekunder, kan ikke lægges til

# unable to read header record from JPL ephemerides binary file {0}
UNABLE_TO_READ_JPL_HEADER = kan ikke læse startblokken fra den binære JPL efemeridefil {0}

# inconsistent values of astronomical unit in JPL ephemerides files: ({0} and {1})
INCONSISTENT_ASTRONOMICAL_UNIT_IN_FILES = modstridende værdier for de astronomiske enheder i JPL efemeridefilerne: ({0} og {1})

# inconsistent values of Earth/Moon mass ratio in JPL ephemerides files: ({0} and {1})
INCONSISTENT_EARTH_MOON_RATIO_IN_FILES = modstridende værdier for masseforholdet Jord/Måne i JPL efemeridefilerne: ({0} og {1})

# no data loaded for celestial body {0}
NO_DATA_LOADED_FOR_CELESTIAL_BODY = ingen data er indlæst for himmellegeme {0}

# file {0} is not a JPL ephemerides binary file
NOT_A_JPL_EPHEMERIDES_BINARY_FILE = filen {0} er ikke en binær JPL efemeridefil

# file {0} is not a Marshall Solar Activity Future Estimation (MSAFE) file
NOT_A_MARSHALL_SOLAR_ACTIVITY_FUTURE_ESTIMATION_FILE = filen {0} er ikke en Marshall Solar Activity Future Estimation (MSAFE) fil

# no JPL ephemerides binary files found
NO_JPL_EPHEMERIDES_BINARY_FILES_FOUND = ingen binære JPL efemeridefiler fundet

# out of range date for {0} ephemerides: {1}
OUT_OF_RANGE_BODY_EPHEMERIDES_DATE = dato udenfor gyldighedsperioden for {0} efemeriderne: {1}

# out of range date for ephemerides: {0}, [{1}, {2}]
OUT_OF_RANGE_EPHEMERIDES_DATE = dato udenfor gyldighedsperioden for efemeriderne: {0}, [{1}, {2}]

# unexpected two elevation values: {0} and {1}, for one azimuth: {2}
UNEXPECTED_TWO_ELEVATION_VALUES_FOR_ONE_AZIMUTH = to uventede højdeværdier: {0} og {1}, for en asimut: {2}

# unsupported parameter name {0}, supported names: {1}
UNSUPPORTED_PARAMETER_NAME = ikke understøttet parameternavn {0}, understøttede navne: {1}

# scale factor for parameter {0} is too small: {1}
TOO_SMALL_SCALE_FOR_PARAMETER = skaleringsfaktor for parameter {0} er for lav: {1}

# unknown additional state "{0}"
UNKNOWN_ADDITIONAL_STATE = ukendt yderligere tilstand "{0}"

# unknown month "{0}"
UNKNOWN_MONTH = ukendt måned "{0}"

# Jacobian matrix for type {0} is singular with current orbit
SINGULAR_JACOBIAN_FOR_ORBIT_TYPE = Jacobian-matricen associeret med type {0} er singulær for den gældende bane

# state Jacobian has not been initialized yet
STATE_JACOBIAN_NOT_INITIALIZED = Jacobian-tilstanden er endnu ikke blevet initialiseret

# state Jacobian is a {0}x{1} matrix, it should be a 6x6 matrix
STATE_JACOBIAN_NOT_6X6 = Jacobian-tilstanden er en {0}x{1} matrice, den skal enten være en 6x6 matrice

# state Jacobian has {0} rows but parameters Jacobian has {1} rows
STATE_AND_PARAMETERS_JACOBIANS_ROWS_MISMATCH = Jacobian-tilstanden har {0} rækker men Jacobian parametrene har {1} rækker

# initial Jacobian matrix has {0} columns, but {1} parameters have been selected
INITIAL_MATRIX_AND_PARAMETERS_NUMBER_MISMATCH = initial Jacobian-matrice har {0} kolonner, men {1} parametre blev valgt

# orbit should be either elliptic with a > 0 and e < 1 or hyperbolic with a < 0 and e > 1, a = {0}, e = {1}
ORBIT_A_E_MISMATCH_WITH_CONIC_TYPE = banen skal enten være elliptisk med a > 0 og e < 1 eller hyperbolsk med a < 0 og e > 1, a = {0}, e = {1}

# true anomaly {0} out of hyperbolic range (e = {1}, {2} < v < {3})
ORBIT_ANOMALY_OUT_OF_HYPERBOLIC_RANGE = sand anomali {0} udenfor det hyperbolske område (e = {1}, {2} < v < {3})

# hyperbolic orbits cannot be handled as {0} instances
HYPERBOLIC_ORBIT_NOT_HANDLED_AS = hyperbolske baner kan ikke håndteres som {0} enheder

# invalid preamble field in CCSDS date: {0}
CCSDS_DATE_INVALID_PREAMBLE_FIELD = ugyldigt præambelfelt i CCSDS dato: {0}

# invalid time field length in CCSDS date: {0}, expected {1}
CCSDS_DATE_INVALID_LENGTH_TIME_FIELD = ugyldig datofeltlængde for CCSDS dato: {0}, forventede {1}

# missing agency epoch in CCSDS date
CCSDS_DATE_MISSING_AGENCY_EPOCH = manglende bureauepoke i CCSDS dato

# unexpected keyword in CCSDS line number {0} of file {1}:\n{2}
CCSDS_UNEXPECTED_KEYWORD = uventet nøgleord på linje nummer {0} i CCSDS-filen {1}:\n{2}

# the central body gravitational coefficient cannot be retrieved from the ODM
CCSDS_UNKNOWN_GM = centrallegemets tiltrækningskraftkoefficient kan ikke indlæses fra ODM'en

# there is no spacecraft mass associated with this ODM file
CCSDS_UNKNOWN_SPACECRAFT_MASS = ingen rumfartøjsmasse er associeret med denne ODM fil

# no IERS conventions have been set before parsing
CCSDS_UNKNOWN_CONVENTIONS = ingen IERS-konventioner er angivet før indlæsningen

# frame {0} is not valid in this ODM file context
CCSDS_INVALID_FRAME = ramme {0} er ikke gyldig i denne ODM fils kontekst

# inconsistent time systems in the ephemeris blocks: {0} ≠ {1}
CCSDS_OEM_INCONSISTENT_TIME_SYSTEMS = modstridende tidssystemer i efemerideblokkene: {0} ≠ {1}

# Inconsistent time systems in the observations blocks: {0} ≠ {1}
CCSDS_TDM_INCONSISTENT_TIME_SYSTEMS = Ikke konsistente tidssystemer i observationsblokkene: {0} ≠ {1}

# Inconsistent data line in TDM file at line {0} of file {1}.\nA TDM data line should be as follows \"keyword = epoch value\".\nWhereas read data line is: {2}
CCSDS_TDM_INCONSISTENT_DATA_LINE = Ikke konsistent datalinje i TDM-fil i linje {0} af fil {1}.\nEn TDM-datalinje skal være som følger \"nøgleord = epokeværdi\".\nDen indlæste datalinje giver: {2}

# No CCSDS TDM keyword was found at line {0} of file {1}:\n{2}
CCSDS_TDM_KEYWORD_NOT_FOUND = Intet CCSDS TDM nøgleord blev fundet i linje {0} af fil {1}:\n{2}

# Parameter {0} needs a time system to be interpreted
CCSDS_TIME_SYSTEM_NOT_READ_YET = Parameter {0} kræver et tidssystem for at kunne fortolkes

# Inconsistent XML observation block at line {0} of TDM file {1}.\nA TDM observation block should be as follows\n\t<observation>\n\t\t<EPOCH>epoch</EPOCH>\n\t\t<KEYWORD>value</KEYWORD>\n\t</observation>
CCSDS_TDM_XML_INCONSISTENT_DATA_BLOCK = Ikke-konsistent XML observationsblok i linje {0} af TDM fil {1}.\nEn TDM observationsblok skal være som følger\n\t<observation>\n\t\t<EPOCH>epoke</EPOCH>\n\t\t<KEYWORD>værdi</KEYWORD>\n\t</observation>

# TDM file {0} format is unknown. Please specify a file format: KEYVALUE or XML
CCSDS_TDM_UNKNOWN_FORMAT = TDM fil {0}'s format er ukendt. Angiv venligst et filformat: KEYVALUE eller XML

# name "{0}" is already used for an additional state
ADDITIONAL_STATE_NAME_ALREADY_IN_USE = navnet "{0}" er allerede brugt til en anden tilstand

# reset state not allowed
NON_RESETABLE_STATE = nulstillings-tilstand er ikke tilladt

# Cannot compute Newcomb operators for sigma > rho ({0} > {1})
DSST_NEWCOMB_OPERATORS_COMPUTATION = kan ikke beregne Newcomb operatorer for sigma > rho ({0} > {1})

# Cannot compute the Vmns coefficient with m > n ({0} > {1})
DSST_VMNS_COEFFICIENT_ERROR_MS = kan ikke beregne Vmns-koefficienten for m > n ({0} > {1})

# inconsistent shadow computation: entry = {0} whereas exit = {1}
DSST_SPR_SHADOW_INCONSISTENT = ukonsekvent skyggeberegning: indgang = {0} og udgang = {1}

# The current orbit has an eccentricity ({0} > 0.5). DSST needs an unimplemented time dependent numerical method to compute the averaged rates
DSST_ECC_NO_NUMERICAL_AVERAGING_METHOD = Den aktuelle bane har en excentricitet ({0} > 0.5). DSST kræver en ikke implementeret tidsafhængig numerisk metode til at beregne de gennemsnitlige hastigheder

# unsupported sp3 file version {0}
SP3_UNSUPPORTED_VERSION = ikke understøttet version {0} af sp3 fil

# found {0} epochs in file {1}, expected {2}
SP3_NUMBER_OF_EPOCH_MISMATCH = fandt {0} epoker i filen {1}, forventede {2}

# unexpected end of file in sp3 file (after line {0})
SP3_UNEXPECTED_END_OF_FILE = uventet ende på fil i sp3 fil (efter linje {0})

# non-existent geomagnetic model {0} for year {1}
NON_EXISTENT_GEOMAGNETIC_MODEL = ikke-eksisterende geomagnetisk model {0} for år {1}

# geomagnetic model {0} with epoch {1} does not support time transformation, no secular variation coefficients defined
UNSUPPORTED_TIME_TRANSFORM = geomagnetisk model {0} med epoke {1} understøtter ikke tidstransformation, ingen sekulære variationskoefficienter er defineret

# time transformation of geomagnetic model {0} with epoch {1} is outside its validity range: {2} != [{3}, {4}]
OUT_OF_RANGE_TIME_TRANSFORM = tidstransformationen af den geomagnetiske model {0} med epoke {1} er udenfor sit gyldighedsområde: {2} != [{3}, {4}]

# not enough data for interpolation (sample size = {0})
NOT_ENOUGH_DATA_FOR_INTERPOLATION = ikke nok data til interpolation (intervalstørrelse = {0})

# too small number of cached neighbors: {0} (must be at least {1})
NOT_ENOUGH_CACHED_NEIGHBORS = for få mellemlagrede naboer: {0} (skal mindst være {1})

# no cached entries
NO_CACHED_ENTRIES = ingen mellemlagrede poster

# generated entries not sorted: {0} > {1}
NON_CHRONOLOGICALLY_SORTED_ENTRIES = genererede poster er ikke sorterede: {0} > {1}

# no data generated around date: {0}
NO_DATA_GENERATED = ingen data genereret rundt om dato: {0}

# unable to generate new data before {0}
UNABLE_TO_GENERATE_NEW_DATA_BEFORE = kan ikke generere nye data før {0}

# unable to generate new data after {0}
UNABLE_TO_GENERATE_NEW_DATA_AFTER = kan ikke generere nye data efter {0}

# unable to compute hyperbolic eccentric anomaly from the mean anomaly after {0} iterations
UNABLE_TO_COMPUTE_HYPERBOLIC_ECCENTRIC_ANOMALY = kan ikke beregne hyperbolsk excentrisk anomali fra hovedanomalien efter {0} iterationer

# unable to compute mean orbit from osculating orbit after {0} iterations
UNABLE_TO_COMPUTE_DSST_MEAN_PARAMETERS = kan ikke beregne hovedbane ud fra oskulerende bane efter {0} iterationer

# derivation order {0} is out of range
OUT_OF_RANGE_DERIVATION_ORDER = afledt rækkefølge {0} er udenfor gyldigt interval

# out of range latitude: {0}, [{1}, {2}]
OUT_OF_RANGE_LATITUDE = breddegrad udenfor gyldigt interval: {0}, [{1}, {2}]

# orbit type {0} not allowed here, allowed types: {1}
ORBIT_TYPE_NOT_ALLOWED = banetype {0} er ikke tilladt her, gyldige typer: {1}

# no SEM almanac file found
NO_SEM_ALMANAC_AVAILABLE = ingen SEM almanakfil fundet

# file {0} is not a supported SEM almanac file
NOT_A_SUPPORTED_SEM_ALMANAC_FILE = filen {0} er ikke en understøttet SEM almanakfil

# no Yuma almanac file found
NO_YUMA_ALMANAC_AVAILABLE = ingen Yuma almanakfil fundet

# file {0} is not a supported Yuma almanac file
NOT_A_SUPPORTED_YUMA_ALMANAC_FILE = filen {0} er ikke en understøttet Yuma almanakfil

# only {0} GNSS orbits are provided while {1} are needed to compute the DOP
NOT_ENOUGH_GNSS_FOR_DOP = kun {0} GNSS omløb er angivet og {1} påkræves for at beregne DOP

# the CCSDS time system {0} has no corresponding Orekit TimeScale.
CCSDS_NO_CORRESPONDING_TIME_SCALE = CCSDS tidssystemet {0} har ingen tilsvarende Orekit TimeScale.

# use of time system {0} in CCSDS files requires an additional ICD and is not implemented in Orekit
CCSDS_TIME_SYSTEM_NOT_IMPLEMENTED = brugen af tidssystemet {0} i CCSDS filer kræver en ekstra ICD, og er ikke implementeret i Orekit

# Creating an aggregate propagator requires at least one constituent propagator, but none were provided.
NOT_ENOUGH_PROPAGATORS = Oprettelsen af en aggregeret propagator kræver mindst en propagator-bestanddel, men ingen blev angivet.

# argument {0} cannot be null
NULL_ARGUMENT = argument {0} kan ikke være null

# value {0} not found in {1}
VALUE_NOT_FOUND = værdi {0} blev ikke fundet i {1}

# Ephemeris file format does not support multiple space objects
EPHEMERIS_FILE_NO_MULTI_SUPPORT = Eferemide-filformat understøtter ikke multiple rumobjekter

# Klobuchar coefficients α or β could not be loaded from {0}
KLOBUCHAR_ALPHA_BETA_NOT_LOADED = Klobuchar koefficienterne α eller β kunne ikke indlæses fra {0}

# Klobuchar coefficients α or β not available for date {0}
KLOBUCHAR_ALPHA_BETA_NOT_AVAILABLE_FOR_DATE = Klobuchar koefficienterne α eller β er ikke tilgængelige for datoen {0}

# file {0} does not contain Klobuchar coefficients α or β
NO_KLOBUCHAR_ALPHA_BETA_IN_FILE = filen {0} indeholder ikke Klobuchar koefficienterne α or β

# no reference date set for parameter {0}
NO_REFERENCE_DATE_FOR_PARAMETER = ingen referencedato angivet for parameteren {0}

# station {0} not found, known stations: {1}
STATION_NOT_FOUND = station {0} blev ikke fundet, kendte stationer: {1}

# unknown satellite system {0}
UNKNOWN_SATELLITE_SYSTEM = ukendt satellitsystem {0}

# unknown satellite antenna code {0}
UNKNOWN_SATELLITE_ANTENNA_CODE = ukendt satellitantennekode {0}

# cannot find satellite {0} in satellite system {1}
CANNOT_FIND_SATELLITE_IN_SYSTEM = kunne ikke finde satellitten {0} i satellitsystemet {1}

# unknown RINEX frequency {0} in file {1}, line {2}
UNKNOWN_RINEX_FREQUENCY = ukendt RINEX-frekvens {0} i filen {1}, linje {2}

# mismatched frequencies in file {0}, line {1} (expected {2}, got {3})
MISMATCHED_FREQUENCIES = uafstemte frekvenser i filen {0}, linje {1} (forventede {2}, fandt {3})

# wrong number of columns in file {0}, line {1} (expected {2} columns, got {3} columns)
WRONG_COLUMNS_NUMBER = forkert kolonneantal i filen {0}, linje {1} (forventede {2} kolonner, fandt {3} kolonner)

# unsupported format for file {0}
UNSUPPORTED_FILE_FORMAT = ikke understøttet format for filen {0}

# incomplete header in file {0}
INCOMPLETE_HEADER = ufuldstændig header i filen {0}

# inconsistent number of satellites in line {0}, file {1}: observation with {2} satellites and number of max satellites is {3}
INCONSISTENT_NUMBER_OF_SATS = Uoverensstemmende antal satellitter i linje {0}, filen {1}: observation med {2} satellitter og maksimum antal satellitter er {3}

# the satellite system {3} from line {0}, file {1} is not consistent with the Rinex Satellite System {2} in header
INCONSISTENT_SATELLITE_SYSTEM = Satellitsystemet {3} fra linje {0}, i filen {1} stemmer ikke overens med Rinex Satellite System {2} i header

# no propagator configured
NO_PROPAGATOR_CONFIGURED = Ingen propagator er konfigureret

# dimension {0} is inconsistent with parameters list: {1}
DIMENSION_INCONSISTENT_WITH_PARAMETERS = Dimensionen {0} stemmer ikke overens med parameterlisten: {1}

# file {0} is not a supported Unix-compressed file
NOT_A_SUPPORTED_UNIX_COMPRESSED_FILE = filen {0} er ikke en understøttet Unix-komprimeret fil

# unexpected end of file {0}
UNEXPECTED_END_OF_FILE = uventet afslutning på filen {0}

# file {0} is corrupted
CORRUPTED_FILE = filen {0} er korrumperet

<<<<<<< HEAD
# Vienna1 coefficients ah or aw or zh or zw could not be loaded from {0}
VIENNA_ONE_ACOEF_OR_ZENITH_DELAY_NOT_LOADED = <MISSING TRANSLATION>

# Vienna1 coefficients ah or aw or zh or zw not available for date {0}
VIENNA_ONE_ACOEF_OR_ZENITH_DELAY_NOT_AVAILABLE_FOR_DATE = <MISSING TRANSLATION>

# file {0} does not contain Vienna1 coefficients ah, aw, zh or zw
NO_VIENNA_ONE_ACOEF_OR_ZENITH_DELAY_IN_FILE = <MISSING TRANSLATION>
=======
# Vienna coefficients ah or aw or zh or zw could not be loaded from {0}
VIENNA_ACOEF_OR_ZENITH_DELAY_NOT_LOADED = <MISSING TRANSLATION>

# Vienna coefficients ah or aw or zh or zw not available for date {0}
VIENNA_ACOEF_OR_ZENITH_DELAY_NOT_AVAILABLE_FOR_DATE = <MISSING TRANSLATION>

# file {0} does not contain Vienna coefficients ah, aw, zh or zw
NO_VIENNA_ACOEF_OR_ZENITH_DELAY_IN_FILE = <MISSING TRANSLATION>

# irregular or incomplete grid in file {0}
IRREGULAR_OR_INCOMPLETE_GRID = <MISSING TRANSLATION>
>>>>>>> d59b314f
<|MERGE_RESOLUTION|>--- conflicted
+++ resolved
@@ -502,16 +502,6 @@
 # file {0} is corrupted
 CORRUPTED_FILE = filen {0} er korrumperet
 
-<<<<<<< HEAD
-# Vienna1 coefficients ah or aw or zh or zw could not be loaded from {0}
-VIENNA_ONE_ACOEF_OR_ZENITH_DELAY_NOT_LOADED = <MISSING TRANSLATION>
-
-# Vienna1 coefficients ah or aw or zh or zw not available for date {0}
-VIENNA_ONE_ACOEF_OR_ZENITH_DELAY_NOT_AVAILABLE_FOR_DATE = <MISSING TRANSLATION>
-
-# file {0} does not contain Vienna1 coefficients ah, aw, zh or zw
-NO_VIENNA_ONE_ACOEF_OR_ZENITH_DELAY_IN_FILE = <MISSING TRANSLATION>
-=======
 # Vienna coefficients ah or aw or zh or zw could not be loaded from {0}
 VIENNA_ACOEF_OR_ZENITH_DELAY_NOT_LOADED = <MISSING TRANSLATION>
 
@@ -522,5 +512,4 @@
 NO_VIENNA_ACOEF_OR_ZENITH_DELAY_IN_FILE = <MISSING TRANSLATION>
 
 # irregular or incomplete grid in file {0}
-IRREGULAR_OR_INCOMPLETE_GRID = <MISSING TRANSLATION>
->>>>>>> d59b314f
+IRREGULAR_OR_INCOMPLETE_GRID = <MISSING TRANSLATION>