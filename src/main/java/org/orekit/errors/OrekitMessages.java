/* Copyright 2002-2021 CS GROUP
 * Licensed to CS GROUP (CS) under one or more
 * contributor license agreements.  See the NOTICE file distributed with
 * this work for additional information regarding copyright ownership.
 * CS licenses this file to You under the Apache License, Version 2.0
 * (the "License"); you may not use this file except in compliance with
 * the License.  You may obtain a copy of the License at
 *
 *   http://www.apache.org/licenses/LICENSE-2.0
 *
 * Unless required by applicable law or agreed to in writing, software
 * distributed under the License is distributed on an "AS IS" BASIS,
 * WITHOUT WARRANTIES OR CONDITIONS OF ANY KIND, either express or implied.
 * See the License for the specific language governing permissions and
 * limitations under the License.
 */
package org.orekit.errors;

import java.io.IOException;
import java.io.InputStream;
import java.io.InputStreamReader;
import java.net.URL;
import java.net.URLConnection;
import java.nio.charset.StandardCharsets;
import java.util.Locale;
import java.util.MissingResourceException;
import java.util.PropertyResourceBundle;
import java.util.ResourceBundle;

import org.hipparchus.exception.Localizable;

/**
 * Enumeration for localized messages formats.
 * <p>
 * The constants in this enumeration represent the available formats as
 * localized strings. These formats are intended to be localized using simple
 * properties files, using the constant name as the key and the property value
 * as the message format. The source English format is provided in the constants
 * themselves to serve both as a reminder for developers to understand the
 * parameters needed by each format, as a basis for translators to create
 * localized properties files, and as a default format if some translation is
 * missing.
 * </p>
 * @since 2.1
 */
public enum OrekitMessages implements Localizable {

    // CHECKSTYLE: stop JavadocVariable check

    INTERNAL_ERROR("internal error, please notify development team by creating an issue at {0}"),
    ALTITUDE_BELOW_ALLOWED_THRESHOLD("altitude ({0} m) is below the {1} m allowed threshold"),
    POINT_INSIDE_ELLIPSOID("point is inside ellipsoid"),
    TRAJECTORY_INSIDE_BRILLOUIN_SPHERE("trajectory inside the Brillouin sphere (r = {0})"),
    ALMOST_EQUATORIAL_ORBIT("almost equatorial orbit (i = {0} degrees)"),
    ALMOST_CRITICALLY_INCLINED_ORBIT("almost critically inclined orbit (i = {0} degrees)"),
    UNABLE_TO_COMPUTE_ECKSTEIN_HECHLER_MEAN_PARAMETERS(
            "unable to compute Eckstein-Hechler mean parameters after {0} iterations"),
    UNABLE_TO_COMPUTE_TLE(
                    "unable to compute TLE after {0} iterations"),
    NULL_PARENT_FOR_FRAME("null parent for frame {0}"),
    FRAME_ALREADY_ATTACHED("frame {0} is already attached to frame {1}"),
    FRAME_NOT_ATTACHED("frame {0} is not attached to the main frames tree"),
    FRAME_ANCESTOR_OF_BOTH_FRAMES("frame {0} is an ancestor of both frames {1} and {2}"),
    FRAME_ANCESTOR_OF_NEITHER_FRAME("frame {0} is an ancestor of neither frame {1} nor {2}"),
    FRAME_NO_NTH_ANCESTOR("frame {0} has depth {1}, it cannot have an ancestor {2} levels above"),
    NO_SUCH_ITRF_FRAME("ITRF frame {0} not found"),
    UNSUPPORTED_LOCAL_ORBITAL_FRAME("unsupported local orbital frame {0}"),
    NON_PSEUDO_INERTIAL_FRAME("non pseudo-inertial frame \"{0}\""),
    DATA_ROOT_DIRECTORY_DOES_NOT_EXIST("data root directory {0} does not exist"),
    NOT_A_DIRECTORY("{0} is not a directory"),
    NEITHER_DIRECTORY_NOR_ZIP_OR_JAR("{0} is neither a directory nor a zip/jar archive file"),
    UNABLE_TO_FIND_RESOURCE("unable to find resource {0} in classpath"),
    NO_EARTH_ORIENTATION_PARAMETERS_LOADED("no Earth Orientation Parameters loaded"),
    MISSING_EARTH_ORIENTATION_PARAMETERS_BETWEEN_DATES("missing Earth Orientation Parameters between {0} and {1}"),
    NO_EARTH_ORIENTATION_PARAMETERS("missing Earth Orientation Parameters"),
    NOT_A_SUPPORTED_IERS_DATA_FILE("file {0} is not a supported IERS data file"),
    INCONSISTENT_DATES_IN_IERS_FILE("inconsistent dates in IERS file {0}: {1}-{2}-{3} and MJD {4}"),
    UNEXPECTED_DATA_AFTER_LINE_IN_FILE("unexpected data after line {0} in file {1}: {2}"),
    UNEXPECTED_DATA_AT_LINE_IN_FILE("unexpected data at line {0} in file {1}"),
    NON_CHRONOLOGICAL_DATES_IN_FILE("non-chronological dates in file {0}, line {1}"),
    NO_IERS_UTC_TAI_HISTORY_DATA_LOADED("no IERS UTC-TAI history data loaded"),
    NO_ENTRIES_IN_IERS_UTC_TAI_HISTORY_FILE("no entries found in IERS UTC-TAI history file {0}"),
    MISSING_SERIE_J_IN_FILE("missing serie j = {0} in file {1} (line {2})"),
    CANNOT_PARSE_BOTH_TAU_AND_GAMMA("cannot parse both τ and γ from the same Poissons series file"),
    UNEXPECTED_END_OF_FILE_AFTER_LINE("unexpected end of file {0} (after line {1})"),
    UNABLE_TO_PARSE_LINE_IN_FILE("unable to parse line {0} of file {1}:\n{2}"),
    UNABLE_TO_PARSE_ELEMENT_IN_FILE("unable to parse element {0} at line {1}, file {2}"),
    UNABLE_TO_FIND_FILE("unable to find file {0}"),
    SPACECRAFT_MASS_BECOMES_NEGATIVE("spacecraft mass becomes negative: {0} kg"),
    POSITIVE_FLOW_RATE("positive flow rate (q: {0})"),
    NO_GRAVITY_FIELD_DATA_LOADED("no gravity field data loaded"),
    GRAVITY_FIELD_NORMALIZATION_UNDERFLOW("gravity field normalization underflow for degree {0} and order {1}"),
    NO_OCEAN_TIDE_DATA_LOADED("no ocean tide data loaded"),
    OCEAN_TIDE_DATA_DEGREE_ORDER_LIMITS("ocean tide data file {0} limited to degree {1} and order {2}"),
    OCEAN_TIDE_LOAD_DEFORMATION_LIMITS(
            "load deformation coefficients limited to degree {0}, cannot parse degree {1} term from file {2}"),
    POLAR_TRAJECTORY("polar trajectory (distance to polar axis: {0})"),
    UNEXPECTED_FILE_FORMAT_ERROR_FOR_LOADER("unexpected format error for file {0} with loader {1}"),
    DUPLICATED_GRAVITY_FIELD_COEFFICIENT_IN_FILE("duplicated gravity field coefficient {0}({1}, {2}) in file {3}"),
    MISSING_GRAVITY_FIELD_COEFFICIENT_IN_FILE("missing gravity field coefficient {0}({1}, {2}) in file {3}"),
    TOO_LARGE_DEGREE_FOR_GRAVITY_FIELD("too large degree (n = {0}, potential maximal degree is {1})"),
    TOO_LARGE_ORDER_FOR_GRAVITY_FIELD("too large order (m = {0}, potential maximal order is {1})"),
    SEVERAL_REFERENCE_DATES_IN_GRAVITY_FIELD("several reference dates ({0} and {1}) found in gravity field file {2}"),
    NO_TLE_FOR_OBJECT("no TLE data available for object {0}"),
    NO_TLE_FOR_LAUNCH_YEAR_NUMBER_PIECE(
            "no TLE data available for launch year {0}, launch number {1}, launch piece {2}"),
    NOT_TLE_LINES("lines {0} and {1} are not TLE lines:\n{0}: \"{2}\"\n{1}: \"{3}\""),
    MISSING_SECOND_TLE_LINE("expected a second TLE line after line {0}:\n{0}: \"{1}\""),
    TLE_LINES_DO_NOT_REFER_TO_SAME_OBJECT("TLE lines do not refer to the same object:\n{0}\n{1}"),
    TLE_INVALID_PARAMETER("invalid TLE parameter for object {0}: {1} = {2}"),
    TLE_CHECKSUM_ERROR("wrong checksum of TLE line {0}, expected {1} but got {2} ({3})"),
    NO_TLE_DATA_AVAILABLE("no TLE data available"),
    NOT_POSITIVE_SPACECRAFT_MASS("spacecraft mass is not positive: {0} kg"),
    TOO_LARGE_ECCENTRICITY_FOR_PROPAGATION_MODEL("too large eccentricity for propagation model: e = {0}"),
    NO_SOLAR_ACTIVITY_AT_DATE("no solar activity available at {0}, data available only in range [{1}, {2}]"),
    NON_EXISTENT_MONTH("non-existent month {0}"),
    NON_EXISTENT_YEAR_MONTH_DAY("non-existent date {0}-{1}-{2}"),
    NON_EXISTENT_WEEK_DATE("non-existent week date {0}-W{1}-{2}"),
    NON_EXISTENT_DATE("non-existent date {0}"),
    NON_EXISTENT_DAY_NUMBER_IN_YEAR("no day number {0} in year {1}"),
    NON_EXISTENT_HMS_TIME("non-existent time {0}:{1}:{2}"),
    NON_EXISTENT_TIME("non-existent time {0}"),
    OUT_OF_RANGE_SECONDS_NUMBER("out of range seconds number: {0}"),
    OUT_OF_RANGE_SECONDS_NUMBER_DETAIL("out of range seconds number: {0} is not in [{1}, {2})"),
    ANGLE_TYPE_NOT_SUPPORTED("angle type not supported, supported angles: {0}, {1} and {2}"),
    SATELLITE_COLLIDED_WITH_TARGET("satellite collided with target"),
    ATTITUDE_POINTING_LAW_DOES_NOT_POINT_TO_GROUND("attitude pointing law misses ground"),
    TOO_SHORT_TRANSITION_TIME_FOR_ATTITUDES_SWITCH(
            "{0} seconds transition time for attitudes switch is too short, should be longer than {1} seconds"),
    ORBIT_AND_ATTITUDE_DATES_MISMATCH("orbit date ({0}) does not match attitude date ({1})"),
    FRAMES_MISMATCH("frame {0} does not match frame {1}"),
    INITIAL_STATE_NOT_SPECIFIED_FOR_ORBIT_PROPAGATION("initial state not specified for orbit propagation"),
    PROPAGATOR_NOT_IN_EPHEMERIS_GENERATION_MODE("propagator is not in ephemeris generation mode"),
    EVENT_DATE_TOO_CLOSE(
            "event date {0}, greater than {1} minus {3} seconds and smaller than {2} plus {3} seconds, cannot be added"),
    UNABLE_TO_READ_JPL_HEADER("unable to read header record from JPL ephemerides binary file {0}"),
    INCONSISTENT_ASTRONOMICAL_UNIT_IN_FILES(
            "inconsistent values of astronomical unit in JPL ephemerides files: ({0} and {1})"),
    INCONSISTENT_EARTH_MOON_RATIO_IN_FILES(
            "inconsistent values of Earth/Moon mass ratio in JPL ephemerides files: ({0} and {1})"),
    NO_DATA_LOADED_FOR_CELESTIAL_BODY("no data loaded for celestial body {0}"),
    NOT_A_JPL_EPHEMERIDES_BINARY_FILE("file {0} is not a JPL ephemerides binary file"),
    NOT_A_MARSHALL_SOLAR_ACTIVITY_FUTURE_ESTIMATION_FILE(
            "file {0} is not a Marshall Solar Activity Future Estimation (MSAFE) file"),
    NO_JPL_EPHEMERIDES_BINARY_FILES_FOUND("no JPL ephemerides binary files found"),
    OUT_OF_RANGE_BODY_EPHEMERIDES_DATE("out of range date for {0} ephemerides: {1}"),
    OUT_OF_RANGE_EPHEMERIDES_DATE("out of range date for ephemerides: {0}, [{1}, {2}]"),
    UNEXPECTED_TWO_ELEVATION_VALUES_FOR_ONE_AZIMUTH(
            "unexpected two elevation values: {0} and {1}, for one azimuth: {2}"),
    UNSUPPORTED_PARAMETER_NAME("unsupported parameter name {0}, supported names: {1}"),
    TOO_SMALL_SCALE_FOR_PARAMETER("scale factor for parameter {0} is too small: {1}"),
    UNKNOWN_ADDITIONAL_STATE("unknown additional state \"{0}\""),
    UNKNOWN_MONTH("unknown month \"{0}\""),
    SINGULAR_JACOBIAN_FOR_ORBIT_TYPE("Jacobian matrix for type {0} is singular with current orbit"),
    STATE_JACOBIAN_NOT_INITIALIZED("state Jacobian has not been initialized yet"),
    STATE_JACOBIAN_NOT_6X6("state Jacobian is a {0}x{1} matrix, it should be a 6x6 matrix"),
    STATE_AND_PARAMETERS_JACOBIANS_ROWS_MISMATCH("state Jacobian has {0} rows but parameters Jacobian has {1} rows"),
    INITIAL_MATRIX_AND_PARAMETERS_NUMBER_MISMATCH(
            "initial Jacobian matrix has {0} columns, but {1} parameters have been selected"),
    ORBIT_A_E_MISMATCH_WITH_CONIC_TYPE(
            "orbit should be either elliptic with a > 0 and e < 1 or hyperbolic with a < 0 and e > 1, a = {0}, e = {1}"),
    ORBIT_ANOMALY_OUT_OF_HYPERBOLIC_RANGE("true anomaly {0} out of hyperbolic range (e = {1}, {2} < v < {3})"),
    HYPERBOLIC_ORBIT_NOT_HANDLED_AS("hyperbolic orbits cannot be handled as {0} instances"),
    CCSDS_DATE_INVALID_PREAMBLE_FIELD("invalid preamble field in CCSDS date: {0}"),
    CCSDS_DATE_INVALID_LENGTH_TIME_FIELD("invalid time field length in CCSDS date: {0}, expected {1}"),
    CCSDS_DATE_MISSING_AGENCY_EPOCH("missing agency epoch in CCSDS date"),
    CCSDS_MISSING_KEYWORD("missing mandatory key {0} in CCSDS file {1}"),
    CCSDS_UNEXPECTED_KEYWORD("unexpected keyword in CCSDS line number {0} of file {1}:\n{2}"),
    CCSDS_UNKNOWN_GM("the central body gravitational coefficient cannot be retrieved from the ODM"),
    CCSDS_UNKNOWN_SPACECRAFT_MASS("there is no spacecraft mass associated with this ODM file"),
    CCSDS_UNKNOWN_CONVENTIONS("no IERS conventions have been set before parsing"),
    CCSDS_INVALID_FRAME("frame {0} is not valid in this CCSDS file context"),
    CCSDS_INCONSISTENT_TIME_SYSTEMS("inconsistent time systems: {0} ≠ {1}"),
    CCSDS_TIME_SYSTEM_NOT_IMPLEMENTED(
            "use of time system {0} in CCSDS files requires an additional ICD and is not implemented in Orekit"),
    CCSDS_TDM_KEYWORD_NOT_FOUND("No CCSDS TDM keyword was found at line {0} of file {1}:\n{2}"),
    CCSDS_TDM_MISSING_RANGE_UNITS_CONVERTER("no Range Units converter configured for parsing Tracking Data Message"),
    CCSDS_TIME_SYSTEM_NOT_READ_YET("Time system should have already been set before line {0} of file {1}"),
    CCSDS_AEM_INCONSISTENT_TIME_SYSTEMS("inconsistent time systems in the attitude blocks: {0} ≠ {1}"),
    CCSDS_AEM_ATTITUDE_TYPE_NOT_IMPLEMENTED("attitude type {0} in CCSDS AEM files is not implemented in Orekit"),
    CCSDS_INVALID_ROTATION_SEQUENCE("invalid rotation sequence {0} at line {1} of file {2}"),
    CCSDS_UNSUPPORTED_ELEMENT_SET_TYPE("element set type {0} ({1}) is not supported yet"),
    CCSDS_ELEMENT_SET_WRONG_NB_COMPONENTS("element set type {0} ({1}) expects {2} elements"),
    CCSDS_MANEUVER_UNITS_WRONG_NB_COMPONENTS("wrong number of units for maneuver {0}"),
    CCSDS_MANEUVER_MISSING_TIME("missing time field for maneuver {0}"),
    ADDITIONAL_STATE_NAME_ALREADY_IN_USE("name \"{0}\" is already used for an additional state"),
    NON_RESETABLE_STATE("reset state not allowed"),
    DSST_NEWCOMB_OPERATORS_COMPUTATION("Cannot compute Newcomb operators for sigma > rho ({0} > {1})"),
    DSST_VMNS_COEFFICIENT_ERROR_MS("Cannot compute the Vmns coefficient with m > n ({0} > {1})"),
    DSST_SPR_SHADOW_INCONSISTENT("inconsistent shadow computation: entry = {0} whereas exit = {1}"),
    DSST_ECC_NO_NUMERICAL_AVERAGING_METHOD(
            "The current orbit has an eccentricity ({0} > 0.5). DSST needs an unimplemented time dependent numerical method to compute the averaged rates"),
    SP3_UNSUPPORTED_VERSION("unsupported sp3 file version {0}"),
    SP3_NUMBER_OF_EPOCH_MISMATCH("found {0} epochs in file {1}, expected {2}"),
    SP3_UNEXPECTED_END_OF_FILE("unexpected end of sp3 file (after line {0})"),
    CLOCK_FILE_UNSUPPORTED_VERSION("unsupported clock file version {0}"),
    NAVIGATION_FILE_UNSUPPORTED_VERSION("unsupported navigation messages file version {0}"),
    NON_EXISTENT_GEOMAGNETIC_MODEL("non-existent geomagnetic model {0} for year {1}"),
    UNSUPPORTED_TIME_TRANSFORM(
            "geomagnetic model {0} with epoch {1} does not support time transformation, no secular variation coefficients defined"),
    OUT_OF_RANGE_TIME_TRANSFORM(
            "time transformation of geomagnetic model {0} with epoch {1} is outside its validity range: {2} != [{3}, {4}]"),
    NOT_ENOUGH_DATA_FOR_INTERPOLATION("not enough data for interpolation (sample size = {0})"),
    NOT_ENOUGH_CACHED_NEIGHBORS("too small number of cached neighbors: {0} (must be at least {1})"),
    NO_CACHED_ENTRIES("no cached entries"),
    NON_CHRONOLOGICALLY_SORTED_ENTRIES("generated entries not sorted: {0} > {1}"),
    NO_DATA_GENERATED("no data generated around date: {0}"),
    UNABLE_TO_GENERATE_NEW_DATA_BEFORE("unable to generate new data before {0}, data requested for {1}"),
    UNABLE_TO_GENERATE_NEW_DATA_AFTER("unable to generate new data after {0}, data requested for {1}"),
    UNABLE_TO_COMPUTE_HYPERBOLIC_ECCENTRIC_ANOMALY(
            "unable to compute hyperbolic eccentric anomaly from the mean anomaly after {0} iterations"),
    UNABLE_TO_COMPUTE_DSST_MEAN_PARAMETERS("unable to compute mean orbit from osculating orbit after {0} iterations"),
    OUT_OF_RANGE_DERIVATION_ORDER("derivation order {0} is out of range"),
    ORBIT_TYPE_NOT_ALLOWED("orbit type {0} not allowed here, allowed types: {1}"),
    NON_PSEUDO_INERTIAL_FRAME_NOT_SUITABLE_AS_REFERENCE_FOR_INERTIAL_FORCES(
            "non pseudo-inertial frame {0} is not suitable as reference for inertial forces"),
    METHOD_NOT_AVAILABLE_WITHOUT_CENTRAL_BODY("method not available in the absence of a central body"),
    INCOMPATIBLE_FRAMES("operation not available between frames {0} and {1}"),
    UNDEFINED_ORBIT("orbit not defined, state rather contains an absolute position-velocity-acceleration"),
    UNDEFINED_ABSOLUTE_PVCOORDINATES(
            "absolute position-velocity-acceleration not defined, state rather contains an orbit"),
    INERTIAL_FORCE_MODEL_MISSING("an inertial force model has to be used when propagating in non-inertial frame {0}"),
    NO_SEM_ALMANAC_AVAILABLE("no SEM almanac file found"),
    NOT_A_SUPPORTED_SEM_ALMANAC_FILE("file {0} is not a supported SEM almanac file"),
    NO_YUMA_ALMANAC_AVAILABLE("no Yuma almanac file found"),
    NOT_A_SUPPORTED_YUMA_ALMANAC_FILE("file {0} is not a supported Yuma almanac file"),
    NOT_ENOUGH_GNSS_FOR_DOP("only {0} GNSS orbits are provided while {1} are needed to compute the DOP"),
    NOT_ENOUGH_PROPAGATORS(
            "Creating an aggregate propagator requires at least one constituent propagator, but none were provided."),
    NOT_ENOUGH_ATTITUDE_PROVIDERS(
                    "Creating an aggregate attitude provider requires at least one constituent attitude provider, but none were provided."),
    NULL_ARGUMENT("argument {0} cannot be null"),
    VALUE_NOT_FOUND("value {0} not found in {1}"),
    KLOBUCHAR_ALPHA_BETA_NOT_LOADED("Klobuchar coefficients α or β could not be loaded from {0}"),
    KLOBUCHAR_ALPHA_BETA_NOT_AVAILABLE_FOR_DATE("Klobuchar coefficients α or β not available for date {0}"),
    NO_KLOBUCHAR_ALPHA_BETA_IN_FILE("file {0} does not contain Klobuchar coefficients α or β"),
    NO_REFERENCE_DATE_FOR_PARAMETER("no reference date set for parameter {0}"),
    STATION_NOT_FOUND("station {0} not found, known stations: {1}"),
    UNKNOWN_SATELLITE_SYSTEM("unknown satellite system {0}"),
    UNKNOWN_TIME_SYSTEM("unknown time system {0}"),
    UNKNOWN_CLOCK_DATA_TYPE("unknown clock data type {0}"),
    UNKNOWN_SATELLITE_ANTENNA_CODE("unknown satellite antenna code {0}"),
    UNSUPPORTED_FREQUENCY_FOR_ANTENNA("frequency {0} is not supported by antenna {1}"),
    CANNOT_FIND_SATELLITE_IN_SYSTEM("cannot find satellite {0} in satellite system {1}"),
    UNKNOWN_RINEX_FREQUENCY("unknown RINEX frequency {0} in file {1}, line {2}"),
    MISMATCHED_FREQUENCIES("mismatched frequencies in file {0}, line {1} (expected {2}, got {3})"),
    WRONG_COLUMNS_NUMBER("wrong number of columns in file {0}, line {1} (expected {2} columns, got {3} columns)"),
    UNSUPPORTED_FILE_FORMAT("unsupported format for file {0}"),
    INCOMPLETE_HEADER("incomplete header in file {0}"),
    INCONSISTENT_NUMBER_OF_SATS(
            "inconsistent number of satellites in line {0}, file {1}: observation with {2} satellites and number of max satellites is {3}"),
    INCONSISTENT_SATELLITE_SYSTEM(
            "the satellite system {3} from line {0}, file {1} is not consistent with the Rinex Satellite System {2} in header"),
    NO_PROPAGATOR_CONFIGURED("no propagator configured"),
    DIMENSION_INCONSISTENT_WITH_PARAMETERS("dimension {0} is inconsistent with parameters list: {1}"),
    NOT_A_SUPPORTED_UNIX_COMPRESSED_FILE("file {0} is not a supported Unix-compressed file"),
    UNEXPECTED_END_OF_FILE("unexpected end of file {0}"),
    CORRUPTED_FILE("file {0} is corrupted"),
    VIENNA_ACOEF_OR_ZENITH_DELAY_NOT_LOADED("Vienna coefficients ah or aw or zh or zw could not be loaded from {0}"),
    VIENNA_ACOEF_OR_ZENITH_DELAY_NOT_AVAILABLE_FOR_DATE(
            "Vienna coefficients ah or aw or zh or zw not available for date {0}"),
    NO_VIENNA_ACOEF_OR_ZENITH_DELAY_IN_FILE("file {0} does not contain Vienna coefficients ah, aw, zh or zw"),
    IRREGULAR_OR_INCOMPLETE_GRID("irregular or incomplete grid in file {0}"),
    INVALID_SATELLITE_SYSTEM("invalid satellite system {0}"),
    NO_TEC_DATA_IN_FILE_FOR_DATE("IONEX file {0} does not contain TEC data for date {1}"),
    INCONSISTENT_NUMBER_OF_TEC_MAPS_IN_FILE("number of maps {0} is inconsistent with header specification: {1}"),
    NO_LATITUDE_LONGITUDE_BONDARIES_IN_IONEX_HEADER(
            "file {0} does not contain latitude or longitude bondaries in its header section"),
    NO_EPOCH_IN_IONEX_HEADER("file {0} does not contain epoch of first or last map in its header section"),
    ITRF_VERSIONS_PREFIX_ONLY("The first column of itrf-versions.conf is a plain " +
            "prefix that is matched against the name of each loaded file. It should " +
            "not contain any regular expression syntax or directory components, i.e. " +
            "\"/\" or \"\\\". Actual value: \"{0}\"."),
    CANNOT_COMPUTE_AIMING_AT_SINGULAR_POINT(
            "cannot compute aiming direction at singular point: latitude = {0}, longitude = {1}"),
    STEC_INTEGRATION_DID_NOT_CONVERGE("STEC integration did not converge"),
    MODIP_GRID_NOT_LOADED("MODIP grid not be loaded from {0}"),
    NEQUICK_F2_FM3_NOT_LOADED("NeQuick coefficient f2 or fm3 not be loaded from {0}"),
    NOT_A_SUPPORTED_HATANAKA_COMPRESSED_FILE("file {0} is not a supported Hatanaka-compressed file"),
    CANNOT_COMPUTE_LAGRANGIAN("Cannot compute around {0}"),
    TRAJECTORY_NOT_CROSSING_XZPLANE("The trajectory does not cross XZ Plane, it will not result in a Halo Orbit"),
    MULTIPLE_SHOOTING_UNDERCONSTRAINED(
            "The multiple shooting problem is underconstrained : {0} free variables, {1} constraints"),
    INVALID_MEASUREMENT_TYPES_FOR_COMBINATION_OF_MEASUREMENTS(
            "invalid measurement types {0} and {1} for the combination of measurements {2}"),
    INCOMPATIBLE_FREQUENCIES_FOR_COMBINATION_OF_MEASUREMENTS(
            "frequencies {0} and {1} are incompatibles for the {2} combination"),
    NON_CHRONOLOGICAL_DATES_FOR_OBSERVATIONS("observations {0} and {1} are not in chronological dates"),
    EXCEPTIONAL_DATA_CONTEXT(
            "Use of the ExceptionalDataContext detected. This is typically used to detect developer errors."),
    NON_DIFFERENT_DATES_FOR_OBSERVATIONS("observations {0}, {1} and {2} must have different dates"),
    NON_COPLANAR_POINTS("observations are not in the same plane"),
    INVALID_PARAMETER_RANGE("invalid parameter {0}: {1} not in range [{2}, {3}]"),
    PARAMETER_NOT_SET("The parameter {0} should not be null in {1}"),
    FUNCTION_NOT_IMPLEMENTED("{0} is not implemented"),
    INVALID_TYPE_FOR_FUNCTION("Impossible to execute {0} with {1} set to {2}"),
    NO_DATA_IN_FILE("No data could be parsed from file {0}"),
    CPF_UNEXPECTED_END_OF_FILE("Unexpected end of CPF file (after line {0})"),
    UNEXPECTED_FORMAT_FOR_ILRS_FILE("Unexpected file format. Must be {0} but is {1}"),
    CRD_UNEXPECTED_END_OF_FILE("Unexpected end of CRD file (after line {0})"),
    INVALID_RANGE_INDICATOR_IN_CRD_FILE("Invalid range indicator {0} in CRD file header"),
<<<<<<< HEAD
    END_OF_ENCODED_MESSAGE("end of encoded message reached"),
    TOO_LARGE_DATA_TYPE("too large data type ({0} bits)"),
    UNKNOWN_ENCODED_MESSAGE_NUMBER("unknown encoded message number {0}"),
    UNKNOWN_AUTHENTICATION_METHOD("unknown authentication method: {0}"),
    UNKNOWN_CARRIER_PHASE_CODE("unknown carrier phase code: {0}"),
    UNKNOWN_DATA_FORMAT("unknown data format: {0}"),
    UNKNOWN_NAVIGATION_SYSTEM("unknown navigation system: {0}"),
    STREAM_REQUIRES_NMEA_FIX("data stream {0} requires a NMEA fix data"),
    FAILED_AUTHENTICATION("failed authentication for mountpoint {0}"),
    CONNECTION_ERROR("error connecting to {0}: {1}"),
    UNEXPECTED_CONTENT_TYPE("unexpected content type {0}"),
    CANNOT_PARSE_GNSS_DATA("cannot parse GNSS data from {0}"),
    UNKNOWN_HOST("unknown host {0}"),
    SOURCETABLE_PARSE_ERROR("error parsing sourcetable line {0} from {1}: {2}"),
    CANNOT_PARSE_SOURCETABLE("cannot parse sourcetable from {0}"),
    MOUNPOINT_ALREADY_CONNECTED("mount point {0} is already connected"),
    MISSING_HEADER("missing header from {0}: {1}");
=======
    NOT_VALID_INTERNATIONAL_DESIGNATOR("{0} is not a valid international designator"),
    UNINITIALIZED_VALUE_FOR_KEY("value for key {0} has not been initialized"),
    UNKNOWN_UNIT("unknown unit {0}"),
    INCOMPATIBLE_UNITS("units {0} and {1} are not compatible"),
    MISSING_VELOCITY("missing velocity data");
>>>>>>> d5a85b2c

    // CHECKSTYLE: resume JavadocVariable check

    /** Base name of the resource bundle in classpath. */
    private static final String RESOURCE_BASE_NAME = "assets/org/orekit/localization/OrekitMessages";

    /** Source English format. */
    private final String sourceFormat;

    /**
     * Simple constructor.
     * @param sourceFormat source English format to use when no localized version is
     *                     available
     */
    OrekitMessages(final String sourceFormat) {
        this.sourceFormat = sourceFormat;
    }

    /** {@inheritDoc} */
    public String getSourceString() {
        return sourceFormat;
    }

    /** {@inheritDoc} */
    public String getLocalizedString(final Locale locale) {
        try {
            final ResourceBundle bundle = ResourceBundle.getBundle(RESOURCE_BASE_NAME, locale, new UTF8Control());
            if (bundle.getLocale().getLanguage().equals(locale.getLanguage())) {
                final String translated = bundle.getString(name());
                if (translated != null && translated.length() > 0 &&
                        !translated.toLowerCase().contains("missing translation")) {
                    // the value of the resource is the translated format
                    return translated;
                }
            }

        } catch (MissingResourceException mre) {
            // do nothing here
        }

        // either the locale is not supported or the resource is not translated or
        // it is unknown: don't translate and fall back to using the source format
        return sourceFormat;

    }

    /**
     * Control class loading properties in UTF-8 encoding.
     * <p>
     * This class has been very slightly adapted from BalusC answer to question:
     * <a href=
     * "http://stackoverflow.com/questions/4659929/how-to-use-utf-8-in-resource-properties-with-resourcebundle">
     * How to use UTF-8 in resource properties with ResourceBundle</a>.
     * </p>
     * @since 6.0
     */
    public static class UTF8Control extends ResourceBundle.Control {

        /** {@inheritDoc} */
        @Override
        public ResourceBundle newBundle(final String baseName, final Locale locale, final String format,
                final ClassLoader loader, final boolean reload)
                throws IllegalAccessException, InstantiationException, IOException {
            // The below is a copy of the default implementation.
            final String bundleName = toBundleName(baseName, locale);
            final String resourceName = toResourceName(bundleName, "utf8");
            ResourceBundle bundle = null;
            InputStream stream = null;
            if (reload) {
                final URL url = loader.getResource(resourceName);
                if (url != null) {
                    final URLConnection connection = url.openConnection();
                    if (connection != null) {
                        connection.setUseCaches(false);
                        stream = connection.getInputStream();
                    }
                }
            } else {
                stream = loader.getResourceAsStream(resourceName);
            }
            if (stream != null) {
                try (InputStreamReader inputStreamReader = new InputStreamReader(stream, StandardCharsets.UTF_8)) {
                    // Only this line is changed to make it to read properties files as UTF-8.
                    bundle = new PropertyResourceBundle(inputStreamReader);
                }
            }
            return bundle;
        }
    }
}<|MERGE_RESOLUTION|>--- conflicted
+++ resolved
@@ -299,7 +299,6 @@
     UNEXPECTED_FORMAT_FOR_ILRS_FILE("Unexpected file format. Must be {0} but is {1}"),
     CRD_UNEXPECTED_END_OF_FILE("Unexpected end of CRD file (after line {0})"),
     INVALID_RANGE_INDICATOR_IN_CRD_FILE("Invalid range indicator {0} in CRD file header"),
-<<<<<<< HEAD
     END_OF_ENCODED_MESSAGE("end of encoded message reached"),
     TOO_LARGE_DATA_TYPE("too large data type ({0} bits)"),
     UNKNOWN_ENCODED_MESSAGE_NUMBER("unknown encoded message number {0}"),
@@ -316,14 +315,12 @@
     SOURCETABLE_PARSE_ERROR("error parsing sourcetable line {0} from {1}: {2}"),
     CANNOT_PARSE_SOURCETABLE("cannot parse sourcetable from {0}"),
     MOUNPOINT_ALREADY_CONNECTED("mount point {0} is already connected"),
-    MISSING_HEADER("missing header from {0}: {1}");
-=======
+    MISSING_HEADER("missing header from {0}: {1}"),
     NOT_VALID_INTERNATIONAL_DESIGNATOR("{0} is not a valid international designator"),
     UNINITIALIZED_VALUE_FOR_KEY("value for key {0} has not been initialized"),
     UNKNOWN_UNIT("unknown unit {0}"),
     INCOMPATIBLE_UNITS("units {0} and {1} are not compatible"),
     MISSING_VELOCITY("missing velocity data");
->>>>>>> d5a85b2c
 
     // CHECKSTYLE: resume JavadocVariable check
 
