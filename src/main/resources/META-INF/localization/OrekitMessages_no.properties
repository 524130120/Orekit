# internal error, contact maintenance at {0}
INTERNAL_ERROR = Intern feil. Kontakt vedlikeholdsansvarlig p\u00e5 {0}

# altitude ({0} m) is below the {1} m allowed threshold
ALTITUDE_BELOW_ALLOWED_THRESHOLD = <MISSING TRANSLATION!>

# trajectory inside the Brillouin sphere (r = {0})
TRAJECTORY_INSIDE_BRILLOUIN_SPHERE = bane innenfor Brillouins sf\u00e6re (r = {0})

# almost equatorial orbit (i = {0} degrees)
ALMOST_EQUATORIAL_ORBIT = nesten ekvatorialsk bane (i = {0} grader)

# almost critically inclined orbit (i = {0} degrees)
ALMOST_CRITICALLY_INCLINED_ORBIT = banen er n\u00e6r kritisk helning (i = {0} degr\u00e9s)

# unable to compute Eckstein-Hechler mean parameters after {0} iterations
UNABLE_TO_COMPUTE_ECKSTEIN_HECHLER_MEAN_PARAMETERS = umulig \u00e5 regne ut Eckstein-Hechlers middelsparameterene etter {0} iterasjoner

# null parent for frame {0}
NULL_PARENT_FOR_FRAME = null far for ramme {0}

# frame {0} is an ancestor of both frames {1} and {2}
FRAME_ANCESTOR_OF_BOTH_FRAMES = <MISSING TRANSLATION!>

# frame {0} is an ancestor of neither frame {1} nor {2}
FRAME_ANCESTOR_OF_NEITHER_FRAME = <MISSING TRANSLATION!>

# unsupported local orbital frame, supported types: {0} and {1}
UNSUPPORTED_LOCAL_ORBITAL_FRAME = ikke underst\u00f8ttet baneramme, st\u00f8ttete ramme: {0} og {1}

# non pseudo-inertial frame "{0}" is not suitable for defining orbits
NON_PSEUDO_INERTIAL_FRAME_NOT_SUITABLE_FOR_DEFINING_ORBITS = <MISSING TRANSLATION!>

# data root directory {0} does not exist
DATA_ROOT_DIRECTORY_DOESN_NOT_EXISTS = data rotmappen {0} finnes ikke

# {0} is not a directory
NOT_A_DIRECTORY = {0} er ikke en mappe

# {0} is neither a directory nor a zip/jar archive file
NEITHER_DIRECTORY_NOR_ZIP_OR_JAR = {0} er verken en mappe eller en zip/jar-arkiv fil

# unable to find resource {0} in classpath
UNABLE_TO_FIND_RESOURCE = Filen {0} finnes ikke i classpath''en

# no Earth Orientation Parameters loaded
NO_EARTH_ORIENTATION_PARAMETERS_LOADED = Ingen jordorienteringsparametere er lastet

# missing Earth Orientation Parameters between {0} and {1}
MISSING_EARTH_ORIENTATION_PARAMETERS_BETWEEN_DATES = manglende jordorienteringsparametere mellom {0} og {1}

# file {0} is not a supported IERS data file
NOT_A_SUPPORTED_IERS_DATA_FILE = filen {0} er ikke en st\u00f8ttet IERS datafil

# inconsistent dates in IERS file {0}: {1}-{2}-{3} and MJD {4}
INCONSISTENT_DATES_IN_IERS_FILE = <MISSING TRANSLATION!>

# unexpected data after line {0} in file {1}: {2}
UNEXPECTED_DATA_AFTER_LINE_IN_FILE = uventet data etter linje {0} i filen {1}: {2}

# non-chronological dates in file {0}, line {1}
NON_CHRONOLOGICAL_DATES_IN_FILE = ikkekronologiske datoer i filen {0}, linje {1}

# no IERS UTC-TAI history data loaded
NO_IERS_UTC_TAI_HISTORY_DATA_LOADED = Ingen IERS UTC-TAI historikk data er lastet

# no entries found in IERS UTC-TAI history file {0}
NO_ENTRIES_IN_IERS_UTC_TAI_HISTORY_FILE =  ingen data funnet i IERS UTC-TAI historiefilen {0}

# missing serie j = {0} in file {1} (line {2})
MISSING_SERIE_J_IN_FILE = rekke j = {0} mangler i filen {1} (linje {2})

# unexpected end of file {0} (after line {1})
UNEXPECTED_END_OF_FILE_AFTER_LINE = uventet slutt p\u00e5 filen {0} (etter linje {1})

# unable to parse line {0} of file {1}:\n{2}
UNABLE_TO_PARSE_LINE_IN_FILE = umulig \u00e5 analyserer linje {0} i filen {1}:\n{2}

# unable to find file {0}
UNABLE_TO_FIND_FILE = umulig \u00e5 finne filen {0}

# spacecraft mass becomes negative: {0} kg
SPACECRAFT_MASS_BECOMES_NEGATIVE = romfart\u00f8yets masse blir negativ (m: {0})

# positive flow rate (q: {0})
POSITIVE_FLOW_RATE = positiv str\u00f8m (q: {0})

# no gravity field data loaded
NO_GRAVITY_FIELD_DATA_LOADED = ingen gravitasjonsfelts-data er lastet

# potential arrays sizes mismatch (C: {0}x{1}, S: {2}x{3})
POTENTIAL_ARRAYS_SIZES_MISMATCH = forskjellig st\u00f8rrelse p\u00e5 potensial tabellene (C: {0}x{1}, S: {2}x{3})

# polar trajectory (distance to polar axis: {0})
POLAR_TRAJECTORY = polar bane (avstand til polaksen: {0})

# unexpected format error for file {0} with loader {1}
UNEXPECTED_FILE_FORMAT_ERROR_FOR_LOADER = <MISSING TRANSLATION!>

# too large degree (n = {0}, potential maximal degree is {1})
TOO_LARGE_DEGREE_FOR_GRAVITY_FIELD = for h\u00f8y grad (n = {0}, maksimal potensial grad er {1})

# too large order (m = {0}, potential maximal order is {1})
TOO_LARGE_ORDER_FOR_GRAVITY_FIELD = for h\u00f8y kontroll (m = {0}, maksimal potensial kontrol er {1})

# no TLE data available for object {0}
NO_TLE_FOR_OBJECT = ingen TLE data tilgjengelig for objektet {0}

# no TLE data available for launch year {0}, launch number {1}, launch piece {2}
NO_TLE_FOR_LAUNCH_YEAR_NUMBER_PIECE = ingen TLE data tilgjengelig for oppskytnings\u00e5r {0}, oppskytningsnummer {1}, oppskytningsdel {2}

# lines {0} and {1} are not TLE lines:\n{0}: "{2}"\n{1}: "{3}"
NOT_TLE_LINES = Linjene {0} og {1} er ikke TLE linjer:\n{0}: "{2}"\n{1}: "{3}"

# expected a second TLE line after line {0}:\n{0}: "{1}"
MISSING_SECOND_TLE_LINE = forventet en annen TLE linje etter linje {0}:\n{0}: "{1}"

# TLE lines do not refer to the same object:\n{0}\n{1}
TLE_LINES_DO_NOT_REFER_TO_SAME_OBJECT = TLE linjene refererer ikke til det samme objektet:\n{0}\n{1}

# wrong checksum of TLE line {0}, expected {1} but got {2} ({3})
TLE_CHECKSUM_ERROR = gal sjekksum for TLE linje {0}, verdien {1} var ventet men fant {2} ({3})

# no TLE data available
NO_TLE_DATA_AVAILABLE = <MISSING TRANSLATION!>

# spacecraft mass is not positive: {0} kg
NOT_POSITIVE_SPACECRAFT_MASS = <MISSING TRANSLATION!>

# too large eccentricity for propagation model: e = {0}
TOO_LARGE_ECCENTRICITY_FOR_PROPAGATION_MODEL = for eksentrisk bane for h\u00f8y til propagasjon (e: {0})

# no solar activity available at {0}, data available only in range [{1}, {2}]
NO_SOLAR_ACTIVITY_AT_DATE = ingen disponibel solaktivitet {0}, kun disponibel data i omr\u00e5det [{1}, {2}]

# non-existent month {0}
NON_EXISTENT_MONTH = m\u00e5neden {0} eksisterer ikke

# non-existent date {0}-{1}-{2}
NON_EXISTENT_YEAR_MONTH_DAY = datoen {0}-{1}-{2} eksisterer ikke

# non-existent week date {0}-W{1}-{2}
NON_EXISTENT_WEEK_DATE = <MISSING TRANSLATION!>

# non-existent date {0}
NON_EXISTENT_DATE = datoen {0} eksisterer ikke

# no day number {0} in year {1}
NON_EXISTENT_DAY_NUMBER_IN_YEAR = <MISSING TRANSLATION!>

# non-existent time {0}:{1}:{2}
NON_EXISTENT_HMS_TIME = klokkeslettet {0}:{1}:{2} eksisterer ikke

# non-existent time {0}
NON_EXISTENT_TIME = klokkeslettet {0} eksisterer ikke

# out of range seconds number: {0}
OUT_OF_RANGE_SECONDS_NUMBER = sekundnummer {0} overskrider omr\u00e5det

# angle type not supported, supported angles: {0}, {1} and {2}
ANGLE_TYPE_NOT_SUPPORTED = vinkeltypen er ikke st\u00f8ttet, st\u00f8ttede vinkler: {0}, {1} og {2}

# satellite collided with target
SATELLITE_COLLIDED_WITH_TARGET = satellitten kr\u00e6sjet med m\u00e5let

# attitude pointing law misses ground
ATTITUDE_POINTING_LAW_DOES_NOT_POINT_TO_GROUND = attitydesikteloven bommer p\u00e5 baken

# orbit date ({0}) does not match attitude date ({1})
ORBIT_AND_ATTITUDE_DATES_MISMATCH = banedatoen ({0}) passer ikke med attitydedatoen ({1})

# frame ({0}) does not match frame ({1})
FRAMES_MISMATCH = <MISSING TRANSLATION!>

# initial state not specified for orbit propagation
INITIAL_STATE_NOT_SPECIFIED_FOR_ORBIT_PROPAGATION = initialstatusen er ikke presisert for banepropagasjon

# ODE integrator not set for orbit propagation
ODE_INTEGRATOR_NOT_SET_FOR_ORBIT_PROPAGATION = ODE integrat\u00f8r er ikke satt for bane-propagasjon

# propagator is not in ephemeris generation mode
PROPAGATOR_NOT_IN_EPHEMERIS_GENERATION_MODE = propagt\u00f8ren er ikke satt i stillingen efemeridegenerasjon

# event date {0}, greater than {1} minus {3} seconds and smaller than {2} plus {3} seconds, cannot be added
EVENT_DATE_TOO_CLOSE = <MISSING TRANSLATION!>

# unable to read header record from JPL ephemerides binary file {0}
UNABLE_TO_READ_JPL_HEADER = umulig \u00e5 lese startblokken fra den bin\u00e6re JPL efemeridefilen {0}

# inconsistent values of astronomical unit in JPL ephemerides files: ({0} and {1})
INCONSISTENT_ASTRONOMICAL_UNIT_IN_FILES = selvmotsigende verdier for de astronomiske enhetene i JPL efemeridefilene: ({0} og {1})

# inconsistent values of Earth/Moon mass ratio in JPL ephemerides files: ({0} and {1})
INCONSISTENT_EARTH_MOON_RATIO_IN_FILES = selvmotsigende verdier for masseforholdet Jord/M\u00e5ne i JPL efemeridefilene: ({0} og {1})

# no data loaded for celestial body {0}
NO_DATA_LOADED_FOR_CELESTIAL_BODY = ingen data er lastet for himmellegeme {0}

# file {0} is not a JPL ephemerides binary file
NOT_A_JPL_EPHEMERIDES_BINARY_FILE = filen {0} er ikke en bin\u00e6r JPL efemeridefil

# file {0} is not a Marshall Solar Activity Future Estimation (MSAFE) file
NOT_A_MARSHALL_SOLAR_ACTIVITY_FUTURE_ESTIMATION_FILE = <MISSING TRANSLATION!>

# no JPL ephemerides binary files found
NO_JPL_EPHEMERIDES_BINARY_FILES_FOUND = Ingen bin\u00e6re JPL efemeridefil funnet

# out of range date for {0} ephemerides: {1}
OUT_OF_RANGE_BODY_EPHEMERIDES_DATE = dato utenfor gyldighetsperioden til {0} efemeridene: {1}

# out of range date for ephemerides: {0}, [{1}, {2}]
OUT_OF_RANGE_EPHEMERIDES_DATE = dato utenfor gyldighetsperioden til efemeridene: {0}, [{1}, {2}]

# unexpected two elevation values: {0} and {1}, for one azimuth: {2}
UNEXPECTED_TWO_ELEVATION_VALUES_FOR_ONE_AZIMUTH = <MISSING TRANSLATION!>

# unknown parameter {0}
UNKNOWN_PARAMETER = ukjent parametere {0}

# unsupported parameter name {0}: supported names {1}, {2}
UNSUPPORTED_PARAMETER_1_2 = <MISSING TRANSLATION!>

# unknown additional equation "{0}"
UNKNOWN_ADDITIONAL_EQUATION = <MISSING TRANSLATION!>

# unknown month "{0}"
UNKNOWN_MONTH = <MISSING TRANSLATION!>

# state Jacobian has not been initialized yet
STATE_JACOBIAN_NOT_INITIALIZED = <MISSING TRANSLATION!>

# state Jacobian is a {0}x{1} matrix, it should be either a 6x6 or a 7x7 matrix
STATE_JACOBIAN_NEITHER_6X6_NOR_7X7 = <MISSING TRANSLATION!>

# state Jacobian has {0} rows but parameters Jacobian has {1} rows
STATE_AND_PARAMETERS_JACOBIANS_ROWS_MISMATCH = <MISSING TRANSLATION!>

# initial Jacobian matrix has {0} columns, but {1} parameters have been selected
INITIAL_MATRIX_AND_PARAMETERS_NUMBER_MISMATCH = <MISSING TRANSLATION!>

# orbit should be either elliptic with a > 0 and e < 1 or hyperbolic with a < 0 and e > 1, a = {0}, e = {1}
ORBIT_A_E_MISMATCH_WITH_CONIC_TYPE = <MISSING TRANSLATION!>

# true anomaly {0} out of hyperbolic range (e = {1}, {2} < v < {3})
ORBIT_ANOMALY_OUT_OF_HYPERBOLIC_RANGE = <MISSING TRANSLATION!>

# hyperbolic orbits cannot be handled as {0} instances
HYPERBOLIC_ORBIT_NOT_HANDLED_AS = <MISSING TRANSLATION!>

# invalid preamble field in CCSDS date: {0}
CCSDS_DATE_INVALID_PREAMBLE_FIELD = <MISSING TRANSLATION!>

# invalid time field length in CCSDS date: {0}, expected {1}
CCSDS_DATE_INVALID_LENGTH_TIME_FIELD = <MISSING TRANSLATION!>

# missing agency epoch in CCSDS date
CCSDS_DATE_MISSING_AGENCY_EPOCH = <MISSING TRANSLATION!>

# unexpected unit "{0}" in CCSDS Orbit Data Message, expected "{1}"
CCSDS_ORBIT_DATA_MESSAGE_UNEXPECTED_UNIT = <MISSING TRANSLATION!>

# unsupported frame "{0}" in CCSDS Orbit Data Message
CCSDS_ORBIT_DATA_MESSAGE_UNSUPPORTED_FRAME = <MISSING TRANSLATION!>

# local orbital frame "{0}" cannot be used for orbital parameters in CCSDS Orbit Data Message
CCSDS_ORBIT_DATA_MESSAGE_UNEXPECTED_LOF_FRAME = <MISSING TRANSLATION!>

# unsupported time system "{0}" in CCSDS Orbit Data Message
CCSDS_ORBIT_DATA_MESSAGE_UNSUPPORTED_TIME_SYSTEM = <MISSING TRANSLATION!>

# missing date in CCSDS Orbit Data Message
CCSDS_ORBIT_DATA_MESSAGE_MISSING_DATE = <MISSING TRANSLATION!>

# missing frame in CCSDS Orbit Data Message
CCSDS_ORBIT_DATA_MESSAGE_MISSING_FRAME = <MISSING TRANSLATION!>

# unknown frame {0} in CCSDS Orbit Data Message
CCSDS_ORBIT_DATA_MESSAGE_UNKNOWN_FRAME = <MISSING TRANSLATION!>

# missing gravitational coefficient in CCSDS Orbit Data Message
CCSDS_ORBIT_DATA_MESSAGE_MISSING_GM = <MISSING TRANSLATION!>

# missing position in CCSDS Orbit Data Message
CCSDS_ORBIT_DATA_MESSAGE_MISSING_POSITION = <MISSING TRANSLATION!>

# missing velocity in CCSDS Orbit Data Message
CCSDS_ORBIT_DATA_MESSAGE_MISSING_VELOCITY = <MISSING TRANSLATION!>

# missing orbit in CCSDS Orbit Data Message
CCSDS_ORBIT_DATA_MESSAGE_MISSING_ORBIT = <MISSING TRANSLATION!>

# missing covariance in CCSDS Orbit Data Message
CCSDS_ORBIT_DATA_MESSAGE_MISSING_COVARIANCE = <MISSING TRANSLATION!>

# name "{0}" is already used for an additional state
ADDITIONAL_STATE_NAME_ALREADY_IN_USE = <MISSING TRANSLATION!>

# reset state not allowed
NON_RESETABLE_STATE = <MISSING TRANSLATION!>

<<<<<<< HEAD
# Cannot compute Newcomb operators for sigma > rho ({0} > {1})
DSST_NEWCOMB_OPERATORS_COMPUTATION = <MISSING TRANSLATION!>

# Cannot compute the Vmsn coefficient with m > s ({0} > {1})
DSST_VMSN_COEFFICIENT_ERROR_MS = <MISSING TRANSLATION!>

# inconsistent shadow computation: entry = {0} whereas exit = {1}
DSST_SPR_SHADOW_INCONSISTENT = <MISSING TRANSLATION!>
=======
# unsupported sp3 file version
SP3_UNSUPPORTED_VERSION = <MISSING TRANSLATION!>

# unsupported time system
SP3_UNSUPPORTED_TIMESYSTEM = <MISSING TRANSLATION!>

# unexpected end of file in sp3 file
SP3_UNEXPECTED_END_OF_FILE = <MISSING TRANSLATION!>
>>>>>>> bfba1211
<|MERGE_RESOLUTION|>--- conflicted
+++ resolved
@@ -298,7 +298,6 @@
 # reset state not allowed
 NON_RESETABLE_STATE = <MISSING TRANSLATION!>
 
-<<<<<<< HEAD
 # Cannot compute Newcomb operators for sigma > rho ({0} > {1})
 DSST_NEWCOMB_OPERATORS_COMPUTATION = <MISSING TRANSLATION!>
 
@@ -307,7 +306,7 @@
 
 # inconsistent shadow computation: entry = {0} whereas exit = {1}
 DSST_SPR_SHADOW_INCONSISTENT = <MISSING TRANSLATION!>
-=======
+
 # unsupported sp3 file version
 SP3_UNSUPPORTED_VERSION = <MISSING TRANSLATION!>
 
@@ -315,5 +314,4 @@
 SP3_UNSUPPORTED_TIMESYSTEM = <MISSING TRANSLATION!>
 
 # unexpected end of file in sp3 file
-SP3_UNEXPECTED_END_OF_FILE = <MISSING TRANSLATION!>
->>>>>>> bfba1211
+SP3_UNEXPECTED_END_OF_FILE = <MISSING TRANSLATION!>