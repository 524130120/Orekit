/* Copyright 2002-2017 CS Systèmes d'Information
 * Licensed to CS Systèmes d'Information (CS) under one or more
 * contributor license agreements.  See the NOTICE file distributed with
 * this work for additional information regarding copyright ownership.
 * CS licenses this file to You under the Apache License, Version 2.0
 * (the "License"); you may not use this file except in compliance with
 * the License.  You may obtain a copy of the License at
 *
 *   http://www.apache.org/licenses/LICENSE-2.0
 *
 * Unless required by applicable law or agreed to in writing, software
 * distributed under the License is distributed on an "AS IS" BASIS,
 * WITHOUT WARRANTIES OR CONDITIONS OF ANY KIND, either express or implied.
 * See the License for the specific language governing permissions and
 * limitations under the License.
 */

package fr.cs.examples.propagation;

import java.io.File;
import java.io.IOException;
import java.io.PrintWriter;
import java.util.Locale;

import org.hipparchus.exception.LocalizedCoreFormats;
import org.hipparchus.geometry.euclidean.threed.Vector3D;
import org.hipparchus.ode.nonstiff.AdaptiveStepsizeIntegrator;
import org.hipparchus.ode.nonstiff.DormandPrince853Integrator;
import org.orekit.bodies.CelestialBody;
import org.orekit.bodies.CelestialBodyFactory;
import org.orekit.data.DataProvidersManager;
import org.orekit.data.DirectoryCrawler;
import org.orekit.errors.OrekitException;
import org.orekit.forces.gravity.SingleBodyAbsoluteAttraction;
import org.orekit.forces.gravity.ThirdBodyAttraction;
import org.orekit.forces.inertia.InertialForces;
import org.orekit.frames.Frame;
import org.orekit.frames.FramesFactory;
import org.orekit.frames.Transform;
import org.orekit.orbits.CartesianOrbit;
import org.orekit.orbits.Orbit;
import org.orekit.orbits.OrbitType;
import org.orekit.propagation.SpacecraftState;
import org.orekit.propagation.numerical.NumericalPropagator;
import org.orekit.propagation.sampling.OrekitFixedStepHandler;
import org.orekit.time.AbsoluteDate;
import org.orekit.time.TimeScalesFactory;
import org.orekit.utils.AbsolutePVCoordinates;
import org.orekit.utils.PVCoordinates;

/** Swing-by trajectory about Jupiter compared in EME2000, ICRF and
 * Jupiter-centered inertial reference frame.
 *
 * <p>Case 1:
 * <ul>
 * <li>Integration frame: EME2000</li>
 * <li>Representation of the trajectory: AbsolutePVCoordinates</li>
 * <li>No central body</li>
 * <li>InertialForces between EME2000 and ICRF</li>
 * <li>SingleBodyAbsoluteAttraction with the Sun</li>
 * <li>SingleBodyAbsoluteAttraction with Jupiter</li>
 * </ul>
 *
 * <p>Case 2:
 * <ul>
 * <li>Integration frame: ICRF</li>
 * <li> Representation of the trajectory: AbsolutePVCoordinates</li>
 * <li>No central body</li>
 * <li>SingleBodyAbsoluteAttraction with the Sun</li>
 * <li>SingleBodyAbsoluteAttraction with Jupiter</li>
 * </ul>
 *
 * <p>Case 3:
 * <ul>
 * <li>Integration frame: Jupiter-centered inertial</li>
 * <li>Representation of the trajectory: Cartesian orbit</li>
 * <li>Central body: Jupiter</li>
 * <li>ThirdBodyAttraction with the Sun</li>
 * </ul>
 *
 * <p>All trajectories output in ICRF.
 *
 * @author Guillaume Obrecht
<<<<<<< HEAD
 * @author Julio Hernanz
=======
 * @author Luc Maisonobe
>>>>>>> 2518623a
 *
 */

public class testCaseJupiter {

<<<<<<< HEAD
  @Test
  public static void main(String[] args) throws OrekitException {
=======
    public static void main(String[] args) throws OrekitException {
>>>>>>> 2518623a

    // configure Orekit
    File home       = new File(System.getProperty("user.home"));
    File orekitData = new File(home, "orekit-data");
    if (!orekitData.exists()) {
      System.err.format(Locale.US, "Failed to find %s folder%n",
                              orekitData.getAbsolutePath());
      System.err.format(Locale.US, "You need to download %s from the %s page and unzip it in %s for this tutorial to work%n",
                              "orekit-data.zip", "https://www.orekit.org/forge/projects/orekit/files",
                              home.getAbsolutePath());
      System.exit(1);
        }
        DataProvidersManager manager = DataProvidersManager.getInstance();
        manager.addProvider(new DirectoryCrawler(orekitData));

        // Time settings
        final AbsoluteDate initialDate = new AbsoluteDate(2004, 01, 01, 0, 0, 00.000, TimeScalesFactory.getUTC());
        double integrationTime = 100000;
        double outputStep = 500;

  // Initial conditions
        final double x = 69911000 + 100000000;
        final double y = -2000000000;
        final double z = 0;
        final double Vx = 0;
        final double Vy = 50000;
        final double Vz = 0;
        final PVCoordinates initialScWrthJupiter = new PVCoordinates(new Vector3D(x,y,z), new Vector3D(Vx,Vy,Vz));

        // Integration parameters
        final double minStep = 1.0;
        final double maxstep = 7200.0;
        final double positionTolerance = 1.0;
        final double initialStepSize = 120.0;

        // Load Celestial bodies
        final CelestialBody sun     = CelestialBodyFactory.getSun();
        final CelestialBody jupiter = CelestialBodyFactory.getJupiter();


        // Create frames to compare
        final Frame eme2000     = FramesFactory.getEME2000();
        final Frame icrf        = FramesFactory.getICRF();
        final Frame jovianFrame = jupiter.getInertiallyOrientedFrame();
        final Frame gcrf 		= FramesFactory.getGCRF();
        
        PVCoordinates posZero = new PVCoordinates();
        PVCoordinates posICRFCenter = icrf.getTransformTo(eme2000, initialDate).transformPVCoordinates(posZero);
        PVCoordinates posJovianFrameCenter = jovianFrame.getTransformTo(eme2000, initialDate).transformPVCoordinates(posZero);
        PVCoordinates posGCRFCenter = gcrf.getTransformTo(eme2000, initialDate).transformPVCoordinates(posZero);
        System.out.println(posICRFCenter);
        System.out.println(posJovianFrameCenter);
        System.out.println(posGCRFCenter);
        
        final Frame outputFrame = jovianFrame;

        // 1: Propagation in Earth-centered inertial reference frame

        final Frame integrationFrame1 = eme2000;

        System.out.print("1- Propagation in Earth-centered inertial reference frame (pseudo_inertial: " + integrationFrame1.isPseudoInertial() + ")\n");

        final Transform initialTransform1 = jovianFrame.getTransformTo(integrationFrame1, initialDate);
        final PVCoordinates initialConditions1 = initialTransform1.transformPVCoordinates(initialScWrthJupiter);

        final AbsolutePVCoordinates initialAbsPva1 = new AbsolutePVCoordinates(integrationFrame1, initialDate, initialConditions1);
        final double[][] tolerances1 = NumericalPropagator.tolerances(positionTolerance, initialAbsPva1);

        AdaptiveStepsizeIntegrator integrator1 =
                new DormandPrince853Integrator(minStep, maxstep, tolerances1[0], tolerances1[1]);
        integrator1.setInitialStepSize(initialStepSize);

        NumericalPropagator propagator1 = new NumericalPropagator(integrator1);
        propagator1.setOrbitType(null);  // propagate as absolute position-velocity-acceleration
        propagator1.setInitialState(new SpacecraftState(initialAbsPva1));
        propagator1.addForceModel(new InertialForces(icrf));
        propagator1.addForceModel(new SingleBodyAbsoluteAttraction(sun));
        propagator1.addForceModel(new SingleBodyAbsoluteAttraction(jupiter));
        propagator1.setMasterMode(outputStep, new TutorialStepHandler("testJupiter1.txt", outputFrame));

        SpacecraftState finalState1 = propagator1.propagate(initialDate.shiftedBy(integrationTime));
        final PVCoordinates pv1 = finalState1.getPVCoordinates(outputFrame);



        // 2: Propagation in Celestial reference frame

        final Frame integrationFrame2 = icrf;

        System.out.print("2- Propagation in Celestial reference frame (pseudo_inertial: " + integrationFrame2.isPseudoInertial() + ")\n");

        final Transform initialTransform2 = jovianFrame.getTransformTo(integrationFrame2, initialDate);
        final PVCoordinates initialConditions2 = initialTransform2.transformPVCoordinates(initialScWrthJupiter);

        final AbsolutePVCoordinates initialAbsPva2 = new AbsolutePVCoordinates(integrationFrame2, initialDate, initialConditions2);

        final double[][] tolerances2 = NumericalPropagator.tolerances(positionTolerance, initialAbsPva2);

        AdaptiveStepsizeIntegrator integrator2 =
                new DormandPrince853Integrator(minStep, maxstep, tolerances2[0], tolerances2[1]);
        integrator2.setInitialStepSize(initialStepSize);

        NumericalPropagator propagator2 = new NumericalPropagator(integrator2);
        propagator2.setOrbitType(null);  // propagate as absolute position-velocity-acceleration
        propagator2.setInitialState(new SpacecraftState(initialAbsPva2));
        propagator2.addForceModel(new SingleBodyAbsoluteAttraction(jupiter));
        propagator2.addForceModel(new SingleBodyAbsoluteAttraction(sun));
        propagator2.setMasterMode(outputStep, new TutorialStepHandler("testJupiter2.txt", outputFrame));


        SpacecraftState finalState2 = propagator2.propagate(initialDate.shiftedBy(integrationTime));
        final PVCoordinates pv2 = finalState2.getPVCoordinates(outputFrame);



        // 3: Propagation in Jupiter centered frame: inertial, central body

        final Frame integrationFrame3 = jovianFrame;

        System.out.print("3- Propagation in Jupiter-centered reference frame (pseudo_inertial: " + integrationFrame3.isPseudoInertial() + ")\n");

        final Orbit initialOrbit3 = new CartesianOrbit(initialScWrthJupiter, integrationFrame3, initialDate, jupiter.getGM());

        final double[][] tolerances3 = NumericalPropagator.tolerances(positionTolerance, initialOrbit3, OrbitType.CARTESIAN);
        AdaptiveStepsizeIntegrator integrator3 =
                new DormandPrince853Integrator(minStep, maxstep, tolerances3[0], tolerances3[1]);
        integrator3.setInitialStepSize(initialStepSize);

        NumericalPropagator propagator3 = new NumericalPropagator(integrator3);
        propagator3.setOrbitType(OrbitType.CARTESIAN);     // propagate as regular orbit
        propagator3.setInitialState(new SpacecraftState(initialOrbit3));
        propagator3.addForceModel(new ThirdBodyAttraction(sun));
        propagator3.setMu(jupiter.getGM());
        propagator3.setMasterMode(outputStep, new TutorialStepHandler("testJupiter3.txt", outputFrame));

        SpacecraftState finalState3 = propagator3.propagate(initialDate.shiftedBy(integrationTime));
        final PVCoordinates pv3 = finalState3.getPVCoordinates(outputFrame);


        // Compare final position
        final Vector3D pos1 = pv1.getPosition();
        final Vector3D pos2 = pv2.getPosition();
        final Vector3D pos3 = pv3.getPosition();
<<<<<<< HEAD

        final Vector3D diff13 = pos1.subtract(pos3);
        final Vector3D diff23 = pos2.subtract(pos3);
        final Vector3D diff12 = pos1.subtract(pos2);
        
        
        System.out.print("Errors from reference trajectory "
                + "(3: Jupiter-centered inertial frame) [m]\n");
        System.out.print("1/3: " + diff13 + "\n"
                + "   norm: "+ diff13.getNorm() + "\n");
        System.out.print("2/3: " + diff23 + "\n"
                        + "   norm: "+ diff23.getNorm() + "\n");
        System.out.print("1/2: " + diff12 + "\n"
                        + "   norm: "+ diff12.getNorm() + "\n");
        
=======
        System.out.format(Locale.US, "Differences between trajectories:%n");
        System.out.format(Locale.US, "    1/3: %10.6f [m]%n", Vector3D.distance(pos1, pos3));
        System.out.format(Locale.US, "    2/3: %10.6f [m]%n", Vector3D.distance(pos2, pos3));
        System.out.format(Locale.US, "    1/2: %10.6f [m]%n", Vector3D.distance(pos1, pos2));        
>>>>>>> 2518623a

    }






    private static class TutorialStepHandler implements OrekitFixedStepHandler {

        private File        outFile;
        private PrintWriter out;

        private Frame outputFrame;

        private TutorialStepHandler(final String fileName, final Frame frame) throws OrekitException {
            try {
                outFile = new File(new File(System.getProperty("user.home")), fileName);
                out = new PrintWriter(outFile);
                outputFrame = frame;
            } catch (IOException ioe) {
                throw new OrekitException(ioe, LocalizedCoreFormats.SIMPLE_MESSAGE, ioe.getLocalizedMessage());
            }
        }

        public void handleStep(SpacecraftState currentState, boolean isLast) {
            try {
                // Choose here in which reference frame to output the trajectory

                System.out.print(".");

                final PVCoordinates pv = currentState.getPVCoordinates(outputFrame);
                final AbsoluteDate d = currentState.getDate();

                out.format(Locale.US, "%s %12.6f %12.6f %12.6f %12.6f %12.6f %12.6f%n",
                            d,
                            pv.getPosition().getX(),
                            pv.getPosition().getY(),
                            pv.getPosition().getZ(),
                            pv.getVelocity().getX(),
                            pv.getVelocity().getY(),
                            pv.getVelocity().getZ());


                if (isLast) {
                    final PVCoordinates finalPv = currentState.getPVCoordinates(outputFrame);
                    System.out.println();
                    System.out.format(Locale.US, "%s %12.0f %12.0f %12.0f %12.0f %12.0f %12.0f%n",
                            d,
                            finalPv.getPosition().getX(),
                            finalPv.getPosition().getY(),
                            finalPv.getPosition().getZ(),
                            finalPv.getVelocity().getX(),
                            finalPv.getVelocity().getY(),
                            finalPv.getVelocity().getZ());
                    System.out.println();
<<<<<<< HEAD
                    file.close(); 
                    bodyFile.close();
=======
                    out.close();
                    System.out.println("trajectory saved in " + outFile.getAbsolutePath());
>>>>>>> 2518623a
                }
            } catch (OrekitException oe) {
                System.err.println(oe.getMessage());
            }
        }
    }

}<|MERGE_RESOLUTION|>--- conflicted
+++ resolved
@@ -14,7 +14,6 @@
  * See the License for the specific language governing permissions and
  * limitations under the License.
  */
-
 package fr.cs.examples.propagation;
 
 import java.io.File;
@@ -51,7 +50,8 @@
 /** Swing-by trajectory about Jupiter compared in EME2000, ICRF and
  * Jupiter-centered inertial reference frame.
  *
- * <p>Case 1:
+ * <p>
+ * Case 1:
  * <ul>
  * <li>Integration frame: EME2000</li>
  * <li>Representation of the trajectory: AbsolutePVCoordinates</li>
@@ -61,7 +61,7 @@
  * <li>SingleBodyAbsoluteAttraction with Jupiter</li>
  * </ul>
  *
- * <p>Case 2:
+ * Case 2:
  * <ul>
  * <li>Integration frame: ICRF</li>
  * <li> Representation of the trajectory: AbsolutePVCoordinates</li>
@@ -70,7 +70,7 @@
  * <li>SingleBodyAbsoluteAttraction with Jupiter</li>
  * </ul>
  *
- * <p>Case 3:
+ * Case 3:
  * <ul>
  * <li>Integration frame: Jupiter-centered inertial</li>
  * <li>Representation of the trajectory: Cartesian orbit</li>
@@ -78,36 +78,27 @@
  * <li>ThirdBodyAttraction with the Sun</li>
  * </ul>
  *
- * <p>All trajectories output in ICRF.
+ * All trajectories output in ICRF.
  *
  * @author Guillaume Obrecht
-<<<<<<< HEAD
- * @author Julio Hernanz
-=======
  * @author Luc Maisonobe
->>>>>>> 2518623a
  *
  */
 
 public class testCaseJupiter {
 
-<<<<<<< HEAD
-  @Test
-  public static void main(String[] args) throws OrekitException {
-=======
     public static void main(String[] args) throws OrekitException {
->>>>>>> 2518623a
-
-    // configure Orekit
-    File home       = new File(System.getProperty("user.home"));
-    File orekitData = new File(home, "orekit-data");
-    if (!orekitData.exists()) {
-      System.err.format(Locale.US, "Failed to find %s folder%n",
+
+        // configure Orekit
+        File home       = new File(System.getProperty("user.home"));
+        File orekitData = new File(home, "orekit-data");
+        if (!orekitData.exists()) {
+            System.err.format(Locale.US, "Failed to find %s folder%n",
                               orekitData.getAbsolutePath());
-      System.err.format(Locale.US, "You need to download %s from the %s page and unzip it in %s for this tutorial to work%n",
+            System.err.format(Locale.US, "You need to download %s from the %s page and unzip it in %s for this tutorial to work%n",
                               "orekit-data.zip", "https://www.orekit.org/forge/projects/orekit/files",
                               home.getAbsolutePath());
-      System.exit(1);
+            System.exit(1);
         }
         DataProvidersManager manager = DataProvidersManager.getInstance();
         manager.addProvider(new DirectoryCrawler(orekitData));
@@ -117,7 +108,7 @@
         double integrationTime = 100000;
         double outputStep = 500;
 
-  // Initial conditions
+        // Initial conditions
         final double x = 69911000 + 100000000;
         final double y = -2000000000;
         final double z = 0;
@@ -136,21 +127,11 @@
         final CelestialBody sun     = CelestialBodyFactory.getSun();
         final CelestialBody jupiter = CelestialBodyFactory.getJupiter();
 
-
         // Create frames to compare
         final Frame eme2000     = FramesFactory.getEME2000();
         final Frame icrf        = FramesFactory.getICRF();
         final Frame jovianFrame = jupiter.getInertiallyOrientedFrame();
-        final Frame gcrf 		= FramesFactory.getGCRF();
-        
-        PVCoordinates posZero = new PVCoordinates();
-        PVCoordinates posICRFCenter = icrf.getTransformTo(eme2000, initialDate).transformPVCoordinates(posZero);
-        PVCoordinates posJovianFrameCenter = jovianFrame.getTransformTo(eme2000, initialDate).transformPVCoordinates(posZero);
-        PVCoordinates posGCRFCenter = gcrf.getTransformTo(eme2000, initialDate).transformPVCoordinates(posZero);
-        System.out.println(posICRFCenter);
-        System.out.println(posJovianFrameCenter);
-        System.out.println(posGCRFCenter);
-        
+
         final Frame outputFrame = jovianFrame;
 
         // 1: Propagation in Earth-centered inertial reference frame
@@ -240,28 +221,10 @@
         final Vector3D pos1 = pv1.getPosition();
         final Vector3D pos2 = pv2.getPosition();
         final Vector3D pos3 = pv3.getPosition();
-<<<<<<< HEAD
-
-        final Vector3D diff13 = pos1.subtract(pos3);
-        final Vector3D diff23 = pos2.subtract(pos3);
-        final Vector3D diff12 = pos1.subtract(pos2);
-        
-        
-        System.out.print("Errors from reference trajectory "
-                + "(3: Jupiter-centered inertial frame) [m]\n");
-        System.out.print("1/3: " + diff13 + "\n"
-                + "   norm: "+ diff13.getNorm() + "\n");
-        System.out.print("2/3: " + diff23 + "\n"
-                        + "   norm: "+ diff23.getNorm() + "\n");
-        System.out.print("1/2: " + diff12 + "\n"
-                        + "   norm: "+ diff12.getNorm() + "\n");
-        
-=======
         System.out.format(Locale.US, "Differences between trajectories:%n");
         System.out.format(Locale.US, "    1/3: %10.6f [m]%n", Vector3D.distance(pos1, pos3));
         System.out.format(Locale.US, "    2/3: %10.6f [m]%n", Vector3D.distance(pos2, pos3));
         System.out.format(Locale.US, "    1/2: %10.6f [m]%n", Vector3D.distance(pos1, pos2));        
->>>>>>> 2518623a
 
     }
 
@@ -318,13 +281,8 @@
                             finalPv.getVelocity().getY(),
                             finalPv.getVelocity().getZ());
                     System.out.println();
-<<<<<<< HEAD
-                    file.close(); 
-                    bodyFile.close();
-=======
                     out.close();
                     System.out.println("trajectory saved in " + outFile.getAbsolutePath());
->>>>>>> 2518623a
                 }
             } catch (OrekitException oe) {
                 System.err.println(oe.getMessage());
