/* Copyright 2002-2022 CS GROUP
 * Licensed to CS GROUP (CS) under one or more
 * contributor license agreements.  See the NOTICE file distributed with
 * this work for additional information regarding copyright ownership.
 * CS licenses this file to You under the Apache License, Version 2.0
 * (the "License"); you may not use this file except in compliance with
 * the License.  You may obtain a copy of the License at
 *
 *   http://www.apache.org/licenses/LICENSE-2.0
 *
 * Unless required by applicable law or agreed to in writing, software
 * distributed under the License is distributed on an "AS IS" BASIS,
 * WITHOUT WARRANTIES OR CONDITIONS OF ANY KIND, either express or implied.
 * See the License for the specific language governing permissions and
 * limitations under the License.
 */
package org.orekit.estimation.leastsquares;

import java.util.List;

import org.orekit.estimation.measurements.ObservedMeasurement;
import org.orekit.orbits.Orbit;
import org.orekit.propagation.MatricesHarvester;
import org.orekit.propagation.PropagationType;
import org.orekit.propagation.Propagator;
import org.orekit.propagation.SpacecraftState;
import org.orekit.propagation.conversion.OrbitDeterminationPropagatorBuilder;
import org.orekit.propagation.semianalytical.dsst.DSSTJacobiansMapper;
import org.orekit.propagation.semianalytical.dsst.DSSTPropagator;
import org.orekit.utils.ParameterDriversList;

/** Bridge between {@link ObservedMeasurement measurements} and {@link
 * org.hipparchus.optim.nonlinear.vector.leastsquares.LeastSquaresProblem
 * least squares problems}.
 * <p>
 * This class is an adaption of the {@link BatchLSModel} class
 * but for the {@link DSSTPropagator DSST propagator}.
 * </p>
 * @author Luc Maisonobe
 * @author Bryan Cazabonne
 * @since 10.0
 *
 */
public class DSSTBatchLSModel extends AbstractBatchLSModel {

    /** Name of the State Transition Matrix state. */
    private static final String STM_NAME = DSSTBatchLSModel.class.getName() + "-derivatives";

    /** Type of the orbit used for the propagation.*/
    private PropagationType propagationType;

    /** Type of the elements used to define the orbital state.*/
    private PropagationType stateType;

    /** Simple constructor.
     * @param propagatorBuilders builders to use for propagation
     * @param measurements measurements
     * @param estimatedMeasurementsParameters estimated measurements parameters
     * @param observer observer to be notified at model calls
     * @param propagationType type of the orbit used for the propagation (mean or osculating)
     * @param stateType type of the elements used to define the orbital state (mean or osculating)
     */
    public DSSTBatchLSModel(final OrbitDeterminationPropagatorBuilder[] propagatorBuilders,
                            final List<ObservedMeasurement<?>> measurements,
                            final ParameterDriversList estimatedMeasurementsParameters,
                            final ModelObserver observer,
                            final PropagationType propagationType,
                            final PropagationType stateType) {
        // call super constructor
        super(propagatorBuilders, measurements, estimatedMeasurementsParameters, observer);
        this.propagationType = propagationType;
        this.stateType       = stateType;
    }

    /** {@inheritDoc} */
    @Override
    protected MatricesHarvester configureHarvester(final Propagator propagator) {
        return ((DSSTPropagator) propagator).setupMatricesComputation(STM_NAME, null, null);
    }

    /** {@inheritDoc} */
    @Override
    @Deprecated
    protected DSSTJacobiansMapper configureDerivatives(final Propagator propagator) {

<<<<<<< HEAD
        final DSSTPartialDerivativesEquations partials = new DSSTPartialDerivativesEquations(equationName, (DSSTPropagator) propagator);
=======
        final org.orekit.propagation.semianalytical.dsst.DSSTPartialDerivativesEquations partials =
                        new org.orekit.propagation.semianalytical.dsst.DSSTPartialDerivativesEquations(STM_NAME, (DSSTPropagator) propagator, propagationType);
>>>>>>> 65e649c0

        // add the derivatives to the initial state
        final SpacecraftState rawState = propagator.getInitialState();
        final SpacecraftState stateWithDerivatives = partials.setInitialJacobians(rawState);
        ((DSSTPropagator) propagator).setInitialState(stateWithDerivatives, stateType);

        return partials.getMapper();

    }

    /** {@inheritDoc} */
    @Override
    protected Orbit configureOrbits(final MatricesHarvester harvester, final Propagator propagator) {
        // Cast
        final DSSTPropagator dsstPropagator = (DSSTPropagator) propagator;
        // Mean orbit
        final SpacecraftState initial = dsstPropagator.initialIsOsculating() ?
                       DSSTPropagator.computeMeanState(dsstPropagator.getInitialState(), dsstPropagator.getAttitudeProvider(), dsstPropagator.getAllForceModels()) :
                       dsstPropagator.getInitialState();
        ((DSSTJacobiansMapper) mapper).initializeFieldShortPeriodTerms(initial);
        // Compute short period derivatives at the beginning of the iteration
<<<<<<< HEAD
        if (propagationType == PropagationType.OSCULATING) {
        	((DSSTJacobiansMapper) mapper).updateFieldShortPeriodTerms(initial);
            ((DSSTJacobiansMapper) mapper).setShortPeriodJacobians(initial);
        }
=======
        harvester.setReferenceState(initial);
>>>>>>> 65e649c0
        return initial.getOrbit();
    }

}<|MERGE_RESOLUTION|>--- conflicted
+++ resolved
@@ -25,6 +25,7 @@
 import org.orekit.propagation.Propagator;
 import org.orekit.propagation.SpacecraftState;
 import org.orekit.propagation.conversion.OrbitDeterminationPropagatorBuilder;
+import org.orekit.propagation.semianalytical.dsst.DSSTHarvester;
 import org.orekit.propagation.semianalytical.dsst.DSSTJacobiansMapper;
 import org.orekit.propagation.semianalytical.dsst.DSSTPropagator;
 import org.orekit.utils.ParameterDriversList;
@@ -83,12 +84,8 @@
     @Deprecated
     protected DSSTJacobiansMapper configureDerivatives(final Propagator propagator) {
 
-<<<<<<< HEAD
-        final DSSTPartialDerivativesEquations partials = new DSSTPartialDerivativesEquations(equationName, (DSSTPropagator) propagator);
-=======
         final org.orekit.propagation.semianalytical.dsst.DSSTPartialDerivativesEquations partials =
                         new org.orekit.propagation.semianalytical.dsst.DSSTPartialDerivativesEquations(STM_NAME, (DSSTPropagator) propagator, propagationType);
->>>>>>> 65e649c0
 
         // add the derivatives to the initial state
         final SpacecraftState rawState = propagator.getInitialState();
@@ -104,20 +101,19 @@
     protected Orbit configureOrbits(final MatricesHarvester harvester, final Propagator propagator) {
         // Cast
         final DSSTPropagator dsstPropagator = (DSSTPropagator) propagator;
+        final DSSTHarvester  dsstHarvester  = (DSSTHarvester) harvester;
         // Mean orbit
         final SpacecraftState initial = dsstPropagator.initialIsOsculating() ?
                        DSSTPropagator.computeMeanState(dsstPropagator.getInitialState(), dsstPropagator.getAttitudeProvider(), dsstPropagator.getAllForceModels()) :
                        dsstPropagator.getInitialState();
-        ((DSSTJacobiansMapper) mapper).initializeFieldShortPeriodTerms(initial);
+        dsstHarvester.initializeFieldShortPeriodTerms(initial);
         // Compute short period derivatives at the beginning of the iteration
-<<<<<<< HEAD
         if (propagationType == PropagationType.OSCULATING) {
-        	((DSSTJacobiansMapper) mapper).updateFieldShortPeriodTerms(initial);
-            ((DSSTJacobiansMapper) mapper).setShortPeriodJacobians(initial);
+        	dsstHarvester.updateFieldShortPeriodTerms(initial);
+        	dsstHarvester.setReferenceState(initial);
         }
-=======
+        // Compute short period derivatives at the beginning of the iteration
         harvester.setReferenceState(initial);
->>>>>>> 65e649c0
         return initial.getOrbit();
     }
 
