--- conflicted
+++ resolved
@@ -2,8 +2,7 @@
 
 <project name="orekit" default="jar" basedir=".">
 
-<<<<<<< HEAD
-	<property name="project.version" value="9.4-SNAPSHOT" />
+  <property name="project.version"         value="10.0" />
 
 	<property name="src.dir" location="src" />
 	<property name="main.src.dir" value="${src.dir}/main/java" />
@@ -22,177 +21,6 @@
 		value="${build.dir}/test-reports" />
 
 	<property name="lib.dir" location="lib" />
-
-	<property name="hipparchus.version" value="1.4" />
-	<property name="hipparchus.core.jar"
-		value="hipparchus-core-${hipparchus.version}.jar" />
-	<property name="hipparchus.geometry.jar"
-		value="hipparchus-geometry-${hipparchus.version}.jar" />
-	<property name="hipparchus.ode.jar"
-		value="hipparchus-ode-${hipparchus.version}.jar" />
-	<property name="hipparchus.fitting.jar"
-		value="hipparchus-fitting-${hipparchus.version}.jar" />
-	<property name="hipparchus.optim.jar"
-		value="hipparchus-optim-${hipparchus.version}.jar" />
-	<property name="hipparchus.filtering.jar"
-		value="hipparchus-filtering-${hipparchus.version}.jar" />
-	<property name="hipparchus.stat.jar"
-		value="hipparchus-stat-${hipparchus.version}.jar" />
-	<property name="hipparchus.maven.path" value="org/hipparchus" />
-	<property name="junit.version" value="4.12" />
-	<property name="junit.jar" value="junit-${junit.version}.jar" />
-	<property name="junit.maven.path" value="junit/junit" />
-	<property name="hamcrest.version" value="1.3" />
-	<property name="hamcrest.core.jar"
-		value="hamcrest-core-${hamcrest.version}.jar" />
-	<property name="hamcrest.maven.path" value="org/hamcrest" />
-	<property name="maven.repository"
-		value="http://repo1.maven.org/maven2" />
-
-	<property name="copyright"
-		value="2002-2019 CS Syst&#232;mes d&#039;Information" />
-
-	<available file="${lib.dir}/${hipparchus.core.jar}"
-		property="libs.present" />
-
-	<target name="clean" description="Clean the build directory">
-		<delete dir="${build.dir}" />
-	</target>
-
-	<target name="clean-lib" description="Clean the lib directory">
-		<delete dir="${lib.dir}" />
-	</target>
-
-	<target name="clean-all" depends="clean,clean-lib"
-		description="Clean the build and lib directories">
-	</target>
-
-	<target name="get-libs" description="Get libraries"
-		unless="libs.present">
-		<!-- if you need to set up a proxy to download artifacts, uncomment and 
-			edit the following setproxy task -->
-		<!-- <setproxy proxyhost="my-proxy.my-company.com" proxyport="8080" proxyUser="username" 
-			proxyPassword="password"/> -->
-		<mkdir dir="${lib.dir}" />
-		<get
-			src="${maven.repository}/${hipparchus.maven.path}/hipparchus-core/${hipparchus.version}/${hipparchus.core.jar}"
-			dest="${lib.dir}/${hipparchus.core.jar}" />
-		<get
-			src="${maven.repository}/${hipparchus.maven.path}/hipparchus-geometry/${hipparchus.version}/${hipparchus.geometry.jar}"
-			dest="${lib.dir}/${hipparchus.geometry.jar}" />
-		<get
-			src="${maven.repository}/${hipparchus.maven.path}/hipparchus-ode/${hipparchus.version}/${hipparchus.ode.jar}"
-			dest="${lib.dir}/${hipparchus.ode.jar}" />
-		<get
-			src="${maven.repository}/${hipparchus.maven.path}/hipparchus-fitting/${hipparchus.version}/${hipparchus.fitting.jar}"
-			dest="${lib.dir}/${hipparchus.fitting.jar}" />
-		<get
-			src="${maven.repository}/${hipparchus.maven.path}/hipparchus-optim/${hipparchus.version}/${hipparchus.optim.jar}"
-			dest="${lib.dir}/${hipparchus.optim.jar}" />
-		<get
-			src="${maven.repository}/${hipparchus.maven.path}/hipparchus-filtering/${hipparchus.version}/${hipparchus.filtering.jar}"
-			dest="${lib.dir}/${hipparchus.filtering.jar}" />
-		<get
-			src="${maven.repository}/${hipparchus.maven.path}/hipparchus-stat/${hipparchus.version}/${hipparchus.stat.jar}"
-			dest="${lib.dir}/${hipparchus.stat.jar}" />
-		<get
-			src="${maven.repository}/${junit.maven.path}/${junit.version}/${junit.jar}"
-			dest="${lib.dir}/${junit.jar}" />
-		<get
-			src="${maven.repository}/${hamcrest.maven.path}/hamcrest-core/${hamcrest.version}/${hamcrest.core.jar}"
-			dest="${lib.dir}/${hamcrest.core.jar}" />
-	</target>
-
-	<target name="compile" depends="get-libs"
-		description="Compile the code">
-		<mkdir dir="${main.classes.dir}" />
-		<javac srcdir="${main.src.dir}" destdir="${main.classes.dir}"
-			includeantruntime="false"
-			classpath="${lib.dir}/${hipparchus.core.jar}:${lib.dir}/${hipparchus.geometry.jar}:${lib.dir}/${hipparchus.ode.jar}:${lib.dir}/${hipparchus.fitting.jar}:${lib.dir}/${hipparchus.optim.jar}:${lib.dir}/${hipparchus.stat.jar}"
-			deprecation="true" target="1.8" source="1.8">
-		</javac>
-		<copy todir="${main.classes.dir}">
-			<fileset dir="${main.resources.dir}" />
-		</copy>
-	</target>
-
-	<target name="compile-tests" depends="compile"
-		description="Compile the test code">
-		<mkdir dir="${test.classes.dir}" />
-		<javac srcdir="${test.src.dir}" destdir="${test.classes.dir}"
-			includeantruntime="false"
-			classpath="${main.classes.dir}:${lib.dir}/${junit.jar}:${lib.dir}/${hamcrest.core.jar}:${lib.dir}/${hipparchus.core.jar}:${lib.dir}/${hipparchus.geometry.jar}:${lib.dir}/${hipparchus.ode.jar}:${lib.dir}/${hipparchus.fitting.jar}:${lib.dir}/${hipparchus.optim.jar}:${lib.dir}/${hipparchus.filtering.jar}:${lib.dir}/${hipparchus.stat.jar}"
-			deprecation="true" target="1.8" source="1.8">
-		</javac>
-		<copy todir="${test.classes.dir}">
-			<fileset dir="${test.resources.dir}" />
-		</copy>
-	</target>
-
-	<target name="test" depends="compile-tests"
-		description="Run the tests">
-		<mkdir dir="${tests.reports}" />
-		<junit fork="yes" haltonerror="yes" haltonfailure="yes">
-			<classpath>
-				<pathelement location="${main.classes.dir}" />
-				<pathelement location="${test.classes.dir}" />
-				<pathelement
-					location="${lib.dir}/${hipparchus.core.jar}" />
-				<pathelement
-					location="${lib.dir}/${hipparchus.geometry.jar}" />
-				<pathelement location="${lib.dir}/${hipparchus.ode.jar}" />
-				<pathelement
-					location="${lib.dir}/${hipparchus.fitting.jar}" />
-				<pathelement
-					location="${lib.dir}/${hipparchus.optim.jar}" />
-				<pathelement
-					location="${lib.dir}/${hipparchus.stat.jar}" />
-				<pathelement location="${lib.dir}/${junit.jar}" />
-				<pathelement location="${lib.dir}/${hamcrest.core.jar}" />
-			</classpath>
-			<formatter type="plain" usefile="false" />
-			<batchtest todir="${tests.reports}">
-				<fileset dir="${test.src.dir}">
-					<include name="**/*Test.java" />
-					<exclude name="**/*Abstract*.java" />
-				</fileset>
-			</batchtest>
-		</junit>
-	</target>
-
-	<target name="jar" depends="compile,test"
-		description="create the jar file">
-		<jar
-			jarfile="${build.dir}/${ant.project.name}-${project.version}.jar"
-			basedir="${main.classes.dir}" />
-	</target>
-
-	<target name="javadoc" description="create javadoc">
-		<javadoc sourcepath="${main.src.dir}" destdir="${javadoc.dir}"
-			overview="${main.src.dir}/org/orekit/overview.html" encoding="UTF-8"
-			version="true" use="true" author="true" charset="UTF-8"
-			docencoding="UTF-8"
-			bottom="&lt;i&gt;Copyright &#169; ${copyright}. All Rights Reserved.&lt;/i&gt;">
-			<link href="http://docs.oracle.com/javase/8/docs/api/" />
-			<link href="https://www.hipparchus.org/apidocs/" />
-		</javadoc>
-	</target>
-=======
-  <property name="project.version"         value="10.0" />
-
-  <property name="src.dir"                 location="src"                    />
-  <property name="main.src.dir"            value="${src.dir}/main/java"      />
-  <property name="main.resources.dir"      value="${src.dir}/main/resources" />
-  <property name="test.src.dir"            value="${src.dir}/test/java"      />
-  <property name="test.resources.dir"      value="${src.dir}/test/resources" />
-
-  <property name="build.dir"               location="build"                  />
-  <property name="main.classes.dir"        value="${build.dir}/classes"      />
-  <property name="test.classes.dir"        value="${build.dir}/test-classes" />
-  <property name="javadoc.dir"             value="${build.dir}/javadoc"      />
-  <property name="tests.reports"           value="${build.dir}/test-reports" />
-
-  <property name="lib.dir"                 location="lib"                    />
 
   <property name="hipparchus.version"       value="1.5"                                            />
   <property name="hipparchus.core.jar"      value="hipparchus-core-${hipparchus.version}.jar"      />
@@ -222,21 +50,23 @@
   <property name="hamcrest.maven.path"      value="org/hamcrest"                                   />
   <property name="maven.repository"         value="http://repo1.maven.org/maven2"                  />
 
-  <property name="copyright"               value="2002-2019 CS Syst&#232;mes d&#039;Information" />
+	<property name="copyright"
+		value="2002-2019 CS Syst&#232;mes d&#039;Information" />
 
-  <available file="${lib.dir}/${hipparchus.core.jar}" property="libs.present" />
+	<available file="${lib.dir}/${hipparchus.core.jar}"
+		property="libs.present" />
 
-  <target name="clean" description="Clean the build directory">
-    <delete dir="${build.dir}"/>
-  </target>
+	<target name="clean" description="Clean the build directory">
+		<delete dir="${build.dir}" />
+	</target>
 
-  <target name="clean-lib" description="Clean the lib directory">
-    <delete dir="${lib.dir}"/>
-  </target>
+	<target name="clean-lib" description="Clean the lib directory">
+		<delete dir="${lib.dir}" />
+	</target>
 
-  <target name="clean-all" depends="clean,clean-lib"
-          description="Clean the build and lib directories">
-  </target>
+	<target name="clean-all" depends="clean,clean-lib"
+		description="Clean the build and lib directories">
+	</target>
 
   <target name="get-libs" description="Get libraries" unless="libs.present">
     <!-- if you need to set up a proxy to download artifacts,
@@ -324,21 +154,22 @@
     </junit>
   </target>
 
-  <target name="jar" depends="compile,test" description="create the jar file">
-    <jar jarfile="${build.dir}/${ant.project.name}-${project.version}.jar"
-         basedir="${main.classes.dir}"/>
-  </target>
+	<target name="jar" depends="compile,test"
+		description="create the jar file">
+		<jar
+			jarfile="${build.dir}/${ant.project.name}-${project.version}.jar"
+			basedir="${main.classes.dir}" />
+	</target>
 
-  <target name="javadoc" description="create javadoc">
-    <javadoc sourcepath="${main.src.dir}" destdir="${javadoc.dir}"
-             overview="${main.src.dir}/org/orekit/overview.html"
-             encoding="UTF-8" version="true" use="true" author="true"
-             charset="UTF-8" docencoding="UTF-8"
-             bottom="&lt;i&gt;Copyright &#169; ${copyright}. All Rights Reserved.&lt;/i&gt;">
-      <link href="http://docs.oracle.com/javase/8/docs/api/"/>
-      <link href="https://www.hipparchus.org/apidocs/"/>
-    </javadoc>
-  </target>
->>>>>>> ee8d7cd7
+	<target name="javadoc" description="create javadoc">
+		<javadoc sourcepath="${main.src.dir}" destdir="${javadoc.dir}"
+			overview="${main.src.dir}/org/orekit/overview.html" encoding="UTF-8"
+			version="true" use="true" author="true" charset="UTF-8"
+			docencoding="UTF-8"
+			bottom="&lt;i&gt;Copyright &#169; ${copyright}. All Rights Reserved.&lt;/i&gt;">
+			<link href="http://docs.oracle.com/javase/8/docs/api/" />
+			<link href="https://www.hipparchus.org/apidocs/" />
+		</javadoc>
+	</target>
 
 </project>