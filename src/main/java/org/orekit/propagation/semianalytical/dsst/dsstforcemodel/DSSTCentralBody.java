package org.orekit.propagation.semianalytical.dsst.dsstforcemodel;

import java.math.BigInteger;
import java.util.ArrayList;
import java.util.Collections;
import java.util.Iterator;
import java.util.List;
import java.util.TreeMap;

import org.apache.commons.math.analysis.polynomials.PolynomialFunction;
import org.apache.commons.math.analysis.polynomials.PolynomialsUtils;
import org.apache.commons.math.geometry.euclidean.threed.Vector3D;
import org.apache.commons.math.util.ArithmeticUtils;
import org.apache.commons.math.util.FastMath;
import org.apache.commons.math.util.MathUtils;
import org.orekit.errors.OrekitException;
import org.orekit.errors.OrekitMessages;
import org.orekit.orbits.Orbit;
import org.orekit.propagation.SpacecraftState;
import org.orekit.propagation.semianalytical.dsst.DSSTPropagator;
import org.orekit.propagation.semianalytical.dsst.coefficients.CiSiCoefficient;
import org.orekit.propagation.semianalytical.dsst.coefficients.DSSTCoefficientFactory;
import org.orekit.propagation.semianalytical.dsst.coefficients.DSSTCoefficientFactory.NSKey;
import org.orekit.propagation.semianalytical.dsst.coefficients.DSSTFactorial;
import org.orekit.propagation.semianalytical.dsst.coefficients.GHmsjPolynomials;
import org.orekit.propagation.semianalytical.dsst.coefficients.GammaMsnCoefficients;
import org.orekit.propagation.semianalytical.dsst.coefficients.HansenCoefficients;
import org.orekit.time.AbsoluteDate;

/**
 * Central body contribution to the {@link DSSTPropagator}. Central body is divided into a mean
 * contribution, witch is integrated over long step period, and some short periodic variations that
 * can be analytically computed.
 * <p>
 * Mean element rate are the da<sub>i</sub>/dt derivatives.
 * 
 * @author Romain Di Costanzo
 */
public class DSSTCentralBody extends AbstractGravitationalForces {

    // Analytical central body spherical harmonic models
    /** Equatorial radius of the Central Body. */
    private final double           ae;

    /** Central body attraction coefficient (m<sup>3</sup>/s<sup>2</sup>). */
    private final double           mu;

    /** First normalized potential tesseral coefficients array. */
    private final double[][]       Cnm;

    /** Second normalized potential tesseral coefficients array. */
    private final double[][]       Snm;

    /** Degree <i>n</i> of non resonant C<sub>nm</sub> potential. */
    private final int              degree;

    /** Order <i>m</i> of non resonant C<sub>nm</sub> potential. */
    private final int              order;

    /** Maximum resonant order */
    private int                    maxResonantOrder;

    /** Maximum resonant degree */
    private int                    maxResonantDegree;

    /** List of resonant tesseral harmonic couple */
    private List<ResonantCouple>   resonantTesseralHarmonic;

    /**
     * DSST model needs equinoctial orbit as internal representation. Classical equinoctial elements
     * have discontinuities when inclination is close to zero. In this representation, I = +1. <br>
     * To avoid this discontinuity, another representation exists and equinoctial elements can be
     * expressed in a different way, called "retrograde" orbit. This implies I = -1. As Orekit
     * doesn't implement the retrograde orbit, I = 1 here.
     */
    private int                    I                         = 1;

    /** current orbital state */
    private Orbit                  orbit;

    /**
     * Equinoctial coefficients
     */
    /** A = sqrt(&mu; * a) */
    private double                 A;

    /** B = sqrt(1 - ex<sup>2</sup> - ey<sup>2</sup> */
    private double                 B;

    /** C = 1 + hx<sup>2</sup> + hx<sup>2</sup> */
    private double                 C;

    /**
     * Direction cosines of the symmetry axis
     */
    /** &alpha */
    private double                 alpha;

    /** &beta */
    private double                 beta;

    /** &gamma */
    private double                 gamma;

    /**
     * Internal variables
     */
    /** Coefficient used to define the mean disturbing function V<sub>ns</sub> coefficient */
    private TreeMap<NSKey, Double> Vns;

    /**
     * Minimum period for analytically averaged high-order resonant central body spherical harmonics
     * in seconds. This value is set to 10 days, but can be overrides by using the
     * {@link #setResonantMinPeriodInSec(double)} method.
     */
    private double                 resonantMinPeriodInSec;

    /**
     * Minimum period for analytically averaged high-order resonant central body spherical harmonics
     * in satellite revolutions. This value is set to 10 satellite revolutions, but can be overrides
     * by using the {@link #setResonantMinPeriodInSatRev(double)} method.
     */
    private double                 resonantMinPeriodInSatRev;

    /** Geopotential coefficient Jn = -Cn0 */
    private double[]               Jn;

    /** Hansen coefficient */
    private HansenCoefficients     hansen;

    /** &Gamma;<sub>n, s</sub> <sup>m</sup> (&gamma;) coefficient from equations 2.7.1 - (13) */
    private GammaMsnCoefficients   gammaMNS;

    /**
     * Highest power of the eccentricity to appear in the truncated analytical power series
     * expansion for the averaged central-body Zonal harmonic potential. The user can set this value
     * by using the {@link #setZonalMaximumEccentricityPower(double)} method. If he doesn't, the
     * software will compute a default value itself, through the
     * {@link #computeZonalMaxEccentricityPower()} method.
     */
    private int                    zonalMaxEccentricityPower;

    /**
     * Maximal value of the geopotential order that will be used in zonal series expansion. This
     * value won't be used if the {@link #zonalMaxEccentricityPower} is set through the
     * {@link #computeZonalMaxEccentricityPower()} method. If not, series expansion will
     * automatically be truncated.
     */
    private int                    zonalMaxGeopotentialCoefficient;

    /**
     * Highest power of the eccentricity to appear in the truncated analytical power series
     * expansion for the averaged central-body Tesseral harmonic potential. The user can set this
     * value by using the {@link #setTesseralMaximumEccentricityPower(double)} method. If he
     * doesn't, the software will compute a default value itself, through the
     * {@link #computeTesseralMaxEccentricityPower()} method.
     */
    private int                    tesseralMaxEccentricityPower;

    /** Central-body rotation period in seconds */
    private double                 omega;

    /**
     * Truncation tolerance for analytically averaged central body spherical harmonics for orbits
     * which are always in vacuum
     */
    private final static double    truncationToleranceVacuum = 1e-10;

    /**
     * Truncation tolerance for analytically averaged central body spherical harmonics for
     * drag-perturbed orbit
     */
    private final static double    truncationToleranceDrag   = 1e-10;

    /** Minimum perturbation period */
    private double                 minPerturbationPeriod;

    /**
     * DSST Central body constructor.
     * 
     * @param ae
     *            Equatorial radius of the central body
     * @param mu
     *            &mu; of the central body
     * @param Cnm
     *            Cosines part of the spherical harmonics
     * @param Snm
     *            Sines part of the spherical harmonics
     * @param maxPowerOfENonResonant
     *            Maximum power of the eccentricity in the expansion for the non-resonant potential
     * @param numberOfResonantTesseralTerms
     *            Number of resonant tesseral terms
     * @param maxE2
     *            Maximum power of the e<sup>2</sup> to be used in the power series expansion for
     *            the Hansen coefficients Kernel potential
     * @param resonantTesseral
     *            Resonant Tesseral harmonic couple term. This parameter can be set to null or be an
     *            empty list. If so, the program will automatically determine the resonant couple to
     *            take in account. If not, only the resonant couple given by the user will be taken
     *            in account.
     * @param maxEccOrder
     *            Maximum power of eccentricity used in the expansion of the Hansen coefficient
     *            Kernel
     */
    public DSSTCentralBody(final double centralBodyRotationRate,
                           final double ae,
                           final double mu,
                           final double[][] Cnm,
                           final double[][] Snm,
                           final List<ResonantCouple> resonantTesseral) {
        // Get the central-body rotation period :
        this.omega = MathUtils.TWO_PI / centralBodyRotationRate;
        this.mu = mu;
        this.ae = ae;
        this.Cnm = Cnm;
        this.Snm = Snm;
        this.degree = Cnm.length - 1;
        this.order = Cnm[degree].length - 1;
        // Check potential coefficient consistency
        if ((Cnm.length != Snm.length) || (Cnm[Cnm.length - 1].length != Snm[Snm.length - 1].length)) {
            throw OrekitException.createIllegalArgumentException(OrekitMessages.POTENTIAL_ARRAYS_SIZES_MISMATCH, Cnm.length, Cnm[degree].length, Snm.length, Snm[degree].length);
        }
        // Initialize the Jn coefficient for zonal harmonic series expansion
        initializeJn(Cnm);
        // Store local variables
        if (resonantTesseral != null) {
            resonantTesseralHarmonic = resonantTesseral;
            if (resonantTesseralHarmonic.size() > 0) {
                // Get the maximal resonant order
                ResonantCouple maxCouple = Collections.max(resonantTesseral);
                maxResonantOrder = maxCouple.getM();
                maxResonantDegree = maxCouple.getN();
            }
        } else {
            resonantTesseralHarmonic = new ArrayList<ResonantCouple>();
            // Set to a default undefined value
            maxResonantOrder = Integer.MIN_VALUE;
            maxResonantDegree = Integer.MIN_VALUE;
        }
        // Initialize default values
        this.resonantMinPeriodInSec = 864000d;
        this.resonantMinPeriodInSatRev = 10d;
        this.zonalMaxEccentricityPower = Integer.MIN_VALUE;
        this.tesseralMaxEccentricityPower = Integer.MIN_VALUE;

    }

    /**
     * {@inheritDoc} From equation 3.1 - (1)
     * 
     * @throws OrekitException
     */
    public double[] getMeanElementRate(SpacecraftState spacecraftState) throws OrekitException {

        // Store current state :
        orbit = spacecraftState.getOrbit();
        // Initialization of A, B, C, Alpha, Beta and Gamma coefficient :
        updateABCAlphaBetaGamma(orbit);
        // TODO
        hansen = new HansenCoefficients(orbit.getE(), zonalMaxEccentricityPower);
        gammaMNS = new GammaMsnCoefficients(gamma, I);
        // Get zonal harmonics contribution :
        ZonalHarmonics zonalHarmonics = new ZonalHarmonics();
        double[] zonalTerms = zonalHarmonics.getZonalContribution(orbit);

        // Get tesseral resonant harmonics contributuion :
        TesseralResonantHarmonics tesseralHarmonics = new TesseralResonantHarmonics();
        double[] tesseralTerms = tesseralHarmonics.getResonantContribution(orbit);

        double[] meanElementRate = new double[zonalTerms.length];
        for (int i = 0; i < zonalTerms.length; i++) {
            meanElementRate[i] = tesseralTerms[i] + zonalTerms[i];
        }

        return meanElementRate;
    }

    /** {@inheritDoc} */
    public double[] getShortPeriodicVariations(final AbsoluteDate date,
                                               final double[] meanElements) throws OrekitException {
        // TODO: not implemented yet : Short Periodic Variations are set to null
        return new double[] { 0., 0., 0., 0., 0., 0. };
    }

    /**
     * Initialize the J<sub>n</sub> geopotential coefficients. See page 55 of the Danielson paper.
     * J<sub>n</sub> = - C<sub>n0</sub>
     * 
     * @param Cnm
     *            Geopotential coefficient
     */
    private void initializeJn(double[][] Cnm) {
        Jn = new double[degree + 1];
        for (int i = 0; i <= degree; i++) {
            Jn[i] = -Cnm[i][0];
        }
    }

    /**
     * @param initialState
     */
    private void updateABCAlphaBetaGamma(final Orbit orbit) {
        // Factor declaration
        final double a = orbit.getA();
        final double k = orbit.getEquinoctialEx();
        final double h = orbit.getEquinoctialEy();
        final double k2 = k * k;
        final double h2 = h * h;
        final double q = orbit.getHx();
        final double p = orbit.getHy();
        final double q2 = q * q;
        final double p2 = p * p;

        A = FastMath.sqrt(mu * a);
        B = FastMath.sqrt(1 - k2 - h2);
        C = 1 + q2 + p2;

        // Direction cosines :
        Vector3D[] equinoctialFrame = computeEquinoctialReferenceFrame(orbit);
        alpha = equinoctialFrame[0].getZ();
        beta = equinoctialFrame[1].getZ();
        gamma = equinoctialFrame[2].getZ();
    }

    /**
     * Compute the equinoctioal reference frame defined by the (f, g, w) vector. f and g lie in the
     * satellite orbit plane. w is parallel to the angular momentum vector of the satellite.
     * 
     * @param orbit
     *            orbit
     * @return the equinoctial reference frame
     */
    private Vector3D[] computeEquinoctialReferenceFrame(final Orbit orbit) {
        // Factor declaration
        final double q = orbit.getHx();
        final double p = orbit.getHy();
        final double q2 = q * q;
        final double p2 = p * p;

        final double num = 1. / (1 + q2 + p2);

        // compute the f vector :
        final double fx = 1 - p2 + q2;
        final double fy = 2 * p * q;
        final double fz = -2 * I * p;
        Vector3D f = new Vector3D(num, new Vector3D(fx, fy, fz));

        // Compute the g vector :
        final double gx = 2 * I * p * q;
        final double gy = (1 + p2 - q2) * I;
        final double gz = 2 * q;
        Vector3D g = new Vector3D(num, new Vector3D(gx, gy, gz));

        // Compute the w vector :
        Vector3D w = Vector3D.crossProduct(f, g);
        return new Vector3D[] { f, g, w };
    }

    /**
     * Compute the &theta; angle for the current orbit. The &theta; angle is the central body
     * rotation angle, defined from the equinoctial reference frame. See equation 2.7.1 - (3)(4)
     * 
     * @param orbit
     *            current orbital state
     * @return the central body rotation angle
     */
    private double computeThetaAngle(final Orbit orbit) {
        Vector3D[] frame = computeEquinoctialReferenceFrame(orbit);
        final Vector3D f = frame[0];
        final Vector3D g = frame[1];

        final double num = -f.getY() + I * g.getX();
        final double den = f.getX() + I * g.getY();

        return FastMath.atan2(num, den);
    }

    /**
     * {@inheritDoc} This method here will find the resonant tesseral terms in the central body
     * harmonic field. The routine computes the repetition period of the perturbation caused by each
     * central-body sectoral and tesseral harmonic term and compares the period to a predetermined
     * tolerance, the minimum period considered to be resonant.
     * 
     * @throws OrekitException
     */
    public void initialize(final SpacecraftState initialState) throws OrekitException {
        updateABCAlphaBetaGamma(initialState.getOrbit());

<<<<<<< HEAD
        // Select central body resonant tesseral harmonic terms
        selectCentralBodyResonantTesseral(initialState);

=======
        // Set the highest power of the eccentricity in the analytical power series expansion for
        // the averaged high order resonant central body spherical harmonic perturbation and compute
        // the Newcomb operators
        computeResonantTesseralMaxEccPower(initialState);
        
        /**
         * Resonant Tesseral parameterization and truncation :
         */
        // Compute the central body resonant tesseral harmonic terms
        computeCentralBodyResonantTesseral(initialState);

        // Truncation of the central body tesseral harmonic :
        if (resonantTesseralHarmonic.size() == 0 && order > 0) {
            tesseralTruncation(initialState);
        }else {
            // Set indexes for tesseral resonant :
            tessMaxN = degree;
            tessMaxS = degree;
            tessMinS = - degree;
        }


        // Get the maximum power of E to use in Hansen coefficient Kernel expansion
        computeHansenMaximumEccentricity(initialState);

        /**
         * Zonal parameterization and truncation :
         */
>>>>>>> fbb53a8f
        // Set the highest power of the eccentricity in the analytical power series expansion for
        // the averaged low order central body spherical harmonic perturbation
        computeZonalMaxEccentricityPower(initialState);

<<<<<<< HEAD
        // Set the highest power of the eccentricity in the analytical power series expansion for
        // the averaged high order resonant central body spherical harmonic perturbation and compute
        // the Newcomb operators
        computeTesseralMaxEccentricityPower();

        Vns = DSSTCoefficientFactory.computeVnsCoefficient(zonalMaxGeopotentialCoefficient + 1);
=======
        // Check if a value has been entered by the user :
        if (tesseralTruncationTolerance == Double.NEGATIVE_INFINITY) {
            tesseralTruncationTolerance = truncationToleranceVacuum;
        }

        // Temporary variables :
        int jMin = Integer.MAX_VALUE;
        int jMax = Integer.MIN_VALUE;
        int sMin = Integer.MAX_VALUE;
        int sMax = Integer.MIN_VALUE;
        int n;
        final double e = initialState.getE();
        final double a = initialState.getA();
        boolean jLoop = true;
        boolean sLoop = true;

        // J-loop j = 0, +-1, +-2 ...
        int j = 0;
        while (jLoop) {
            int signJ = (int) FastMath.pow(-1, j);
            j *= signJ;
            jMin = FastMath.min(jMin, j);
            jMax = FastMath.max(jMax, j);

            // M-loop : m = 0, 1,..., M. M being the maximum potential order
            for (int m = 1; m <= order; m++) {
                int sbis = 0;
                // S-loop : s = j, j+-1, j+-2 ...
                int s = j;
                while (sLoop) {
                    int signS = (int) FastMath.pow(-1, s);
                    sbis += s * signS;
                    sMin = FastMath.min(sMin, sbis);
                    sMax = FastMath.max(sMax, sbis);

                    // N-loop : n = Max(2, m, |s|), n-m even and n < N. N being the maximum
                    // potential degree
                    n = FastMath.max(FastMath.max(2, m), FastMath.abs(sbis));

                    if (n > degree) {
                        break;
                    }

                    if ((n - sbis) % 2 == 0) {

                        // Compute the perturbation function upper bound :
                        final double hansenUp = HansenCoefficients.computeUpperBound(e, j, -n - 1, sbis);

                        // Compute Jacobi polynomials upper bound :
                        int l = (sbis <= m) ? (n - m) : n - sbis;
                        int v = FastMath.abs(m - sbis);
                        int w = FastMath.abs(m + sbis);

                        PolynomialFunction jacobi = PolynomialsUtils.createJacobiPolynomial(l, v, w);
                        final double jacDer = jacobi.derivative().value(gamma);
                        final double jacDer2 = jacDer * jacDer;
                        final double jacGam = jacobi.value(gamma);
                        final double jacGam2 = jacGam * jacGam;
                        final double jacFact = (1 - gamma * gamma) / (l * (v + w + l + 1));
                        final double jacobiUp = FastMath.sqrt(jacGam2 + jacFact * jacDer2);

                        // Upper bound for |Cnm - iSnm|
                        final double cnm = Cnm[n][m];
                        final double cnm2 = cnm * cnm;
                        final double snm = Snm[n][m];
                        final double snm2 = snm * snm;
                        final double csnmUp = FastMath.sqrt(cnm2 + snm2);

                        // Upper bound for the |Gmsj + iHmsj|
                        final double maxE = FastMath.pow(e, FastMath.abs(sbis - j));
                        final double maxG = FastMath.pow(1 - gamma * gamma, FastMath.abs(sbis - I * m) / 2);
                        final double ghmsUp = maxE * maxG;

                        // Upper bound for Vmns
                        final double vmnsUp = FastMath.abs(DSSTCoefficientFactory.getVmns(m, n, sbis));
                        // Upper bound for Gammamsn
                        final GammaMsnCoefficients gmns = new GammaMsnCoefficients(gamma, I);
                        final double gmnsUp = FastMath.abs(gmns.getGammaMsn(n, sbis, m));

                        // Upper perturbation function value
                        final double common = (mu / a) * FastMath.pow(ae / a, n);
                        final double upperValue = common * vmnsUp * gmnsUp * hansenUp * jacobiUp * csnmUp * ghmsUp;

                        if (upperValue <= tesseralTruncationTolerance) {
                            // Store values :
                            tessMinS = sMin;
                            tessMaxS = sMax;
                            tessMinJ = jMin;
                            tessMaxJ = jMax;
                            tessMaxN = n;
                            tessMaxM = m;

                            // Force loop to stop :
                            jLoop = false;
                            sLoop = false;
                            m = order;
                            n = degree;
                        }
                    }
                    s++;
                }
            }
            j++;
        }
>>>>>>> fbb53a8f
    }

    private void computeTesseralMaxEccentricityPower() {
        // TODO Auto-generated method stub

    }

    /**
     * This subroutine computes the highest power of the eccentricity to appear in the truncated
     * analytical power series expansion for the averaged central-body zonal harmonic potential.
     * 
     * @throws OrekitException
     */
    private void computeZonalMaxEccentricityPower(final SpacecraftState initialState) throws OrekitException {
        // Did a maximum eccentricity power has been found
        boolean maxFound = false;
        // Initialize the current spherical harmonic term to 0.
        double term = 0.;
        // Maximal degree of the geopotential expansion :
        int nMax = Integer.MIN_VALUE;
        // Maximal power of e
        int sMax = Integer.MIN_VALUE;
        // Find the truncation tolerance : set tolerance as a non draged satellite. Operation stops
        // when term > tolerance
        final double tolerance = truncationToleranceVacuum;
        // Check if highest power of E has been given by the user :
        if (zonalMaxEccentricityPower == Integer.MIN_VALUE) {
            // Is the degree of the zonal harmonic field too small to allow more than one power of E
            if (degree == 2) {
                zonalMaxEccentricityPower = 0;
            } else {
                // Auxiliary quantities
                final double ecc = initialState.getE();
                final double r2a = ae / (2 * initialState.getA());
                double x2MuRaN = 2 * mu / (initialState.getA()) * r2a;
                // Search for the highest power of E for which the computed value is greater than
                // the truncation tolerance in the power series
                // s-loop :
                for (int s = 0; s <= degree - 2; s++) {
                    // n-loop
                    for (int n = s + 2; n <= degree; n++) {
                        // (n - s) must be even
                        if ((n - s) % 2 == 0) {
                            // Local values :
                            final double gam2 = gamma * gamma;
                            // Compute factorial :
                            final BigInteger factorialNum = DSSTFactorial.fact(n - s);
                            final BigInteger factorialDen = DSSTFactorial.fact((n + s) / 2).multiply(DSSTFactorial.fact((n - s) / 2));
                            final double factorial = factorialNum.doubleValue() / factorialDen.doubleValue();
                            HansenCoefficients hansen = new HansenCoefficients(ecc);
                            final double k0 = hansen.getHansenKernelValue(0, -n - 1, s);
                            // Compute the Qns(bound) upper bound :
                            final double qns = FastMath.abs(DSSTCoefficientFactory.getQnsPolynomialValue(gamma, n, s));
                            final double qns2 = qns * qns;
                            final double factor = (1 - gam2) / (n * (n + 1) - s * (s + 1));
                            // Compute dQns/dGamma
                            final double dQns = FastMath.abs(DSSTCoefficientFactory.getQnsPolynomialValue(gamma, n, s + 1));
                            final double dQns2 = dQns * dQns;
                            final double qnsBound = FastMath.sqrt(qns2 + factor * dQns2);

                            // Get the current potential upper bound for the current (n, s) couple.
                            term = x2MuRaN * r2a * FastMath.abs(Jn[n]) * factorial * k0 * qnsBound * FastMath.pow(1 - gam2, s / 2)
                                   * FastMath.pow(ecc, s) / FastMath.pow(2, n);

                            // Compare result with the tolerance parameter :
                            if (term <= tolerance) {
                                // Stop here
                                nMax = Math.max(nMax, n);
                                sMax = Math.max(sMax, s);
                                // truncature found
                                maxFound = true;
                                // Force a premature end loop
                                n = degree;
                                s = degree;
                            }
                        }
                    }
                    // Prepare next loop :
                    x2MuRaN = 2 * mu / (initialState.getA()) * FastMath.pow(r2a, s + 1);
                }
            }
            if (maxFound) {
                zonalMaxGeopotentialCoefficient = nMax;
                zonalMaxEccentricityPower = sMax;
            } else {
                zonalMaxGeopotentialCoefficient = degree;
                zonalMaxEccentricityPower = degree - 2;
            }
        } else {
            zonalMaxGeopotentialCoefficient = degree;
        }

    }

    private void selectCentralBodyResonantTesseral(SpacecraftState initialState) {
        // Initialize resonant order
        List<Integer> resonantOrder = new ArrayList<Integer>();
        // Initialize resonant index for each resonant order
        List<Integer> resonantIndex = new ArrayList<Integer>();

        // Get the satellite period
        final double satellitePeriod = initialState.getKeplerianPeriod();
        // Compute ration of satellite period to central body rotation period
        final double ratio = satellitePeriod / omega;

        // If user didn't define a maximum resonant order, use the maximum central-body's
        // order
        if (maxResonantOrder == Integer.MIN_VALUE) {
            // TODO check +1
            maxResonantOrder = order;
        }

        if (maxResonantDegree == Integer.MIN_VALUE) {
            maxResonantDegree = degree;
        }

        // Has the user requested a specific set of resonant tesseral harmonic terms ?
        if (resonantTesseralHarmonic.size() == 0) {

            final int maxResonantOrderTmp = maxResonantOrder;
            // Reinitialize the maxResonantOrder parameter :
            maxResonantOrder = 0;

            double tolerance = resonantMinPeriodInSec / satellitePeriod;
            if (tolerance < resonantMinPeriodInSatRev) {
                tolerance = resonantMinPeriodInSatRev;
            }
            tolerance = 1d / tolerance;

            // Now find the order of the resonant tesseral harmonic field
            for (int m = 0; m < maxResonantOrderTmp; m++) {
                double resonance = ratio * m;
                int j = (int) (resonance + 0.5);
                if (FastMath.abs(resonance - j) <= tolerance && j > 0d) {
                    // Update the maximum resonant order found
                    maxResonantOrder = m;

                    // Store each resonant degrees for each resonant order
                    resonantOrder.add(m, m);
                    resonantIndex.add(m, j);

                    // Store each resonant couple for a given order
                    // TODO check <=
                    for (int n = m; n <= degree; n++) {
                        resonantTesseralHarmonic.add(new ResonantCouple(n, m));
                    }
                }
            }
        }
        // Have any resonant terms been found ?
        if (maxResonantOrder > 0) {
            minPerturbationPeriod = computeMinimumPerturbationPeriod(ratio, satellitePeriod, resonantOrder, resonantIndex);
        }
    }

    /**
     * This method compute the minimum perturbation period from witch a perturbation is considered
     * to
     * 
     * @param ratio
     * @param satellitePeriod
     * @param resonantOrder
     * @param resonantIndex
     * @return
     */
    private double computeMinimumPerturbationPeriod(double ratio,
                                                    double satellitePeriod,
                                                    List<Integer> resonantOrder,
                                                    List<Integer> resonantIndex) {

        double minPerturbationPeriod = Double.POSITIVE_INFINITY;
        // Compute the minimum perturbation period
        for (int m = 0; m < maxResonantOrder; m++) {
            if (resonantOrder.get(m) == m) {
                double divisor = FastMath.abs(ratio * m - resonantIndex.get(m));
                if (divisor < 1e-10) {
                    divisor = 1e-10;
                    minPerturbationPeriod = FastMath.min(minPerturbationPeriod, satellitePeriod / divisor);
                }
            }
        }
        return minPerturbationPeriod;

    }

    /**
     * Set the minimum period for analytically averaged high-order resonant central body spherical
     * harmonics in seconds. Set to 10 days by default.
     * 
     * @param resonantMinPeriodInSec
     *            minimum period in seconds
     */
    public void setResonantMinPeriodInSec(final double resonantMinPeriodInSec) {
        this.resonantMinPeriodInSec = resonantMinPeriodInSec;
    }

    /**
     * Set the minimum period for analytically averaged high-order resonant central body spherical
     * harmonics in satelliteRevolution. Set to 10 by default.
     * 
     * @param resonantMinPeriodInSatRev
     *            minimum period in satellite revolution
     */
    public void setResonantMinPeriodInSatRev(final double resonantMinPeriodInSatRev) {
        this.resonantMinPeriodInSatRev = resonantMinPeriodInSatRev;
    }

    /**
     * This methode set the highest power of the eccentricity to appear in the truncated analytical
     * power series expansion for the averaged central-body zonal harmonic potential.
     * 
     * @param zonalMaxEccPower
     *            highest power of the eccentricity
     */
    public void setZonalMaximumEccentricityPower(final int zonalMaxEccPower) {
        this.zonalMaxEccentricityPower = zonalMaxEccPower;
    }

    /**
     * This methode set the highest power of the eccentricity to appear in the truncated analytical
     * power series expansion for the averaged central-body tesseral harmonic potential.
     * 
     * @param tesseralMaxEccPower
     *            highest power of the eccentricity
     */
    public void setTesseralMaximumEccentricityPower(final int tesseralMaxEccPower) {
        this.tesseralMaxEccentricityPower = tesseralMaxEccPower;
    }

    /**
     * Get the zonal contribution of the central body for the first order mean element rates.
     */
    private class ZonalHarmonics {

        private ZonalHarmonics() {
            // Dummy constructor, nothing to do.
        }

        private double[] getZonalContribution(Orbit orbit) throws OrekitException {
            // Initialization :
            double dh = 0d;
            double dk = 0d;
            double dp = 0d;
            double dq = 0d;
            double dM = 0d;

            double a = orbit.getA();
            double k = orbit.getEquinoctialEx();
            double h = orbit.getEquinoctialEy();
            double q = orbit.getHx();
            double p = orbit.getHy();

            final double[][] GsHs = DSSTCoefficientFactory.computeGsHsCoefficient(k, h, alpha, beta, zonalMaxGeopotentialCoefficient + 1);

            final double[][] Qns = DSSTCoefficientFactory.computeQnsCoefficient(gamma, zonalMaxGeopotentialCoefficient + 1);

            // Compute potential derivative :
            final double[] potentialDerivatives = computePotentialderivatives(Qns, GsHs);

            final double dUda = potentialDerivatives[0];
            final double dUdk = potentialDerivatives[1];
            final double dUdh = potentialDerivatives[2];
            final double dUdAl = potentialDerivatives[3];
            final double dUdBe = potentialDerivatives[4];
            final double dUdGa = potentialDerivatives[5];

            // Compute cross derivatives from formula 2.2 - (8):
            // U(alpha,gamma) = alpha * du / dgamma - gamma * du / dalpha
            final double UAlphaGamma = alpha * dUdGa - gamma * dUdAl;
            // U(beta,gamma) = beta * du / dgamma - gamma * du / dbeta
            final double UBetaGamma = beta * dUdGa - gamma * dUdBe;

            final double factor = (p * UAlphaGamma - I * q * UBetaGamma) / (A * B);

            // Compute mean element Rate for Zonal Harmonic :
            // da / dt = 0 for zonal harmonic :
            dh = (B / A) * dUdk + k * factor;
            dk = -(B / A) * dUdh - h * factor;
            dp = -C / (2 * A * B) * UBetaGamma;
            dq = -I * C * UAlphaGamma / (2 * A * B);
            dM = (-2. * a * dUda / A) + (B / (A * (1 + B))) * (h * dUdh + k * dUdk) + (p * UAlphaGamma - I * q * UBetaGamma) / (A * B);

            return new double[] { 0d, dk, dh, dq, dp, dM };
        }

        /**
         * Get the potential derivatives needed for the central body gravitational zonal harmonics
         * at first order. As those equations depend on the &alpha; &beta; and &gamma; values, they
         * only can be evaluated after those data have been computed (from the current state). See
         * equation 3.1 - (6) from the main paper. <br>
         * The result is an array containing the following data : <br>
         * dU / da <br>
         * dU / dk <br>
         * dU / dh <br>
         * dU / d&alpha; <br>
         * dU/ d&beta; <br>
         * dU/d&gamma;<br>
         * Where U is the gravitational potential.
         * 
         * @param
         * @param gs
         * @param qns
         * @param kns
         * @return data needed for the potential derivatives
         * @throws OrekitException
         */
        private double[] computePotentialderivatives(double[][] Qns,
                                                     double[][] GsHs) throws OrekitException {

            // Initialize data
            final double a = orbit.getA();
            final double k = orbit.getEquinoctialEx();
            final double h = orbit.getEquinoctialEy();

            // mu / a
            final double factor = mu / a;
            final double Ra = ae / a;
            final double khi = 1 / B;

            // Potential derivatives
            double dUda = 0d;
            double dUdk = 0d;
            double dUdh = 0d;
            double dUdAl = 0d;
            double dUdBe = 0d;
            double dUdGa = 0d;

            // dGs / dk
            double dGsdk = 0d;
            // dGs / dh
            double dGsdh = 0d;
            // dGs / dAlpha
            double dGsdAl = 0d;
            // dGs / dBeta
            double dGsdBe = 0d;

            // series coefficient :
            double jn;
            double vns;
            double kns;
            double qns;
            double gs;
            double gsM1;
            double hsM1;
            double dkns;

            // Other data :
            // (R / a)^n
            double raExpN;
            double khi3 = FastMath.pow(khi, 3);
            double commonCoefficient;
            // Kronecker symbol (2 - delta(0,s))
            double delta0s = 0d;

            for (int s = 0; s < zonalMaxEccentricityPower; s++) {
                // Get the current gs and hs coefficient :
                gs = GsHs[0][s];

                // Compute partial derivatives of Gs from equ. (9) :
                // First get the G(s-1) and the H(s-1) coefficient : SET TO 0 IF < 0
                gsM1 = (s > 0 ? GsHs[0][s - 1] : 0);
                hsM1 = (s > 0 ? GsHs[1][s - 1] : 0);
                // Get derivatives
                dGsdh = s * beta * gsM1 - s * alpha * hsM1;
                dGsdk = s * alpha * gsM1 + s * beta * hsM1;
                dGsdAl = s * k * gsM1 - s * h * hsM1;
                dGsdBe = s * h * gsM1 + s * k * hsM1;

                // get (2 - delta0s)
                delta0s = (s == 0) ? 1 : 2;

                for (int n = s + 2; n < zonalMaxGeopotentialCoefficient + 1; n++) {
                    // Extract data from previous computation :
                    jn = Jn[n];
                    vns = Vns.get(new NSKey(n, s));
                    kns = hansen.getHansenKernelValue(0, -n - 1, s);
                    qns = Qns[n][s];
                    raExpN = FastMath.pow(Ra, n);
                    dkns = hansen.getHansenKernelDerivative(0, -n - 1, s);
                    commonCoefficient = delta0s * raExpN * jn * vns;

                    // Compute dU / da :
                    dUda += commonCoefficient * (n + 1) * kns * qns * gs;
                    // Compute dU / dEx
                    dUdk += commonCoefficient * qns * (kns * dGsdk + k * khi3 * gs * dkns);
                    // Compute dU / dEy
                    dUdh += commonCoefficient * qns * (kns * dGsdh + h * khi3 * gs * dkns);
                    // Compute dU / dAlpha
                    dUdAl += commonCoefficient * qns * kns * dGsdAl;
                    // Compute dU / dBeta
                    dUdBe += commonCoefficient * qns * kns * dGsdBe;
                    // Compute dU / dGamma : here dQns/dGamma = Q(n, s + 1) from Equation 3.1 - (8)
                    dUdGa += commonCoefficient * kns * Qns[n][s + 1] * gs;
                }
            }

            dUda *= (factor / a);
            dUdk *= -factor;
            dUdh *= -factor;
            dUdAl *= -factor;
            dUdBe *= -factor;
            dUdGa *= -factor;

            return new double[] { dUda, dUdk, dUdh, dUdAl, dUdBe, dUdGa };
        }
    }

    /**
     * Get the Central-Body Gravitational Resonant Tesserals Harmonics for the first order
     * contribution
     */
    private class TesseralResonantHarmonics {

        private TesseralResonantHarmonics() {
            // Dummy constructor, nothing to do.
        }

        private double[] getResonantContribution(Orbit orbit) throws OrekitException {
            // Get orbital parameters :
            final double a = orbit.getA();
            final double k = orbit.getEquinoctialEx();
            final double h = orbit.getEquinoctialEy();
            final double q = orbit.getHx();
            final double p = orbit.getHy();

            // Compute potential derivatives
            double[] dU = computePotentialDerivatives(orbit);
            final double duda = dU[0];
            final double dudh = dU[1];
            final double dudk = dU[2];
            final double dudl = dU[3];
            final double dudal = dU[4];
            final double dudbe = dU[5];
            final double dudga = dU[6];

            // Compute the cross derivative operator :
            final double UAlphaGamma = alpha * dudga - gamma * dudal;
            final double UAlphaBeta = alpha * dudbe - beta * dudal;
            final double UBetaGamma = beta * dudga - gamma * dudbe;
            final double Uhk = h * dudk - k * dudh;

            final double aDot = 2 * a / A * dudal;
            final double hDot = B * dudk / A + k / (A * B) * (p * UAlphaGamma - I * q * UBetaGamma) - h * B * dudl / (A * (1 + B));
            final double kDot = -(B * dudh / A + h / (A * B) * (p * UAlphaGamma - I * q * UBetaGamma) + k * B * dudl / (A * (1 + B)));
            final double pDot = C / (2 * A * B) * (p * (Uhk - UAlphaBeta - dudl) - UBetaGamma);
            final double qDot = C / (2 * A * B) * (p * (Uhk - UAlphaBeta - dudl) - I * UAlphaGamma);
            final double lDot = -2 * a * duda / A + B / (A * (1 + B)) * (h * dudh + k * dudk) + (p * UAlphaGamma - I * q * UBetaGamma)
                                / (A * B);

            return new double[] { aDot, hDot, kDot, pDot, qDot, lDot };

        }

        /**
         * Compute the following elements from expression 3.3 - (4):
         * 
         * <pre>
         * dU / da
         * dU / dh
         * dU / dk
         * dU / d&lambda;
         * dU / d&alpha;
         * dU / d&beta;
         * dU / d&gamma;
         * 
         * </pre>
         * 
         * @param orbit
         * @return
         * @throws OrekitException
         */
        private double[] computePotentialDerivatives(final Orbit orbit) throws OrekitException {
            // Result initialization
            double duda = 0d;
            double dudh = 0d;
            double dudk = 0d;
            double dudl = 0d;
            double dudal = 0d;
            double dudbe = 0d;
            double dudga = 0d;

            // radial distance from center of mass of central body
            // final double r = orbit.getPVCoordinates().getPosition().getNorm();

            // Get needed orbital elements
            final double a = orbit.getA();
            final double k = orbit.getEquinoctialEx();
            final double h = orbit.getEquinoctialEy();

            final double ra = ae / a;
            final double muOa = mu / a;

            double ran;
            double vmsn;
            double gamMsn;
            double dGamma;
            double kjn_1;
            double dkjn_1;
            double jacobi;
            double dJacobi;
            double gms;
            double hms;
            double cnm;
            double snm;
            double realCosFactor;
            double realSinFactor;
            // Jacobi indices
            int l, v, w;

            final double theta = computeThetaAngle(orbit);
            final double lambda = orbit.getLM();
            final CiSiCoefficient cisiKH = new CiSiCoefficient(k, h);
            final CiSiCoefficient cisiAB = new CiSiCoefficient(alpha, beta);
            final GHmsjPolynomials GHms = new GHmsjPolynomials(cisiKH, cisiAB, I);

            double dGdh = 0d;
            double dGdk = 0d;
            double dGdA = 0d;
            double dGdB = 0d;
            double dHdh = 0d;
            double dHdk = 0d;
            double dHdA = 0d;
            double dHdB = 0d;

<<<<<<< HEAD
            Iterator<ResonantCouple> iterator = resonantTesseralHarmonic.iterator();
            // Iterative process :

            while (iterator.hasNext()) {
                ResonantCouple resonantTesseralCouple = iterator.next();
                int j = resonantTesseralCouple.getN();
                int m = resonantTesseralCouple.getM();

                final double jlMmt = j * lambda - m * theta;
                final double sinPhi = FastMath.sin(jlMmt);
                final double cosPhi = FastMath.cos(jlMmt);

                int Im = (int) FastMath.pow(I, m);
                // Sum(-N, N)
                for (int s = -maxResonantDegree; s < maxResonantDegree + 1; s++) {
                    // Sum(Max(2, m, |s|))
                    int nmin = Math.max(Math.max(2, m), Math.abs(s));

                    // jacobi v, w, indices : see 2.7.1 - (15)
                    v = FastMath.abs(m - s);
                    w = FastMath.abs(m + s);
                    for (int n = nmin; n < maxResonantDegree + 1; n++) {
                        // (R / a)^n
                        ran = FastMath.pow(ra, n);
                        // Vmns computation : if s < 0 : V(m, n, s) = (-1)^s * V(m, n, -s). See
                        // equation 2.7.2 - (1)
                        if (s < 0) {
                            vmsn = Math.pow(-1, s) * DSSTCoefficientFactory.getVmns(m, n, -s);
                        } else {
                            vmsn = DSSTCoefficientFactory.getVmns(m, n, s);
                        }
                        gamMsn = gammaMNS.getGammaMsn(n, s, m);
                        dGamma = gammaMNS.getDGammaMsn(n, s, m);
                        kjn_1 = hansen.getHansenKernelValue(j, -n - 1, s);
                        // kjn_1 = hansen.computHKVfromNewcomb(j, -n - 1, s);
                        dkjn_1 = hansen.getHansenKernelDerivative(j, -n - 1, s);
                        dGdh = GHms.getdGmsdh(m, s, j);
                        dGdk = GHms.getdGmsdk(m, s, j);
                        dGdA = GHms.getdGmsdAlpha(m, s, j);
                        dGdB = GHms.getdGmsdBeta(m, s, j);
                        dHdh = GHms.getdHmsdh(m, s, j);
                        dHdk = GHms.getdHmsdk(m, s, j);
                        dHdA = GHms.getdHmsdAlpha(m, s, j);
                        dHdB = GHms.getdHmsdBeta(m, s, j);

                        // Jacobi l-indices : see 2.7.1 - (15)
                        l = (Math.abs(s) <= m ? (n - m) : n - Math.abs(s));
                        PolynomialFunction jacobiPoly = PolynomialsUtils.createJacobiPolynomial(l, v, w);
                        jacobi = jacobiPoly.value(gamma);
                        dJacobi = jacobiPoly.derivative().value(gamma);
                        gms = GHms.getGmsj(m, s, j);
                        hms = GHms.getHmsj(m, s, j);
                        cnm = Cnm[n][m];
                        snm = Snm[n][m];

                        // Compute dU / da from expansion of equation (4-a)
                        realCosFactor = (gms * cnm + hms * snm) * cosPhi;
                        realSinFactor = (gms * snm - hms * cnm) * sinPhi;
                        duda += (n + 1) * ran * Im * vmsn * gamMsn * kjn_1 * jacobi * (realCosFactor + realSinFactor);

                        // Compute dU / dh from expansion of equation (4-b)
                        realCosFactor = (cnm * kjn_1 * dGdh + 2 * cnm * h * (gms + hms) * dkjn_1 + snm * kjn_1 * dHdh) * cosPhi;
                        realSinFactor = (-cnm * kjn_1 * dHdh + 2 * snm * h * (gms + hms) * dkjn_1 + snm * kjn_1 * dGdh) * sinPhi;
                        dudh += ran * Im * vmsn * gamMsn * jacobi * (realCosFactor + realSinFactor);

                        // Compute dU / dk from expansion of equation (4-c)
                        realCosFactor = (cnm * kjn_1 * dGdk + 2 * cnm * k * (gms + hms) * dkjn_1 + snm * kjn_1 * dHdk) * cosPhi;
                        realSinFactor = (-cnm * kjn_1 * dHdk + 2 * snm * k * (gms + hms) * dkjn_1 + snm * kjn_1 * dGdk) * sinPhi;
                        dudk += ran * Im * vmsn * gamMsn * jacobi * (realCosFactor + realSinFactor);

                        // Compute dU / dLambda from expansion of equation (4-d)
                        realCosFactor = (snm * gms - hms * cnm) * cosPhi;
                        realSinFactor = (snm * hms + gms * cnm) * sinPhi;
                        dudl += j * ran * Im * vmsn * kjn_1 * jacobi * (realCosFactor - realSinFactor);

                        // Compute dU / alpha from expansion of equation (4-e)
                        realCosFactor = (dGdA * cnm + dHdA * snm) * cosPhi;
                        realSinFactor = (dGdA * snm - dHdA * cnm) * sinPhi;
                        dudal += ran * Im * vmsn * gamMsn * kjn_1 * jacobi * (realCosFactor + realSinFactor);

                        // Compute dU / dBeta from expansion of equation (4-f)
                        realCosFactor = (dGdB * cnm + dHdB * snm) * cosPhi;
                        realSinFactor = (dGdB * snm - dHdB * cnm) * sinPhi;
                        dudbe += ran * Im * vmsn * gamMsn * kjn_1 * jacobi * (realCosFactor + realSinFactor);

                        // Compute dU / dGamma from expansion of equation (4-g)
                        realCosFactor = (gms * cnm + hms * snm) * cosPhi;
                        realSinFactor = (gms * snm - hms * cnm) * sinPhi;
                        dudga += ran * Im * vmsn * kjn_1 * (jacobi * dGamma + gamMsn * dJacobi) * (realCosFactor + realSinFactor);
                    }
=======
            // Jacobi indices
            int l, v, w;
            final double jlMmt = j * lambda - m * theta;
            final double sinPhi = FastMath.sin(jlMmt);
            final double cosPhi = FastMath.cos(jlMmt);

            int Im = (int) FastMath.pow(I, m);
            // Sum(-N, N)
            for (int s = tessMinS; s <= tessMaxS; s++) {
                // Sum(Max(2, m, |s|))
                int nmin = Math.max(Math.max(2, m), Math.abs(s));

                // jacobi v, w, indices : see 2.7.1 - (15)
                v = FastMath.abs(m - s);
                w = FastMath.abs(m + s);
                for (int n = nmin; n <= tessMaxN; n++) {
                    // (R / a)^n
                    ran = FastMath.pow(ra, n);
                    vmsn = DSSTCoefficientFactory.getVmns(m, n, s);
                    gamMsn = gammaMNS.getGammaMsn(n, s, m);
                    dGamma = gammaMNS.getDGammaMsn(n, s, m);
                    kjn_1 = hansen.getHansenKernelValue(j, -n - 1, s);
                    // kjn_1 = hansen.computHKVfromNewcomb(j, -n - 1, s);
                    dkjn_1 = hansen.getHansenKernelDerivative(j, -n - 1, s);
                    dGdh = GHms.getdGmsdh(m, s, j);
                    dGdk = GHms.getdGmsdk(m, s, j);
                    dGdA = GHms.getdGmsdAlpha(m, s, j);
                    dGdB = GHms.getdGmsdBeta(m, s, j);
                    dHdh = GHms.getdHmsdh(m, s, j);
                    dHdk = GHms.getdHmsdk(m, s, j);
                    dHdA = GHms.getdHmsdAlpha(m, s, j);
                    dHdB = GHms.getdHmsdBeta(m, s, j);

                    // Jacobi l-indices : see 2.7.1 - (15)
                    l = (FastMath.abs(s) <= m ? (n - m) : n - FastMath.abs(s));
                    PolynomialFunction jacobiPoly = PolynomialsUtils.createJacobiPolynomial(l, v, w);
                    jacobi = jacobiPoly.value(gamma);
                    dJacobi = jacobiPoly.derivative().value(gamma);
                    gms = GHms.getGmsj(m, s, j);
                    hms = GHms.getHmsj(m, s, j);
                    cnm = Cnm[n][m];
                    snm = Snm[n][m];

                    // Compute dU / da from expansion of equation (4-a)
                    realCosFactor = (gms * cnm + hms * snm) * cosPhi;
                    realSinFactor = (gms * snm - hms * cnm) * sinPhi;
                    duda += (n + 1) * ran * Im * vmsn * gamMsn * kjn_1 * jacobi * (realCosFactor + realSinFactor);

                    // Compute dU / dh from expansion of equation (4-b)
                    realCosFactor = (cnm * kjn_1 * dGdh + 2 * cnm * h * (gms + hms) * dkjn_1 + snm * kjn_1 * dHdh) * cosPhi;
                    realSinFactor = (-cnm * kjn_1 * dHdh + 2 * snm * h * (gms + hms) * dkjn_1 + snm * kjn_1 * dGdh) * sinPhi;
                    dudh += ran * Im * vmsn * gamMsn * jacobi * (realCosFactor + realSinFactor);

                    // Compute dU / dk from expansion of equation (4-c)
                    realCosFactor = (cnm * kjn_1 * dGdk + 2 * cnm * k * (gms + hms) * dkjn_1 + snm * kjn_1 * dHdk) * cosPhi;
                    realSinFactor = (-cnm * kjn_1 * dHdk + 2 * snm * k * (gms + hms) * dkjn_1 + snm * kjn_1 * dGdk) * sinPhi;
                    dudk += ran * Im * vmsn * gamMsn * jacobi * (realCosFactor + realSinFactor);

                    // Compute dU / dLambda from expansion of equation (4-d)
                    realCosFactor = (snm * gms - hms * cnm) * cosPhi;
                    realSinFactor = (snm * hms + gms * cnm) * sinPhi;
                    dudl += j * ran * Im * vmsn * kjn_1 * jacobi * (realCosFactor - realSinFactor);

                    // Compute dU / alpha from expansion of equation (4-e)
                    realCosFactor = (dGdA * cnm + dHdA * snm) * cosPhi;
                    realSinFactor = (dGdA * snm - dHdA * cnm) * sinPhi;
                    dudal += ran * Im * vmsn * gamMsn * kjn_1 * jacobi * (realCosFactor + realSinFactor);

                    // Compute dU / dBeta from expansion of equation (4-f)
                    realCosFactor = (dGdB * cnm + dHdB * snm) * cosPhi;
                    realSinFactor = (dGdB * snm - dHdB * cnm) * sinPhi;
                    dudbe += ran * Im * vmsn * gamMsn * kjn_1 * jacobi * (realCosFactor + realSinFactor);

                    // Compute dU / dGamma from expansion of equation (4-g)
                    realCosFactor = (gms * cnm + hms * snm) * cosPhi;
                    realSinFactor = (gms * snm - hms * cnm) * sinPhi;
                    dudga += ran * Im * vmsn * kjn_1 * (jacobi * dGamma + gamMsn * dJacobi) * (realCosFactor + realSinFactor);
>>>>>>> fbb53a8f
                }

                duda *= -muOa / a;
                dudh *= muOa;
                dudk *= muOa;
                dudl *= muOa;
                dudal *= muOa;
                dudbe *= muOa;
                dudga *= muOa;

            }
            return new double[] { duda, dudh, dudk, dudl, dudal, dudbe, dudga };
        }
    }

}
<|MERGE_RESOLUTION|>--- conflicted
+++ resolved
@@ -1,1249 +1,1330 @@
-package org.orekit.propagation.semianalytical.dsst.dsstforcemodel;
-
-import java.math.BigInteger;
-import java.util.ArrayList;
-import java.util.Collections;
-import java.util.Iterator;
-import java.util.List;
-import java.util.TreeMap;
-
-import org.apache.commons.math.analysis.polynomials.PolynomialFunction;
-import org.apache.commons.math.analysis.polynomials.PolynomialsUtils;
-import org.apache.commons.math.geometry.euclidean.threed.Vector3D;
-import org.apache.commons.math.util.ArithmeticUtils;
-import org.apache.commons.math.util.FastMath;
-import org.apache.commons.math.util.MathUtils;
-import org.orekit.errors.OrekitException;
-import org.orekit.errors.OrekitMessages;
-import org.orekit.orbits.Orbit;
-import org.orekit.propagation.SpacecraftState;
-import org.orekit.propagation.semianalytical.dsst.DSSTPropagator;
-import org.orekit.propagation.semianalytical.dsst.coefficients.CiSiCoefficient;
-import org.orekit.propagation.semianalytical.dsst.coefficients.DSSTCoefficientFactory;
-import org.orekit.propagation.semianalytical.dsst.coefficients.DSSTCoefficientFactory.NSKey;
-import org.orekit.propagation.semianalytical.dsst.coefficients.DSSTFactorial;
-import org.orekit.propagation.semianalytical.dsst.coefficients.GHmsjPolynomials;
-import org.orekit.propagation.semianalytical.dsst.coefficients.GammaMsnCoefficients;
-import org.orekit.propagation.semianalytical.dsst.coefficients.HansenCoefficients;
-import org.orekit.time.AbsoluteDate;
-
-/**
- * Central body contribution to the {@link DSSTPropagator}. Central body is divided into a mean
- * contribution, witch is integrated over long step period, and some short periodic variations that
- * can be analytically computed.
- * <p>
- * Mean element rate are the da<sub>i</sub>/dt derivatives.
- * 
- * @author Romain Di Costanzo
- */
-public class DSSTCentralBody extends AbstractGravitationalForces {
-
-    // Analytical central body spherical harmonic models
-    /** Equatorial radius of the Central Body. */
-    private final double           ae;
-
-    /** Central body attraction coefficient (m<sup>3</sup>/s<sup>2</sup>). */
-    private final double           mu;
-
-    /** First normalized potential tesseral coefficients array. */
-    private final double[][]       Cnm;
-
-    /** Second normalized potential tesseral coefficients array. */
-    private final double[][]       Snm;
-
-    /** Degree <i>n</i> of non resonant C<sub>nm</sub> potential. */
-    private final int              degree;
-
-    /** Order <i>m</i> of non resonant C<sub>nm</sub> potential. */
-    private final int              order;
-
-    /** Maximum resonant order */
-    private int                    maxResonantOrder;
-
-    /** Maximum resonant degree */
-    private int                    maxResonantDegree;
-
-    /** List of resonant tesseral harmonic couple */
-    private List<ResonantCouple>   resonantTesseralHarmonic;
-
-    /**
-     * DSST model needs equinoctial orbit as internal representation. Classical equinoctial elements
-     * have discontinuities when inclination is close to zero. In this representation, I = +1. <br>
-     * To avoid this discontinuity, another representation exists and equinoctial elements can be
-     * expressed in a different way, called "retrograde" orbit. This implies I = -1. As Orekit
-     * doesn't implement the retrograde orbit, I = 1 here.
-     */
-    private int                    I                         = 1;
-
-    /** current orbital state */
-    private Orbit                  orbit;
-
-    /**
-     * Equinoctial coefficients
-     */
-    /** A = sqrt(&mu; * a) */
-    private double                 A;
-
-    /** B = sqrt(1 - ex<sup>2</sup> - ey<sup>2</sup> */
-    private double                 B;
-
-    /** C = 1 + hx<sup>2</sup> + hx<sup>2</sup> */
-    private double                 C;
-
-    /**
-     * Direction cosines of the symmetry axis
-     */
-    /** &alpha */
-    private double                 alpha;
-
-    /** &beta */
-    private double                 beta;
-
-    /** &gamma */
-    private double                 gamma;
-
-    /**
-     * Internal variables
-     */
-    /** Coefficient used to define the mean disturbing function V<sub>ns</sub> coefficient */
-    private TreeMap<NSKey, Double> Vns;
-
-    /**
-     * Minimum period for analytically averaged high-order resonant central body spherical harmonics
-     * in seconds. This value is set to 10 days, but can be overrides by using the
-     * {@link #setResonantMinPeriodInSec(double)} method.
-     */
-    private double                 resonantMinPeriodInSec;
-
-    /**
-     * Minimum period for analytically averaged high-order resonant central body spherical harmonics
-     * in satellite revolutions. This value is set to 10 satellite revolutions, but can be overrides
-     * by using the {@link #setResonantMinPeriodInSatRev(double)} method.
-     */
-    private double                 resonantMinPeriodInSatRev;
-
-    /** Geopotential coefficient Jn = -Cn0 */
-    private double[]               Jn;
-
-    /** Hansen coefficient */
-    private HansenCoefficients     hansen;
-
-    /** &Gamma;<sub>n, s</sub> <sup>m</sup> (&gamma;) coefficient from equations 2.7.1 - (13) */
-    private GammaMsnCoefficients   gammaMNS;
-
-    /**
-     * Highest power of the eccentricity to appear in the truncated analytical power series
-     * expansion for the averaged central-body Zonal harmonic potential. The user can set this value
-     * by using the {@link #setZonalMaximumEccentricityPower(double)} method. If he doesn't, the
-     * software will compute a default value itself, through the
-     * {@link #computeZonalMaxEccentricityPower()} method.
-     */
-    private int                    zonalMaxEccentricityPower;
-
-    /**
-     * Maximal value of the geopotential order that will be used in zonal series expansion. This
-     * value won't be used if the {@link #zonalMaxEccentricityPower} is set through the
-     * {@link #computeZonalMaxEccentricityPower()} method. If not, series expansion will
-     * automatically be truncated.
-     */
-    private int                    zonalMaxGeopotentialCoefficient;
-
-    /**
-     * Highest power of the eccentricity to appear in the truncated analytical power series
-     * expansion for the averaged central-body Tesseral harmonic potential. The user can set this
-     * value by using the {@link #setTesseralMaximumEccentricityPower(double)} method. If he
-     * doesn't, the software will compute a default value itself, through the
-     * {@link #computeTesseralMaxEccentricityPower()} method.
-     */
-    private int                    tesseralMaxEccentricityPower;
-
-    /** Central-body rotation period in seconds */
-    private double                 omega;
-
-    /**
-     * Truncation tolerance for analytically averaged central body spherical harmonics for orbits
-     * which are always in vacuum
-     */
-    private final static double    truncationToleranceVacuum = 1e-10;
-
-    /**
-     * Truncation tolerance for analytically averaged central body spherical harmonics for
-     * drag-perturbed orbit
-     */
-    private final static double    truncationToleranceDrag   = 1e-10;
-
-    /** Minimum perturbation period */
-    private double                 minPerturbationPeriod;
-
-    /**
-     * DSST Central body constructor.
-     * 
-     * @param ae
-     *            Equatorial radius of the central body
-     * @param mu
-     *            &mu; of the central body
-     * @param Cnm
-     *            Cosines part of the spherical harmonics
-     * @param Snm
-     *            Sines part of the spherical harmonics
-     * @param maxPowerOfENonResonant
-     *            Maximum power of the eccentricity in the expansion for the non-resonant potential
-     * @param numberOfResonantTesseralTerms
-     *            Number of resonant tesseral terms
-     * @param maxE2
-     *            Maximum power of the e<sup>2</sup> to be used in the power series expansion for
-     *            the Hansen coefficients Kernel potential
-     * @param resonantTesseral
-     *            Resonant Tesseral harmonic couple term. This parameter can be set to null or be an
-     *            empty list. If so, the program will automatically determine the resonant couple to
-     *            take in account. If not, only the resonant couple given by the user will be taken
-     *            in account.
-     * @param maxEccOrder
-     *            Maximum power of eccentricity used in the expansion of the Hansen coefficient
-     *            Kernel
-     */
-    public DSSTCentralBody(final double centralBodyRotationRate,
-                           final double ae,
-                           final double mu,
-                           final double[][] Cnm,
-                           final double[][] Snm,
-                           final List<ResonantCouple> resonantTesseral) {
-        // Get the central-body rotation period :
-        this.omega = MathUtils.TWO_PI / centralBodyRotationRate;
-        this.mu = mu;
-        this.ae = ae;
-        this.Cnm = Cnm;
-        this.Snm = Snm;
-        this.degree = Cnm.length - 1;
-        this.order = Cnm[degree].length - 1;
-        // Check potential coefficient consistency
-        if ((Cnm.length != Snm.length) || (Cnm[Cnm.length - 1].length != Snm[Snm.length - 1].length)) {
-            throw OrekitException.createIllegalArgumentException(OrekitMessages.POTENTIAL_ARRAYS_SIZES_MISMATCH, Cnm.length, Cnm[degree].length, Snm.length, Snm[degree].length);
-        }
-        // Initialize the Jn coefficient for zonal harmonic series expansion
-        initializeJn(Cnm);
-        // Store local variables
-        if (resonantTesseral != null) {
-            resonantTesseralHarmonic = resonantTesseral;
-            if (resonantTesseralHarmonic.size() > 0) {
-                // Get the maximal resonant order
-                ResonantCouple maxCouple = Collections.max(resonantTesseral);
-                maxResonantOrder = maxCouple.getM();
-                maxResonantDegree = maxCouple.getN();
-            }
-        } else {
-            resonantTesseralHarmonic = new ArrayList<ResonantCouple>();
-            // Set to a default undefined value
-            maxResonantOrder = Integer.MIN_VALUE;
-            maxResonantDegree = Integer.MIN_VALUE;
-        }
-        // Initialize default values
-        this.resonantMinPeriodInSec = 864000d;
-        this.resonantMinPeriodInSatRev = 10d;
-        this.zonalMaxEccentricityPower = Integer.MIN_VALUE;
-        this.tesseralMaxEccentricityPower = Integer.MIN_VALUE;
-
-    }
-
-    /**
-     * {@inheritDoc} From equation 3.1 - (1)
-     * 
-     * @throws OrekitException
-     */
-    public double[] getMeanElementRate(SpacecraftState spacecraftState) throws OrekitException {
-
-        // Store current state :
-        orbit = spacecraftState.getOrbit();
-        // Initialization of A, B, C, Alpha, Beta and Gamma coefficient :
-        updateABCAlphaBetaGamma(orbit);
-        // TODO
-        hansen = new HansenCoefficients(orbit.getE(), zonalMaxEccentricityPower);
-        gammaMNS = new GammaMsnCoefficients(gamma, I);
-        // Get zonal harmonics contribution :
-        ZonalHarmonics zonalHarmonics = new ZonalHarmonics();
-        double[] zonalTerms = zonalHarmonics.getZonalContribution(orbit);
-
-        // Get tesseral resonant harmonics contributuion :
-        TesseralResonantHarmonics tesseralHarmonics = new TesseralResonantHarmonics();
-        double[] tesseralTerms = tesseralHarmonics.getResonantContribution(orbit);
-
-        double[] meanElementRate = new double[zonalTerms.length];
-        for (int i = 0; i < zonalTerms.length; i++) {
-            meanElementRate[i] = tesseralTerms[i] + zonalTerms[i];
-        }
-
-        return meanElementRate;
-    }
-
-    /** {@inheritDoc} */
-    public double[] getShortPeriodicVariations(final AbsoluteDate date,
-                                               final double[] meanElements) throws OrekitException {
-        // TODO: not implemented yet : Short Periodic Variations are set to null
-        return new double[] { 0., 0., 0., 0., 0., 0. };
-    }
-
-    /**
-     * Initialize the J<sub>n</sub> geopotential coefficients. See page 55 of the Danielson paper.
-     * J<sub>n</sub> = - C<sub>n0</sub>
-     * 
-     * @param Cnm
-     *            Geopotential coefficient
-     */
-    private void initializeJn(double[][] Cnm) {
-        Jn = new double[degree + 1];
-        for (int i = 0; i <= degree; i++) {
-            Jn[i] = -Cnm[i][0];
-        }
-    }
-
-    /**
-     * @param initialState
-     */
-    private void updateABCAlphaBetaGamma(final Orbit orbit) {
-        // Factor declaration
-        final double a = orbit.getA();
-        final double k = orbit.getEquinoctialEx();
-        final double h = orbit.getEquinoctialEy();
-        final double k2 = k * k;
-        final double h2 = h * h;
-        final double q = orbit.getHx();
-        final double p = orbit.getHy();
-        final double q2 = q * q;
-        final double p2 = p * p;
-
-        A = FastMath.sqrt(mu * a);
-        B = FastMath.sqrt(1 - k2 - h2);
-        C = 1 + q2 + p2;
-
-        // Direction cosines :
-        Vector3D[] equinoctialFrame = computeEquinoctialReferenceFrame(orbit);
-        alpha = equinoctialFrame[0].getZ();
-        beta = equinoctialFrame[1].getZ();
-        gamma = equinoctialFrame[2].getZ();
-    }
-
-    /**
-     * Compute the equinoctioal reference frame defined by the (f, g, w) vector. f and g lie in the
-     * satellite orbit plane. w is parallel to the angular momentum vector of the satellite.
-     * 
-     * @param orbit
-     *            orbit
-     * @return the equinoctial reference frame
-     */
-    private Vector3D[] computeEquinoctialReferenceFrame(final Orbit orbit) {
-        // Factor declaration
-        final double q = orbit.getHx();
-        final double p = orbit.getHy();
-        final double q2 = q * q;
-        final double p2 = p * p;
-
-        final double num = 1. / (1 + q2 + p2);
-
-        // compute the f vector :
-        final double fx = 1 - p2 + q2;
-        final double fy = 2 * p * q;
-        final double fz = -2 * I * p;
-        Vector3D f = new Vector3D(num, new Vector3D(fx, fy, fz));
-
-        // Compute the g vector :
-        final double gx = 2 * I * p * q;
-        final double gy = (1 + p2 - q2) * I;
-        final double gz = 2 * q;
-        Vector3D g = new Vector3D(num, new Vector3D(gx, gy, gz));
-
-        // Compute the w vector :
-        Vector3D w = Vector3D.crossProduct(f, g);
-        return new Vector3D[] { f, g, w };
-    }
-
-    /**
-     * Compute the &theta; angle for the current orbit. The &theta; angle is the central body
-     * rotation angle, defined from the equinoctial reference frame. See equation 2.7.1 - (3)(4)
-     * 
-     * @param orbit
-     *            current orbital state
-     * @return the central body rotation angle
-     */
-    private double computeThetaAngle(final Orbit orbit) {
-        Vector3D[] frame = computeEquinoctialReferenceFrame(orbit);
-        final Vector3D f = frame[0];
-        final Vector3D g = frame[1];
-
-        final double num = -f.getY() + I * g.getX();
-        final double den = f.getX() + I * g.getY();
-
-        return FastMath.atan2(num, den);
-    }
-
-    /**
-     * {@inheritDoc} This method here will find the resonant tesseral terms in the central body
-     * harmonic field. The routine computes the repetition period of the perturbation caused by each
-     * central-body sectoral and tesseral harmonic term and compares the period to a predetermined
-     * tolerance, the minimum period considered to be resonant.
-     * 
-     * @throws OrekitException
-     */
-    public void initialize(final SpacecraftState initialState) throws OrekitException {
-        updateABCAlphaBetaGamma(initialState.getOrbit());
-
-<<<<<<< HEAD
-        // Select central body resonant tesseral harmonic terms
-        selectCentralBodyResonantTesseral(initialState);
-
-=======
-        // Set the highest power of the eccentricity in the analytical power series expansion for
-        // the averaged high order resonant central body spherical harmonic perturbation and compute
-        // the Newcomb operators
-        computeResonantTesseralMaxEccPower(initialState);
-        
-        /**
-         * Resonant Tesseral parameterization and truncation :
-         */
-        // Compute the central body resonant tesseral harmonic terms
-        computeCentralBodyResonantTesseral(initialState);
-
-        // Truncation of the central body tesseral harmonic :
-        if (resonantTesseralHarmonic.size() == 0 && order > 0) {
-            tesseralTruncation(initialState);
-        }else {
-            // Set indexes for tesseral resonant :
-            tessMaxN = degree;
-            tessMaxS = degree;
-            tessMinS = - degree;
-        }
-
-
-        // Get the maximum power of E to use in Hansen coefficient Kernel expansion
-        computeHansenMaximumEccentricity(initialState);
-
-        /**
-         * Zonal parameterization and truncation :
-         */
->>>>>>> fbb53a8f
-        // Set the highest power of the eccentricity in the analytical power series expansion for
-        // the averaged low order central body spherical harmonic perturbation
-        computeZonalMaxEccentricityPower(initialState);
-
-<<<<<<< HEAD
-        // Set the highest power of the eccentricity in the analytical power series expansion for
-        // the averaged high order resonant central body spherical harmonic perturbation and compute
-        // the Newcomb operators
-        computeTesseralMaxEccentricityPower();
-
-        Vns = DSSTCoefficientFactory.computeVnsCoefficient(zonalMaxGeopotentialCoefficient + 1);
-=======
-        // Check if a value has been entered by the user :
-        if (tesseralTruncationTolerance == Double.NEGATIVE_INFINITY) {
-            tesseralTruncationTolerance = truncationToleranceVacuum;
-        }
-
-        // Temporary variables :
-        int jMin = Integer.MAX_VALUE;
-        int jMax = Integer.MIN_VALUE;
-        int sMin = Integer.MAX_VALUE;
-        int sMax = Integer.MIN_VALUE;
-        int n;
-        final double e = initialState.getE();
-        final double a = initialState.getA();
-        boolean jLoop = true;
-        boolean sLoop = true;
-
-        // J-loop j = 0, +-1, +-2 ...
-        int j = 0;
-        while (jLoop) {
-            int signJ = (int) FastMath.pow(-1, j);
-            j *= signJ;
-            jMin = FastMath.min(jMin, j);
-            jMax = FastMath.max(jMax, j);
-
-            // M-loop : m = 0, 1,..., M. M being the maximum potential order
-            for (int m = 1; m <= order; m++) {
-                int sbis = 0;
-                // S-loop : s = j, j+-1, j+-2 ...
-                int s = j;
-                while (sLoop) {
-                    int signS = (int) FastMath.pow(-1, s);
-                    sbis += s * signS;
-                    sMin = FastMath.min(sMin, sbis);
-                    sMax = FastMath.max(sMax, sbis);
-
-                    // N-loop : n = Max(2, m, |s|), n-m even and n < N. N being the maximum
-                    // potential degree
-                    n = FastMath.max(FastMath.max(2, m), FastMath.abs(sbis));
-
-                    if (n > degree) {
-                        break;
-                    }
-
-                    if ((n - sbis) % 2 == 0) {
-
-                        // Compute the perturbation function upper bound :
-                        final double hansenUp = HansenCoefficients.computeUpperBound(e, j, -n - 1, sbis);
-
-                        // Compute Jacobi polynomials upper bound :
-                        int l = (sbis <= m) ? (n - m) : n - sbis;
-                        int v = FastMath.abs(m - sbis);
-                        int w = FastMath.abs(m + sbis);
-
-                        PolynomialFunction jacobi = PolynomialsUtils.createJacobiPolynomial(l, v, w);
-                        final double jacDer = jacobi.derivative().value(gamma);
-                        final double jacDer2 = jacDer * jacDer;
-                        final double jacGam = jacobi.value(gamma);
-                        final double jacGam2 = jacGam * jacGam;
-                        final double jacFact = (1 - gamma * gamma) / (l * (v + w + l + 1));
-                        final double jacobiUp = FastMath.sqrt(jacGam2 + jacFact * jacDer2);
-
-                        // Upper bound for |Cnm - iSnm|
-                        final double cnm = Cnm[n][m];
-                        final double cnm2 = cnm * cnm;
-                        final double snm = Snm[n][m];
-                        final double snm2 = snm * snm;
-                        final double csnmUp = FastMath.sqrt(cnm2 + snm2);
-
-                        // Upper bound for the |Gmsj + iHmsj|
-                        final double maxE = FastMath.pow(e, FastMath.abs(sbis - j));
-                        final double maxG = FastMath.pow(1 - gamma * gamma, FastMath.abs(sbis - I * m) / 2);
-                        final double ghmsUp = maxE * maxG;
-
-                        // Upper bound for Vmns
-                        final double vmnsUp = FastMath.abs(DSSTCoefficientFactory.getVmns(m, n, sbis));
-                        // Upper bound for Gammamsn
-                        final GammaMsnCoefficients gmns = new GammaMsnCoefficients(gamma, I);
-                        final double gmnsUp = FastMath.abs(gmns.getGammaMsn(n, sbis, m));
-
-                        // Upper perturbation function value
-                        final double common = (mu / a) * FastMath.pow(ae / a, n);
-                        final double upperValue = common * vmnsUp * gmnsUp * hansenUp * jacobiUp * csnmUp * ghmsUp;
-
-                        if (upperValue <= tesseralTruncationTolerance) {
-                            // Store values :
-                            tessMinS = sMin;
-                            tessMaxS = sMax;
-                            tessMinJ = jMin;
-                            tessMaxJ = jMax;
-                            tessMaxN = n;
-                            tessMaxM = m;
-
-                            // Force loop to stop :
-                            jLoop = false;
-                            sLoop = false;
-                            m = order;
-                            n = degree;
-                        }
-                    }
-                    s++;
-                }
-            }
-            j++;
-        }
->>>>>>> fbb53a8f
-    }
-
-    private void computeTesseralMaxEccentricityPower() {
-        // TODO Auto-generated method stub
-
-    }
-
-    /**
-     * This subroutine computes the highest power of the eccentricity to appear in the truncated
-     * analytical power series expansion for the averaged central-body zonal harmonic potential.
-     * 
-     * @throws OrekitException
-     */
-    private void computeZonalMaxEccentricityPower(final SpacecraftState initialState) throws OrekitException {
-        // Did a maximum eccentricity power has been found
-        boolean maxFound = false;
-        // Initialize the current spherical harmonic term to 0.
-        double term = 0.;
-        // Maximal degree of the geopotential expansion :
-        int nMax = Integer.MIN_VALUE;
-        // Maximal power of e
-        int sMax = Integer.MIN_VALUE;
-        // Find the truncation tolerance : set tolerance as a non draged satellite. Operation stops
-        // when term > tolerance
-        final double tolerance = truncationToleranceVacuum;
-        // Check if highest power of E has been given by the user :
-        if (zonalMaxEccentricityPower == Integer.MIN_VALUE) {
-            // Is the degree of the zonal harmonic field too small to allow more than one power of E
-            if (degree == 2) {
-                zonalMaxEccentricityPower = 0;
-            } else {
-                // Auxiliary quantities
-                final double ecc = initialState.getE();
-                final double r2a = ae / (2 * initialState.getA());
-                double x2MuRaN = 2 * mu / (initialState.getA()) * r2a;
-                // Search for the highest power of E for which the computed value is greater than
-                // the truncation tolerance in the power series
-                // s-loop :
-                for (int s = 0; s <= degree - 2; s++) {
-                    // n-loop
-                    for (int n = s + 2; n <= degree; n++) {
-                        // (n - s) must be even
-                        if ((n - s) % 2 == 0) {
-                            // Local values :
-                            final double gam2 = gamma * gamma;
-                            // Compute factorial :
-                            final BigInteger factorialNum = DSSTFactorial.fact(n - s);
-                            final BigInteger factorialDen = DSSTFactorial.fact((n + s) / 2).multiply(DSSTFactorial.fact((n - s) / 2));
-                            final double factorial = factorialNum.doubleValue() / factorialDen.doubleValue();
-                            HansenCoefficients hansen = new HansenCoefficients(ecc);
-                            final double k0 = hansen.getHansenKernelValue(0, -n - 1, s);
-                            // Compute the Qns(bound) upper bound :
-                            final double qns = FastMath.abs(DSSTCoefficientFactory.getQnsPolynomialValue(gamma, n, s));
-                            final double qns2 = qns * qns;
-                            final double factor = (1 - gam2) / (n * (n + 1) - s * (s + 1));
-                            // Compute dQns/dGamma
-                            final double dQns = FastMath.abs(DSSTCoefficientFactory.getQnsPolynomialValue(gamma, n, s + 1));
-                            final double dQns2 = dQns * dQns;
-                            final double qnsBound = FastMath.sqrt(qns2 + factor * dQns2);
-
-                            // Get the current potential upper bound for the current (n, s) couple.
-                            term = x2MuRaN * r2a * FastMath.abs(Jn[n]) * factorial * k0 * qnsBound * FastMath.pow(1 - gam2, s / 2)
-                                   * FastMath.pow(ecc, s) / FastMath.pow(2, n);
-
-                            // Compare result with the tolerance parameter :
-                            if (term <= tolerance) {
-                                // Stop here
-                                nMax = Math.max(nMax, n);
-                                sMax = Math.max(sMax, s);
-                                // truncature found
-                                maxFound = true;
-                                // Force a premature end loop
-                                n = degree;
-                                s = degree;
-                            }
-                        }
-                    }
-                    // Prepare next loop :
-                    x2MuRaN = 2 * mu / (initialState.getA()) * FastMath.pow(r2a, s + 1);
-                }
-            }
-            if (maxFound) {
-                zonalMaxGeopotentialCoefficient = nMax;
-                zonalMaxEccentricityPower = sMax;
-            } else {
-                zonalMaxGeopotentialCoefficient = degree;
-                zonalMaxEccentricityPower = degree - 2;
-            }
-        } else {
-            zonalMaxGeopotentialCoefficient = degree;
-        }
-
-    }
-
-    private void selectCentralBodyResonantTesseral(SpacecraftState initialState) {
-        // Initialize resonant order
-        List<Integer> resonantOrder = new ArrayList<Integer>();
-        // Initialize resonant index for each resonant order
-        List<Integer> resonantIndex = new ArrayList<Integer>();
-
-        // Get the satellite period
-        final double satellitePeriod = initialState.getKeplerianPeriod();
-        // Compute ration of satellite period to central body rotation period
-        final double ratio = satellitePeriod / omega;
-
-        // If user didn't define a maximum resonant order, use the maximum central-body's
-        // order
-        if (maxResonantOrder == Integer.MIN_VALUE) {
-            // TODO check +1
-            maxResonantOrder = order;
-        }
-
-        if (maxResonantDegree == Integer.MIN_VALUE) {
-            maxResonantDegree = degree;
-        }
-
-        // Has the user requested a specific set of resonant tesseral harmonic terms ?
-        if (resonantTesseralHarmonic.size() == 0) {
-
-            final int maxResonantOrderTmp = maxResonantOrder;
-            // Reinitialize the maxResonantOrder parameter :
-            maxResonantOrder = 0;
-
-            double tolerance = resonantMinPeriodInSec / satellitePeriod;
-            if (tolerance < resonantMinPeriodInSatRev) {
-                tolerance = resonantMinPeriodInSatRev;
-            }
-            tolerance = 1d / tolerance;
-
-            // Now find the order of the resonant tesseral harmonic field
-            for (int m = 0; m < maxResonantOrderTmp; m++) {
-                double resonance = ratio * m;
-                int j = (int) (resonance + 0.5);
-                if (FastMath.abs(resonance - j) <= tolerance && j > 0d) {
-                    // Update the maximum resonant order found
-                    maxResonantOrder = m;
-
-                    // Store each resonant degrees for each resonant order
-                    resonantOrder.add(m, m);
-                    resonantIndex.add(m, j);
-
-                    // Store each resonant couple for a given order
-                    // TODO check <=
-                    for (int n = m; n <= degree; n++) {
-                        resonantTesseralHarmonic.add(new ResonantCouple(n, m));
-                    }
-                }
-            }
-        }
-        // Have any resonant terms been found ?
-        if (maxResonantOrder > 0) {
-            minPerturbationPeriod = computeMinimumPerturbationPeriod(ratio, satellitePeriod, resonantOrder, resonantIndex);
-        }
-    }
-
-    /**
-     * This method compute the minimum perturbation period from witch a perturbation is considered
-     * to
-     * 
-     * @param ratio
-     * @param satellitePeriod
-     * @param resonantOrder
-     * @param resonantIndex
-     * @return
-     */
-    private double computeMinimumPerturbationPeriod(double ratio,
-                                                    double satellitePeriod,
-                                                    List<Integer> resonantOrder,
-                                                    List<Integer> resonantIndex) {
-
-        double minPerturbationPeriod = Double.POSITIVE_INFINITY;
-        // Compute the minimum perturbation period
-        for (int m = 0; m < maxResonantOrder; m++) {
-            if (resonantOrder.get(m) == m) {
-                double divisor = FastMath.abs(ratio * m - resonantIndex.get(m));
-                if (divisor < 1e-10) {
-                    divisor = 1e-10;
-                    minPerturbationPeriod = FastMath.min(minPerturbationPeriod, satellitePeriod / divisor);
-                }
-            }
-        }
-        return minPerturbationPeriod;
-
-    }
-
-    /**
-     * Set the minimum period for analytically averaged high-order resonant central body spherical
-     * harmonics in seconds. Set to 10 days by default.
-     * 
-     * @param resonantMinPeriodInSec
-     *            minimum period in seconds
-     */
-    public void setResonantMinPeriodInSec(final double resonantMinPeriodInSec) {
-        this.resonantMinPeriodInSec = resonantMinPeriodInSec;
-    }
-
-    /**
-     * Set the minimum period for analytically averaged high-order resonant central body spherical
-     * harmonics in satelliteRevolution. Set to 10 by default.
-     * 
-     * @param resonantMinPeriodInSatRev
-     *            minimum period in satellite revolution
-     */
-    public void setResonantMinPeriodInSatRev(final double resonantMinPeriodInSatRev) {
-        this.resonantMinPeriodInSatRev = resonantMinPeriodInSatRev;
-    }
-
-    /**
-     * This methode set the highest power of the eccentricity to appear in the truncated analytical
-     * power series expansion for the averaged central-body zonal harmonic potential.
-     * 
-     * @param zonalMaxEccPower
-     *            highest power of the eccentricity
-     */
-    public void setZonalMaximumEccentricityPower(final int zonalMaxEccPower) {
-        this.zonalMaxEccentricityPower = zonalMaxEccPower;
-    }
-
-    /**
-     * This methode set the highest power of the eccentricity to appear in the truncated analytical
-     * power series expansion for the averaged central-body tesseral harmonic potential.
-     * 
-     * @param tesseralMaxEccPower
-     *            highest power of the eccentricity
-     */
-    public void setTesseralMaximumEccentricityPower(final int tesseralMaxEccPower) {
-        this.tesseralMaxEccentricityPower = tesseralMaxEccPower;
-    }
-
-    /**
-     * Get the zonal contribution of the central body for the first order mean element rates.
-     */
-    private class ZonalHarmonics {
-
-        private ZonalHarmonics() {
-            // Dummy constructor, nothing to do.
-        }
-
-        private double[] getZonalContribution(Orbit orbit) throws OrekitException {
-            // Initialization :
-            double dh = 0d;
-            double dk = 0d;
-            double dp = 0d;
-            double dq = 0d;
-            double dM = 0d;
-
-            double a = orbit.getA();
-            double k = orbit.getEquinoctialEx();
-            double h = orbit.getEquinoctialEy();
-            double q = orbit.getHx();
-            double p = orbit.getHy();
-
-            final double[][] GsHs = DSSTCoefficientFactory.computeGsHsCoefficient(k, h, alpha, beta, zonalMaxGeopotentialCoefficient + 1);
-
-            final double[][] Qns = DSSTCoefficientFactory.computeQnsCoefficient(gamma, zonalMaxGeopotentialCoefficient + 1);
-
-            // Compute potential derivative :
-            final double[] potentialDerivatives = computePotentialderivatives(Qns, GsHs);
-
-            final double dUda = potentialDerivatives[0];
-            final double dUdk = potentialDerivatives[1];
-            final double dUdh = potentialDerivatives[2];
-            final double dUdAl = potentialDerivatives[3];
-            final double dUdBe = potentialDerivatives[4];
-            final double dUdGa = potentialDerivatives[5];
-
-            // Compute cross derivatives from formula 2.2 - (8):
-            // U(alpha,gamma) = alpha * du / dgamma - gamma * du / dalpha
-            final double UAlphaGamma = alpha * dUdGa - gamma * dUdAl;
-            // U(beta,gamma) = beta * du / dgamma - gamma * du / dbeta
-            final double UBetaGamma = beta * dUdGa - gamma * dUdBe;
-
-            final double factor = (p * UAlphaGamma - I * q * UBetaGamma) / (A * B);
-
-            // Compute mean element Rate for Zonal Harmonic :
-            // da / dt = 0 for zonal harmonic :
-            dh = (B / A) * dUdk + k * factor;
-            dk = -(B / A) * dUdh - h * factor;
-            dp = -C / (2 * A * B) * UBetaGamma;
-            dq = -I * C * UAlphaGamma / (2 * A * B);
-            dM = (-2. * a * dUda / A) + (B / (A * (1 + B))) * (h * dUdh + k * dUdk) + (p * UAlphaGamma - I * q * UBetaGamma) / (A * B);
-
-            return new double[] { 0d, dk, dh, dq, dp, dM };
-        }
-
-        /**
-         * Get the potential derivatives needed for the central body gravitational zonal harmonics
-         * at first order. As those equations depend on the &alpha; &beta; and &gamma; values, they
-         * only can be evaluated after those data have been computed (from the current state). See
-         * equation 3.1 - (6) from the main paper. <br>
-         * The result is an array containing the following data : <br>
-         * dU / da <br>
-         * dU / dk <br>
-         * dU / dh <br>
-         * dU / d&alpha; <br>
-         * dU/ d&beta; <br>
-         * dU/d&gamma;<br>
-         * Where U is the gravitational potential.
-         * 
-         * @param
-         * @param gs
-         * @param qns
-         * @param kns
-         * @return data needed for the potential derivatives
-         * @throws OrekitException
-         */
-        private double[] computePotentialderivatives(double[][] Qns,
-                                                     double[][] GsHs) throws OrekitException {
-
-            // Initialize data
-            final double a = orbit.getA();
-            final double k = orbit.getEquinoctialEx();
-            final double h = orbit.getEquinoctialEy();
-
-            // mu / a
-            final double factor = mu / a;
-            final double Ra = ae / a;
-            final double khi = 1 / B;
-
-            // Potential derivatives
-            double dUda = 0d;
-            double dUdk = 0d;
-            double dUdh = 0d;
-            double dUdAl = 0d;
-            double dUdBe = 0d;
-            double dUdGa = 0d;
-
-            // dGs / dk
-            double dGsdk = 0d;
-            // dGs / dh
-            double dGsdh = 0d;
-            // dGs / dAlpha
-            double dGsdAl = 0d;
-            // dGs / dBeta
-            double dGsdBe = 0d;
-
-            // series coefficient :
-            double jn;
-            double vns;
-            double kns;
-            double qns;
-            double gs;
-            double gsM1;
-            double hsM1;
-            double dkns;
-
-            // Other data :
-            // (R / a)^n
-            double raExpN;
-            double khi3 = FastMath.pow(khi, 3);
-            double commonCoefficient;
-            // Kronecker symbol (2 - delta(0,s))
-            double delta0s = 0d;
-
-            for (int s = 0; s < zonalMaxEccentricityPower; s++) {
-                // Get the current gs and hs coefficient :
-                gs = GsHs[0][s];
-
-                // Compute partial derivatives of Gs from equ. (9) :
-                // First get the G(s-1) and the H(s-1) coefficient : SET TO 0 IF < 0
-                gsM1 = (s > 0 ? GsHs[0][s - 1] : 0);
-                hsM1 = (s > 0 ? GsHs[1][s - 1] : 0);
-                // Get derivatives
-                dGsdh = s * beta * gsM1 - s * alpha * hsM1;
-                dGsdk = s * alpha * gsM1 + s * beta * hsM1;
-                dGsdAl = s * k * gsM1 - s * h * hsM1;
-                dGsdBe = s * h * gsM1 + s * k * hsM1;
-
-                // get (2 - delta0s)
-                delta0s = (s == 0) ? 1 : 2;
-
-                for (int n = s + 2; n < zonalMaxGeopotentialCoefficient + 1; n++) {
-                    // Extract data from previous computation :
-                    jn = Jn[n];
-                    vns = Vns.get(new NSKey(n, s));
-                    kns = hansen.getHansenKernelValue(0, -n - 1, s);
-                    qns = Qns[n][s];
-                    raExpN = FastMath.pow(Ra, n);
-                    dkns = hansen.getHansenKernelDerivative(0, -n - 1, s);
-                    commonCoefficient = delta0s * raExpN * jn * vns;
-
-                    // Compute dU / da :
-                    dUda += commonCoefficient * (n + 1) * kns * qns * gs;
-                    // Compute dU / dEx
-                    dUdk += commonCoefficient * qns * (kns * dGsdk + k * khi3 * gs * dkns);
-                    // Compute dU / dEy
-                    dUdh += commonCoefficient * qns * (kns * dGsdh + h * khi3 * gs * dkns);
-                    // Compute dU / dAlpha
-                    dUdAl += commonCoefficient * qns * kns * dGsdAl;
-                    // Compute dU / dBeta
-                    dUdBe += commonCoefficient * qns * kns * dGsdBe;
-                    // Compute dU / dGamma : here dQns/dGamma = Q(n, s + 1) from Equation 3.1 - (8)
-                    dUdGa += commonCoefficient * kns * Qns[n][s + 1] * gs;
-                }
-            }
-
-            dUda *= (factor / a);
-            dUdk *= -factor;
-            dUdh *= -factor;
-            dUdAl *= -factor;
-            dUdBe *= -factor;
-            dUdGa *= -factor;
-
-            return new double[] { dUda, dUdk, dUdh, dUdAl, dUdBe, dUdGa };
-        }
-    }
-
-    /**
-     * Get the Central-Body Gravitational Resonant Tesserals Harmonics for the first order
-     * contribution
-     */
-    private class TesseralResonantHarmonics {
-
-        private TesseralResonantHarmonics() {
-            // Dummy constructor, nothing to do.
-        }
-
-        private double[] getResonantContribution(Orbit orbit) throws OrekitException {
-            // Get orbital parameters :
-            final double a = orbit.getA();
-            final double k = orbit.getEquinoctialEx();
-            final double h = orbit.getEquinoctialEy();
-            final double q = orbit.getHx();
-            final double p = orbit.getHy();
-
-            // Compute potential derivatives
-            double[] dU = computePotentialDerivatives(orbit);
-            final double duda = dU[0];
-            final double dudh = dU[1];
-            final double dudk = dU[2];
-            final double dudl = dU[3];
-            final double dudal = dU[4];
-            final double dudbe = dU[5];
-            final double dudga = dU[6];
-
-            // Compute the cross derivative operator :
-            final double UAlphaGamma = alpha * dudga - gamma * dudal;
-            final double UAlphaBeta = alpha * dudbe - beta * dudal;
-            final double UBetaGamma = beta * dudga - gamma * dudbe;
-            final double Uhk = h * dudk - k * dudh;
-
-            final double aDot = 2 * a / A * dudal;
-            final double hDot = B * dudk / A + k / (A * B) * (p * UAlphaGamma - I * q * UBetaGamma) - h * B * dudl / (A * (1 + B));
-            final double kDot = -(B * dudh / A + h / (A * B) * (p * UAlphaGamma - I * q * UBetaGamma) + k * B * dudl / (A * (1 + B)));
-            final double pDot = C / (2 * A * B) * (p * (Uhk - UAlphaBeta - dudl) - UBetaGamma);
-            final double qDot = C / (2 * A * B) * (p * (Uhk - UAlphaBeta - dudl) - I * UAlphaGamma);
-            final double lDot = -2 * a * duda / A + B / (A * (1 + B)) * (h * dudh + k * dudk) + (p * UAlphaGamma - I * q * UBetaGamma)
-                                / (A * B);
-
-            return new double[] { aDot, hDot, kDot, pDot, qDot, lDot };
-
-        }
-
-        /**
-         * Compute the following elements from expression 3.3 - (4):
-         * 
-         * <pre>
-         * dU / da
-         * dU / dh
-         * dU / dk
-         * dU / d&lambda;
-         * dU / d&alpha;
-         * dU / d&beta;
-         * dU / d&gamma;
-         * 
-         * </pre>
-         * 
-         * @param orbit
-         * @return
-         * @throws OrekitException
-         */
-        private double[] computePotentialDerivatives(final Orbit orbit) throws OrekitException {
-            // Result initialization
-            double duda = 0d;
-            double dudh = 0d;
-            double dudk = 0d;
-            double dudl = 0d;
-            double dudal = 0d;
-            double dudbe = 0d;
-            double dudga = 0d;
-
-            // radial distance from center of mass of central body
-            // final double r = orbit.getPVCoordinates().getPosition().getNorm();
-
-            // Get needed orbital elements
-            final double a = orbit.getA();
-            final double k = orbit.getEquinoctialEx();
-            final double h = orbit.getEquinoctialEy();
-
-            final double ra = ae / a;
-            final double muOa = mu / a;
-
-            double ran;
-            double vmsn;
-            double gamMsn;
-            double dGamma;
-            double kjn_1;
-            double dkjn_1;
-            double jacobi;
-            double dJacobi;
-            double gms;
-            double hms;
-            double cnm;
-            double snm;
-            double realCosFactor;
-            double realSinFactor;
-            // Jacobi indices
-            int l, v, w;
-
-            final double theta = computeThetaAngle(orbit);
-            final double lambda = orbit.getLM();
-            final CiSiCoefficient cisiKH = new CiSiCoefficient(k, h);
-            final CiSiCoefficient cisiAB = new CiSiCoefficient(alpha, beta);
-            final GHmsjPolynomials GHms = new GHmsjPolynomials(cisiKH, cisiAB, I);
-
-            double dGdh = 0d;
-            double dGdk = 0d;
-            double dGdA = 0d;
-            double dGdB = 0d;
-            double dHdh = 0d;
-            double dHdk = 0d;
-            double dHdA = 0d;
-            double dHdB = 0d;
-
-<<<<<<< HEAD
-            Iterator<ResonantCouple> iterator = resonantTesseralHarmonic.iterator();
-            // Iterative process :
-
-            while (iterator.hasNext()) {
-                ResonantCouple resonantTesseralCouple = iterator.next();
-                int j = resonantTesseralCouple.getN();
-                int m = resonantTesseralCouple.getM();
-
-                final double jlMmt = j * lambda - m * theta;
-                final double sinPhi = FastMath.sin(jlMmt);
-                final double cosPhi = FastMath.cos(jlMmt);
-
-                int Im = (int) FastMath.pow(I, m);
-                // Sum(-N, N)
-                for (int s = -maxResonantDegree; s < maxResonantDegree + 1; s++) {
-                    // Sum(Max(2, m, |s|))
-                    int nmin = Math.max(Math.max(2, m), Math.abs(s));
-
-                    // jacobi v, w, indices : see 2.7.1 - (15)
-                    v = FastMath.abs(m - s);
-                    w = FastMath.abs(m + s);
-                    for (int n = nmin; n < maxResonantDegree + 1; n++) {
-                        // (R / a)^n
-                        ran = FastMath.pow(ra, n);
-                        // Vmns computation : if s < 0 : V(m, n, s) = (-1)^s * V(m, n, -s). See
-                        // equation 2.7.2 - (1)
-                        if (s < 0) {
-                            vmsn = Math.pow(-1, s) * DSSTCoefficientFactory.getVmns(m, n, -s);
-                        } else {
-                            vmsn = DSSTCoefficientFactory.getVmns(m, n, s);
-                        }
-                        gamMsn = gammaMNS.getGammaMsn(n, s, m);
-                        dGamma = gammaMNS.getDGammaMsn(n, s, m);
-                        kjn_1 = hansen.getHansenKernelValue(j, -n - 1, s);
-                        // kjn_1 = hansen.computHKVfromNewcomb(j, -n - 1, s);
-                        dkjn_1 = hansen.getHansenKernelDerivative(j, -n - 1, s);
-                        dGdh = GHms.getdGmsdh(m, s, j);
-                        dGdk = GHms.getdGmsdk(m, s, j);
-                        dGdA = GHms.getdGmsdAlpha(m, s, j);
-                        dGdB = GHms.getdGmsdBeta(m, s, j);
-                        dHdh = GHms.getdHmsdh(m, s, j);
-                        dHdk = GHms.getdHmsdk(m, s, j);
-                        dHdA = GHms.getdHmsdAlpha(m, s, j);
-                        dHdB = GHms.getdHmsdBeta(m, s, j);
-
-                        // Jacobi l-indices : see 2.7.1 - (15)
-                        l = (Math.abs(s) <= m ? (n - m) : n - Math.abs(s));
-                        PolynomialFunction jacobiPoly = PolynomialsUtils.createJacobiPolynomial(l, v, w);
-                        jacobi = jacobiPoly.value(gamma);
-                        dJacobi = jacobiPoly.derivative().value(gamma);
-                        gms = GHms.getGmsj(m, s, j);
-                        hms = GHms.getHmsj(m, s, j);
-                        cnm = Cnm[n][m];
-                        snm = Snm[n][m];
-
-                        // Compute dU / da from expansion of equation (4-a)
-                        realCosFactor = (gms * cnm + hms * snm) * cosPhi;
-                        realSinFactor = (gms * snm - hms * cnm) * sinPhi;
-                        duda += (n + 1) * ran * Im * vmsn * gamMsn * kjn_1 * jacobi * (realCosFactor + realSinFactor);
-
-                        // Compute dU / dh from expansion of equation (4-b)
-                        realCosFactor = (cnm * kjn_1 * dGdh + 2 * cnm * h * (gms + hms) * dkjn_1 + snm * kjn_1 * dHdh) * cosPhi;
-                        realSinFactor = (-cnm * kjn_1 * dHdh + 2 * snm * h * (gms + hms) * dkjn_1 + snm * kjn_1 * dGdh) * sinPhi;
-                        dudh += ran * Im * vmsn * gamMsn * jacobi * (realCosFactor + realSinFactor);
-
-                        // Compute dU / dk from expansion of equation (4-c)
-                        realCosFactor = (cnm * kjn_1 * dGdk + 2 * cnm * k * (gms + hms) * dkjn_1 + snm * kjn_1 * dHdk) * cosPhi;
-                        realSinFactor = (-cnm * kjn_1 * dHdk + 2 * snm * k * (gms + hms) * dkjn_1 + snm * kjn_1 * dGdk) * sinPhi;
-                        dudk += ran * Im * vmsn * gamMsn * jacobi * (realCosFactor + realSinFactor);
-
-                        // Compute dU / dLambda from expansion of equation (4-d)
-                        realCosFactor = (snm * gms - hms * cnm) * cosPhi;
-                        realSinFactor = (snm * hms + gms * cnm) * sinPhi;
-                        dudl += j * ran * Im * vmsn * kjn_1 * jacobi * (realCosFactor - realSinFactor);
-
-                        // Compute dU / alpha from expansion of equation (4-e)
-                        realCosFactor = (dGdA * cnm + dHdA * snm) * cosPhi;
-                        realSinFactor = (dGdA * snm - dHdA * cnm) * sinPhi;
-                        dudal += ran * Im * vmsn * gamMsn * kjn_1 * jacobi * (realCosFactor + realSinFactor);
-
-                        // Compute dU / dBeta from expansion of equation (4-f)
-                        realCosFactor = (dGdB * cnm + dHdB * snm) * cosPhi;
-                        realSinFactor = (dGdB * snm - dHdB * cnm) * sinPhi;
-                        dudbe += ran * Im * vmsn * gamMsn * kjn_1 * jacobi * (realCosFactor + realSinFactor);
-
-                        // Compute dU / dGamma from expansion of equation (4-g)
-                        realCosFactor = (gms * cnm + hms * snm) * cosPhi;
-                        realSinFactor = (gms * snm - hms * cnm) * sinPhi;
-                        dudga += ran * Im * vmsn * kjn_1 * (jacobi * dGamma + gamMsn * dJacobi) * (realCosFactor + realSinFactor);
-                    }
-=======
-            // Jacobi indices
-            int l, v, w;
-            final double jlMmt = j * lambda - m * theta;
-            final double sinPhi = FastMath.sin(jlMmt);
-            final double cosPhi = FastMath.cos(jlMmt);
-
-            int Im = (int) FastMath.pow(I, m);
-            // Sum(-N, N)
-            for (int s = tessMinS; s <= tessMaxS; s++) {
-                // Sum(Max(2, m, |s|))
-                int nmin = Math.max(Math.max(2, m), Math.abs(s));
-
-                // jacobi v, w, indices : see 2.7.1 - (15)
-                v = FastMath.abs(m - s);
-                w = FastMath.abs(m + s);
-                for (int n = nmin; n <= tessMaxN; n++) {
-                    // (R / a)^n
-                    ran = FastMath.pow(ra, n);
-                    vmsn = DSSTCoefficientFactory.getVmns(m, n, s);
-                    gamMsn = gammaMNS.getGammaMsn(n, s, m);
-                    dGamma = gammaMNS.getDGammaMsn(n, s, m);
-                    kjn_1 = hansen.getHansenKernelValue(j, -n - 1, s);
-                    // kjn_1 = hansen.computHKVfromNewcomb(j, -n - 1, s);
-                    dkjn_1 = hansen.getHansenKernelDerivative(j, -n - 1, s);
-                    dGdh = GHms.getdGmsdh(m, s, j);
-                    dGdk = GHms.getdGmsdk(m, s, j);
-                    dGdA = GHms.getdGmsdAlpha(m, s, j);
-                    dGdB = GHms.getdGmsdBeta(m, s, j);
-                    dHdh = GHms.getdHmsdh(m, s, j);
-                    dHdk = GHms.getdHmsdk(m, s, j);
-                    dHdA = GHms.getdHmsdAlpha(m, s, j);
-                    dHdB = GHms.getdHmsdBeta(m, s, j);
-
-                    // Jacobi l-indices : see 2.7.1 - (15)
-                    l = (FastMath.abs(s) <= m ? (n - m) : n - FastMath.abs(s));
-                    PolynomialFunction jacobiPoly = PolynomialsUtils.createJacobiPolynomial(l, v, w);
-                    jacobi = jacobiPoly.value(gamma);
-                    dJacobi = jacobiPoly.derivative().value(gamma);
-                    gms = GHms.getGmsj(m, s, j);
-                    hms = GHms.getHmsj(m, s, j);
-                    cnm = Cnm[n][m];
-                    snm = Snm[n][m];
-
-                    // Compute dU / da from expansion of equation (4-a)
-                    realCosFactor = (gms * cnm + hms * snm) * cosPhi;
-                    realSinFactor = (gms * snm - hms * cnm) * sinPhi;
-                    duda += (n + 1) * ran * Im * vmsn * gamMsn * kjn_1 * jacobi * (realCosFactor + realSinFactor);
-
-                    // Compute dU / dh from expansion of equation (4-b)
-                    realCosFactor = (cnm * kjn_1 * dGdh + 2 * cnm * h * (gms + hms) * dkjn_1 + snm * kjn_1 * dHdh) * cosPhi;
-                    realSinFactor = (-cnm * kjn_1 * dHdh + 2 * snm * h * (gms + hms) * dkjn_1 + snm * kjn_1 * dGdh) * sinPhi;
-                    dudh += ran * Im * vmsn * gamMsn * jacobi * (realCosFactor + realSinFactor);
-
-                    // Compute dU / dk from expansion of equation (4-c)
-                    realCosFactor = (cnm * kjn_1 * dGdk + 2 * cnm * k * (gms + hms) * dkjn_1 + snm * kjn_1 * dHdk) * cosPhi;
-                    realSinFactor = (-cnm * kjn_1 * dHdk + 2 * snm * k * (gms + hms) * dkjn_1 + snm * kjn_1 * dGdk) * sinPhi;
-                    dudk += ran * Im * vmsn * gamMsn * jacobi * (realCosFactor + realSinFactor);
-
-                    // Compute dU / dLambda from expansion of equation (4-d)
-                    realCosFactor = (snm * gms - hms * cnm) * cosPhi;
-                    realSinFactor = (snm * hms + gms * cnm) * sinPhi;
-                    dudl += j * ran * Im * vmsn * kjn_1 * jacobi * (realCosFactor - realSinFactor);
-
-                    // Compute dU / alpha from expansion of equation (4-e)
-                    realCosFactor = (dGdA * cnm + dHdA * snm) * cosPhi;
-                    realSinFactor = (dGdA * snm - dHdA * cnm) * sinPhi;
-                    dudal += ran * Im * vmsn * gamMsn * kjn_1 * jacobi * (realCosFactor + realSinFactor);
-
-                    // Compute dU / dBeta from expansion of equation (4-f)
-                    realCosFactor = (dGdB * cnm + dHdB * snm) * cosPhi;
-                    realSinFactor = (dGdB * snm - dHdB * cnm) * sinPhi;
-                    dudbe += ran * Im * vmsn * gamMsn * kjn_1 * jacobi * (realCosFactor + realSinFactor);
-
-                    // Compute dU / dGamma from expansion of equation (4-g)
-                    realCosFactor = (gms * cnm + hms * snm) * cosPhi;
-                    realSinFactor = (gms * snm - hms * cnm) * sinPhi;
-                    dudga += ran * Im * vmsn * kjn_1 * (jacobi * dGamma + gamMsn * dJacobi) * (realCosFactor + realSinFactor);
->>>>>>> fbb53a8f
-                }
-
-                duda *= -muOa / a;
-                dudh *= muOa;
-                dudk *= muOa;
-                dudl *= muOa;
-                dudal *= muOa;
-                dudbe *= muOa;
-                dudga *= muOa;
-
-            }
-            return new double[] { duda, dudh, dudk, dudl, dudal, dudbe, dudga };
-        }
-    }
-
-}
+package org.orekit.propagation.semianalytical.dsst.dsstforcemodel;
+
+import java.math.BigInteger;
+import java.util.ArrayList;
+import java.util.Collections;
+import java.util.Iterator;
+import java.util.List;
+import java.util.TreeMap;
+
+import org.apache.commons.math.analysis.polynomials.PolynomialFunction;
+import org.apache.commons.math.analysis.polynomials.PolynomialsUtils;
+import org.apache.commons.math.geometry.euclidean.threed.Vector3D;
+import org.apache.commons.math.util.FastMath;
+import org.apache.commons.math.util.MathUtils;
+import org.orekit.errors.OrekitException;
+import org.orekit.errors.OrekitMessages;
+import org.orekit.orbits.Orbit;
+import org.orekit.propagation.SpacecraftState;
+import org.orekit.propagation.semianalytical.dsst.DSSTPropagator;
+import org.orekit.propagation.semianalytical.dsst.coefficients.CiSiCoefficient;
+import org.orekit.propagation.semianalytical.dsst.coefficients.DSSTCoefficientFactory;
+import org.orekit.propagation.semianalytical.dsst.coefficients.DSSTCoefficientFactory.NSKey;
+import org.orekit.propagation.semianalytical.dsst.coefficients.DSSTFactorial;
+import org.orekit.propagation.semianalytical.dsst.coefficients.GHmsjPolynomials;
+import org.orekit.propagation.semianalytical.dsst.coefficients.GammaMsnCoefficients;
+import org.orekit.propagation.semianalytical.dsst.coefficients.HansenCoefficients;
+import org.orekit.time.AbsoluteDate;
+
+/**
+ * Central body contribution to the {@link DSSTPropagator}. Central body is divided into a mean
+ * contribution, witch is integrated over long step period, and some short periodic variations that
+ * can be analytically computed.
+ * <p>
+ * Mean element rate are the da<sub>i</sub>/dt derivatives.
+ * 
+ * @author Romain Di Costanzo
+ */
+public class DSSTCentralBody extends AbstractGravitationalForces {
+
+    // Analytical central body spherical harmonic models
+    /** Equatorial radius of the Central Body. */
+    private final double           ae;
+
+    /** Central body attraction coefficient (m<sup>3</sup>/s<sup>2</sup>). */
+    private final double           mu;
+
+    /** First normalized potential tesseral coefficients array. */
+    private final double[][]       Cnm;
+
+    /** Second normalized potential tesseral coefficients array. */
+    private final double[][]       Snm;
+
+    /** Degree <i>n</i> of non resonant C<sub>nm</sub> potential. */
+    private final int              degree;
+
+    /** Order <i>m</i> of non resonant C<sub>nm</sub> potential. */
+    private final int              order;
+
+    /** Maximum resonant order */
+    private int                    maxResonantOrder;
+
+    /** Maximum resonant degree */
+    private int                    maxResonantDegree;
+
+    /** List of resonant tesseral harmonic couple */
+    private List<ResonantCouple>   resonantTesseralHarmonic;
+
+    /**
+     * DSST model needs equinoctial orbit as internal representation. Classical equinoctial elements
+     * have discontinuities when inclination is close to zero. In this representation, I = +1. <br>
+     * To avoid this discontinuity, another representation exists and equinoctial elements can be
+     * expressed in a different way, called "retrograde" orbit. This implies I = -1. As Orekit
+     * doesn't implement the retrograde orbit, I = 1 here.
+     */
+    private int                    I                         = 1;
+
+    /** current orbital state */
+    private Orbit                  orbit;
+
+    /**
+     * Equinoctial coefficients
+     */
+    /** A = sqrt(&mu; * a) */
+    private double                 A;
+
+    /** B = sqrt(1 - ex<sup>2</sup> - ey<sup>2</sup> */
+    private double                 B;
+
+    /** C = 1 + hx<sup>2</sup> + hx<sup>2</sup> */
+    private double                 C;
+
+    /**
+     * Direction cosines of the symmetry axis
+     */
+    /** &alpha */
+    private double                 alpha;
+
+    /** &beta */
+    private double                 beta;
+
+    /** &gamma */
+    private double                 gamma;
+
+    /**
+     * Internal variables
+     */
+    /** Coefficient used to define the mean disturbing function V<sub>ns</sub> coefficient */
+    private TreeMap<NSKey, Double> Vns;
+
+    /**
+     * Minimum period for analytically averaged high-order resonant central body spherical harmonics
+     * in seconds. This value is set to 10 days, but can be overrides by using the
+     * {@link #setResonantMinPeriodInSec(double)} method.
+     */
+    private double                 resonantMinPeriodInSec;
+
+    /**
+     * Minimum period for analytically averaged high-order resonant central body spherical harmonics
+     * in satellite revolutions. This value is set to 10 satellite revolutions, but can be overrides
+     * by using the {@link #setResonantMinPeriodInSatRev(double)} method.
+     */
+    private double                 resonantMinPeriodInSatRev;
+
+    /** Geopotential coefficient Jn = -Cn0 */
+    private double[]               Jn;
+
+    /** Hansen coefficient */
+    private HansenCoefficients     hansen;
+
+    /** &Gamma;<sub>n, s</sub> <sup>m</sup> (&gamma;) coefficient from equations 2.7.1 - (13) */
+    private GammaMsnCoefficients   gammaMNS;
+
+    /**
+     * Highest power of the eccentricity to appear in the truncated analytical power series
+     * expansion for the averaged central-body Zonal harmonic potential. The user can set this value
+     * by using the {@link #setZonalMaximumEccentricityPower(double)} method. If he doesn't, the
+     * software will compute a default value itself, through the
+     * {@link #computeZonalMaxEccentricityPower()} method.
+     */
+    private int                    zonalMaxEccentricityPower;
+
+    /**
+     * Maximal value of the geopotential order that will be used in zonal series expansion. This
+     * value won't be used if the {@link #zonalMaxEccentricityPower} is set through the
+     * {@link #computeZonalMaxEccentricityPower()} method. If not, series expansion will
+     * automatically be truncated.
+     */
+    private int                    zonalMaxDegree;
+
+    /**
+     * Highest power of the eccentricity to appear in the truncated analytical power series
+     * expansion for the averaged central-body resonant Tesseral harmonic potential. The user can
+     * set this value by using the {@link #setTesseralMaximumEccentricityPower(double)} method. If
+     * he doesn't, the software will compute a default value itself, through the
+     * {@link #computeTesseralMaxEccentricityPower()} method.
+     */
+    private int                    tesseralMaxEccentricityPower;
+
+    /** Minimal integer value for the s index truncation in tesseral harmonic expansion */
+    private int                    tessMinS;
+
+    /** Maximal integer value for the s index truncation in tesseral harmonic expansion */
+    private int                    tessMaxS;
+
+    /** Minimal integer value for the j index truncation in tesseral harmonic expansion */
+    private int                    tessMinJ;
+
+    /** Maximal integer value for the J index truncation in tesseral harmonic expansion */
+    private int                    tessMaxJ;
+
+    /** Maximal integer value for the M index truncation in tesseral harmonic expansion */
+    private int                    tessMaxM;
+
+    /** Minimal integer value for the N index truncation in tesseral harmonic expansion */
+    private int                    tessMaxN;
+
+    /** Maximum power of the eccentricity in the Hansen coefficient kernels */
+    private int                    maximumHansen;
+
+    /** Central-body rotation period in seconds */
+    private double                 omega;
+
+    /**
+     * Truncation tolerance for analytically averaged central body spherical harmonics for orbits
+     * which are always in vacuum
+     */
+    private static final double    truncationToleranceVacuum = 1e-10;
+
+    /**
+     * Truncation tolerance for analytically averaged central body spherical harmonics for
+     * drag-perturbed orbit
+     */
+    private static final double    truncationToleranceDrag   = 1e-10;
+
+    /**
+     * Zonal truncation tolerance. This value is used by the
+     * {@link DSSTCentralBody#zonalTruncation(SpacecraftState)} method which determines the upper
+     * bound of the geopotential value.
+     */
+    private double                 zonalTruncationTolerance;
+
+    /**
+     * Tesseral trucation tolerance. This value is used by the
+     * {@link DSSTCentralBody#tesseralTruncation(SpacecraftState)} method which determines the upper
+     * bound for geopotential summation.
+     */
+    private double                 tesseralTruncationTolerance;
+
+    /** Minimum perturbation period */
+    private double                 minPerturbationPeriod;
+
+    /**
+     * DSST Central body constructor.
+     * 
+     * @param centralBodyRotationRate
+     *            central body rotation rate in rad / s
+     * @param ae
+     *            Equatorial radius of the central body
+     * @param mu
+     *            &mu; of the central body
+     * @param Cnm
+     *            Cosines part of the spherical harmonics
+     * @param Snm
+     *            Sines part of the spherical harmonics
+     * @param resonantTesseral
+     *            Resonant Tesseral harmonic couple term. This parameter can be set to null or be an
+     *            empty list. If so, the program will automatically determine the resonant couple to
+     *            take in account. If not, only the resonant couple given by the user will be taken
+     *            in account.
+     */
+    public DSSTCentralBody(final double centralBodyRotationRate,
+                           final double ae,
+                           final double mu,
+                           final double[][] Cnm,
+                           final double[][] Snm,
+                           final List<ResonantCouple> resonantTesseral) {
+        // Get the central-body rotation period :
+        this.omega = MathUtils.TWO_PI / centralBodyRotationRate;
+        this.mu = mu;
+        this.ae = ae;
+        this.Cnm = Cnm;
+        this.Snm = Snm;
+        this.degree = Cnm.length - 1;
+        this.order = Cnm[degree].length - 1;
+        // Check potential coefficient consistency
+        if ((Cnm.length != Snm.length) || (Cnm[Cnm.length - 1].length != Snm[Snm.length - 1].length)) {
+            throw OrekitException.createIllegalArgumentException(OrekitMessages.POTENTIAL_ARRAYS_SIZES_MISMATCH, Cnm.length, Cnm[degree].length, Snm.length, Snm[degree].length);
+        }
+        // Initialize the Jn coefficient for zonal harmonic series expansion
+        initializeJn(Cnm);
+        // Store local variables
+        if (resonantTesseral != null) {
+            resonantTesseralHarmonic = resonantTesseral;
+            if (resonantTesseralHarmonic.size() > 0) {
+                // Get the maximal resonant order
+                ResonantCouple maxCouple = Collections.max(resonantTesseral);
+                maxResonantOrder = maxCouple.getM();
+                maxResonantDegree = maxCouple.getN();
+            }
+        } else {
+            resonantTesseralHarmonic = new ArrayList<ResonantCouple>();
+            // Set to a default undefined value
+            maxResonantOrder = Integer.MIN_VALUE;
+            maxResonantDegree = Integer.MIN_VALUE;
+        }
+        // Initialize default values
+        this.resonantMinPeriodInSec = 864000d;
+        this.resonantMinPeriodInSatRev = 10d;
+        this.zonalMaxEccentricityPower = Integer.MIN_VALUE;
+        this.tesseralMaxEccentricityPower = Integer.MIN_VALUE;
+        this.maximumHansen = Integer.MIN_VALUE;
+        this.zonalTruncationTolerance = Double.NEGATIVE_INFINITY;
+        this.tesseralTruncationTolerance = Double.NEGATIVE_INFINITY;
+    }
+
+    /**
+     * {@inheritDoc} From equation 3.1 - (1)
+     * 
+     * @throws OrekitException
+     */
+    public final double[] getMeanElementRate(final SpacecraftState spacecraftState) throws OrekitException {
+
+        // Store current state :
+        orbit = spacecraftState.getOrbit();
+        // Initialization of A, B, C, Alpha, Beta and Gamma coefficient :
+        updateABCAlphaBetaGamma(orbit);
+        // Initialize hansen coefficient
+        hansen = new HansenCoefficients(orbit.getE(), maximumHansen);
+        gammaMNS = new GammaMsnCoefficients(gamma, I);
+        // Get zonal harmonics contribution :
+        ZonalHarmonics zonalHarmonics = new ZonalHarmonics();
+        double[] zonalTerms = zonalHarmonics.getZonalContribution(orbit);
+
+        // Get tesseral resonant harmonics contribution :
+        TesseralResonantHarmonics tesseralHarmonics = new TesseralResonantHarmonics();
+        double[] tesseralTerms = tesseralHarmonics.getResonantContribution(orbit);
+
+        double[] meanElementRate = new double[zonalTerms.length];
+        for (int i = 0; i < zonalTerms.length; i++) {
+            meanElementRate[i] = tesseralTerms[i] + zonalTerms[i];
+        }
+        return meanElementRate;
+    }
+
+    /** {@inheritDoc} */
+    public final double[] getShortPeriodicVariations(final AbsoluteDate date,
+                                                     final double[] meanElements) throws OrekitException {
+        // TODO: not implemented yet : Short Periodic Variations are set to null
+        return new double[] { 0., 0., 0., 0., 0., 0. };
+    }
+
+    /**
+     * Initialize the J<sub>n</sub> geopotential coefficients. See page 55 of the Danielson paper.
+     * J<sub>n</sub> = - C<sub>n0</sub>
+     * 
+     * @param Cnm
+     *            Geopotential coefficient
+     */
+    private void initializeJn(final double[][] Cnm) {
+        Jn = new double[degree + 1];
+        for (int i = 0; i <= degree; i++) {
+            Jn[i] = -Cnm[i][0];
+        }
+    }
+
+    /**
+     * Update values used by the {@link DSSTCentralBody}
+     * 
+     * @param orbit
+     *            orbit from which values are computed
+     */
+    private void updateABCAlphaBetaGamma(final Orbit orbit) {
+        // Factor declaration
+        final double a = orbit.getA();
+        final double k = orbit.getEquinoctialEx();
+        final double h = orbit.getEquinoctialEy();
+        final double k2 = k * k;
+        final double h2 = h * h;
+        final double q = orbit.getHx();
+        final double p = orbit.getHy();
+        final double q2 = q * q;
+        final double p2 = p * p;
+
+        A = FastMath.sqrt(mu * a);
+        B = FastMath.sqrt(1 - k2 - h2);
+        C = 1 + q2 + p2;
+
+        // Direction cosines :
+        Vector3D[] equinoctialFrame = computeEquinoctialReferenceFrame(orbit);
+        alpha = equinoctialFrame[0].getZ();
+        beta = equinoctialFrame[1].getZ();
+        gamma = equinoctialFrame[2].getZ();
+    }
+
+    /**
+     * Compute the equinoctioal reference frame defined by the (f, g, w) vector. f and g lie in the
+     * satellite orbit plane. w is parallel to the angular momentum vector of the satellite.
+     * 
+     * @param orbit
+     *            orbit
+     * @return the equinoctial reference frame
+     */
+    private Vector3D[] computeEquinoctialReferenceFrame(final Orbit orbit) {
+        // Factor declaration
+        final double q = orbit.getHx();
+        final double p = orbit.getHy();
+        final double q2 = q * q;
+        final double p2 = p * p;
+
+        final double num = 1. / (1 + q2 + p2);
+
+        // compute the f vector :
+        final double fx = 1 - p2 + q2;
+        final double fy = 2 * p * q;
+        final double fz = -2 * I * p;
+        Vector3D f = new Vector3D(num, new Vector3D(fx, fy, fz));
+
+        // Compute the g vector :
+        final double gx = 2 * I * p * q;
+        final double gy = (1 + p2 - q2) * I;
+        final double gz = 2 * q;
+        Vector3D g = new Vector3D(num, new Vector3D(gx, gy, gz));
+
+        // Compute the w vector :
+        Vector3D w = Vector3D.crossProduct(f, g);
+        return new Vector3D[] { f, g, w };
+    }
+
+    /**
+     * Compute the &theta; angle for the current orbit. The &theta; angle is the central body
+     * rotation angle, defined from the equinoctial reference frame. See equation 2.7.1 - (3)(4)
+     * 
+     * @param orbit
+     *            current orbital state
+     * @return the central body rotation angle
+     */
+    private double computeThetaAngle(final Orbit orbit) {
+        Vector3D[] frame = computeEquinoctialReferenceFrame(orbit);
+        final Vector3D f = frame[0];
+        final Vector3D g = frame[1];
+
+        final double num = -f.getY() + I * g.getX();
+        final double den = f.getX() + I * g.getY();
+
+        return FastMath.atan2(num, den);
+    }
+
+    /**
+     * {@inheritDoc} This method here will find the resonant tesseral terms in the central body
+     * harmonic field. The routine computes the repetition period of the perturbation caused by each
+     * central-body sectoral and tesseral harmonic term and compares the period to a predetermined
+     * tolerance, the minimum period considered to be resonant.
+     * 
+     * @throws OrekitException
+     */
+    public final void initialize(final SpacecraftState initialState) throws OrekitException {
+        updateABCAlphaBetaGamma(initialState.getOrbit());
+
+        /**
+         * Resonant Tesseral parameterization and truncation :
+         */
+        // Compute the central body resonant tesseral harmonic terms
+        computeCentralBodyResonantTesseral(initialState);
+
+        // Set the highest power of the eccentricity in the analytical power series expansion for
+        // the averaged high order resonant central body spherical harmonic perturbation and compute
+        // the Newcomb operators
+        // Truncation of the central body tesseral harmonic :
+        // tesseralTruncation(initialState);
+        computeResonantTesseralMaxEccPower(initialState);
+
+        // Get the maximum power of E to use in Hansen coefficient Kernel expansion
+        computeHansenMaximumEccentricity(initialState);
+
+        /**
+         * Zonal parameterization and truncation :
+         */
+        // Set the highest power of the eccentricity in the analytical power series expansion for
+        // the averaged low order central body spherical harmonic perturbation
+        zonalTruncation(initialState);
+
+        Vns = DSSTCoefficientFactory.computeVnsCoefficient(zonalMaxDegree + 1);
+    }
+
+    /**
+     * The expansion of the central body tesseral harmonics has four truncatable indices. The
+     * algorithm is to determine the maximum value of each of those indices by computing the upper
+     * |R<sub>jmsn</sub>| perturbation function value for every indices. <br>
+     * Algorithm description can be found in the D.A Danielson paper at paragraph 6.3
+     * 
+     * @param initialState
+     *            Initial satellite State
+     * @throws OrekitException
+     *             if an error occurs when computing Hansen upper bound
+     */
+    private void tesseralTruncation(final SpacecraftState initialState) throws OrekitException {
+
+        // Check if a value has been entered by the user :
+        if (tesseralTruncationTolerance == Double.NEGATIVE_INFINITY) {
+            tesseralTruncationTolerance = truncationToleranceVacuum;
+        }
+
+        // Temporary variables :
+        int jMin = Integer.MAX_VALUE;
+        int jMax = Integer.MIN_VALUE;
+        int sMin = Integer.MAX_VALUE;
+        int sMax = Integer.MIN_VALUE;
+        int n;
+        final double e = initialState.getE();
+        final double a = initialState.getA();
+        boolean jLoop = true;
+        boolean sLoop = true;
+
+        // J-loop j = 0, +-1, +-2 ...
+        int j = 0;
+        while (jLoop) {
+            int signJ = (int) FastMath.pow(-1, j);
+            j *= signJ;
+            jMin = FastMath.min(jMin, j);
+            jMax = FastMath.max(jMax, j);
+
+            // M-loop : m = 0, 1,..., M. M being the maximum potential order
+            for (int m = 1; m <= order; m++) {
+                int sbis = 0;
+                // S-loop : s = j, j+-1, j+-2 ...
+                int s = j;
+                while (sLoop) {
+                    int signS = (int) FastMath.pow(-1, s);
+                    sbis += s * signS;
+                    sMin = FastMath.min(sMin, sbis);
+                    sMax = FastMath.max(sMax, sbis);
+
+                    // N-loop : n = Max(2, m, |s|), n-m even and n < N. N being the maximum
+                    // potential degree
+                    n = FastMath.max(FastMath.max(2, m), FastMath.abs(sbis));
+
+                    if (n > degree) {
+                        break;
+                    }
+
+                    if ((n - sbis) % 2 == 0) {
+
+                        // Compute the perturbation function upper bound :
+                        final double hansenUp = HansenCoefficients.computeUpperBound(e, j, -n - 1, sbis);
+
+                        // Compute Jacobi polynomials upper bound :
+                        int l = (sbis <= m) ? (n - m) : n - sbis;
+                        int v = FastMath.abs(m - sbis);
+                        int w = FastMath.abs(m + sbis);
+
+                        PolynomialFunction jacobi = PolynomialsUtils.createJacobiPolynomial(l, v, w);
+                        final double jacDer = jacobi.derivative().value(gamma);
+                        final double jacDer2 = jacDer * jacDer;
+                        final double jacGam = jacobi.value(gamma);
+                        final double jacGam2 = jacGam * jacGam;
+                        final double jacFact = (1 - gamma * gamma) / (l * (v + w + l + 1));
+                        final double jacobiUp = FastMath.sqrt(jacGam2 + jacFact * jacDer2);
+
+                        // Upper bound for |Cnm - iSnm|
+                        final double cnm = Cnm[n][m];
+                        final double cnm2 = cnm * cnm;
+                        final double snm = Snm[n][m];
+                        final double snm2 = snm * snm;
+                        final double csnmUp = FastMath.sqrt(cnm2 + snm2);
+
+                        // Upper bound for the |Gmsj + iHmsj|
+                        final double maxE = FastMath.pow(e, FastMath.abs(sbis - j));
+                        final double maxG = FastMath.pow(1 - gamma * gamma, FastMath.abs(sbis - I * m) / 2);
+                        final double ghmsUp = maxE * maxG;
+
+                        // Upper bound for Vmns
+                        final double vmnsUp = FastMath.abs(DSSTCoefficientFactory.getVmns(m, n, sbis));
+                        // Upper bound for Gammamsn
+                        final GammaMsnCoefficients gmns = new GammaMsnCoefficients(gamma, I);
+                        final double gmnsUp = FastMath.abs(gmns.getGammaMsn(n, sbis, m));
+
+                        // Upper perturbation function value
+                        final double common = (mu / a) * FastMath.pow(ae / a, n);
+                        final double upperValue = common * vmnsUp * gmnsUp * hansenUp * jacobiUp * csnmUp * ghmsUp;
+
+                        if (upperValue <= tesseralTruncationTolerance) {
+                            // Store values :
+                            tessMinS = sMin;
+                            tessMaxS = sMax;
+                            tessMinJ = jMin;
+                            tessMaxJ = jMax;
+                            tessMaxN = n;
+                            tessMaxM = m;
+
+                            // Force loop to stop :
+                            jLoop = false;
+                            sLoop = false;
+                            m = order;
+                            n = degree;
+                        }
+                    }
+                    s++;
+                }
+            }
+            j++;
+        }
+    }
+
+    /**
+     * Compute the maximum power of the eccentricity to use in Hansen coefficient Kernel expansion
+     * 
+     * @param initialState
+     *            initial satellite state
+     */
+    private void computeHansenMaximumEccentricity(final SpacecraftState initialState) {
+        if (maximumHansen != Integer.MIN_VALUE) {
+            // Set the maximum value to tesseralMaxEccentricityPower / 2
+            maximumHansen = Math.min(maximumHansen, 10);
+        } else {
+            maximumHansen = (int) tesseralMaxEccentricityPower / 2;
+        }
+    }
+
+    /**
+     * This method computes the highest power of the eccentricity to appear in the truncated
+     * analytical power series expansion for the averaged central-body resonant tesseral harmonic
+     * potential.<br>
+     * Analytical averaging should not be used for resonant harmonics if the eccentricity is greater
+     * than 0.5.
+     * 
+     * @param initialState
+     *            initial satellite state
+     * @throws OrekitException
+     *             if eccentricity is > 0.5
+     */
+    private void computeResonantTesseralMaxEccPower(final SpacecraftState initialState) throws OrekitException {
+        // Is the maximum d'Alenbert characteristic given by the user ?
+        if (tesseralMaxEccentricityPower != Integer.MIN_VALUE) {
+            // Set the maximum possible power expansion to 20
+            tesseralMaxEccentricityPower = Math.min(tesseralMaxEccentricityPower, 20);
+        } else {
+            // Automatically select the maximum d'Alembert characteristic
+            final double ecc = initialState.getE();
+            // Set the correct d'Alembert characteristic from the satellite eccentricity
+            if (ecc < 5E-3) {
+                tesseralMaxEccentricityPower = 3;
+            } else if (ecc <= 0.02) {
+                tesseralMaxEccentricityPower = 4;
+            } else if (ecc <= 0.1) {
+                tesseralMaxEccentricityPower = 7;
+            } else if (ecc <= 0.2) {
+                tesseralMaxEccentricityPower = 10;
+            } else if (ecc <= 0.3) {
+                tesseralMaxEccentricityPower = 12;
+            } else if (ecc <= 0.4) {
+                tesseralMaxEccentricityPower = 15;
+            } else if (ecc <= 0.5) {
+                tesseralMaxEccentricityPower = 20;
+            } else {
+                throw new OrekitException(OrekitMessages.DSST_ECC_NO_NUMERICAL_AVERAGING_METHOD, ecc);
+            }
+        }
+    }
+
+    /**
+     * This subroutine computes the highest power of the eccentricity and the maximal zonal degree
+     * to appear in the truncated analytical power series expansion for the averaged central-body
+     * zonal harmonic potential. <br>
+     * This method is computing the upper value for the central body geopotential and then determine
+     * the maximal values from with upper values gives geopotential terms inferior to a defined
+     * tolerance. <br>
+     * Algorithm description can be found in the D.A Danielson paper at paragraph 6.2
+     * 
+     * @param initialState
+     *            initial satellite state
+     * @throws OrekitException
+     *             if an error occurs in Hansen coefficient computation
+     */
+    private void zonalTruncation(final SpacecraftState initialState) throws OrekitException {
+        // Did a maximum eccentricity power has been found
+        boolean maxFound = false;
+        // Initialize the current spherical harmonic term to 0.
+        double term = 0.;
+        // Maximal degree of the geopotential expansion :
+        int nMax = Integer.MIN_VALUE;
+        // Maximal power of e
+        int sMax = Integer.MIN_VALUE;
+        // Find the truncation tolerance : set tolerance as a non dragged satellite if undefined by
+        // the user. Operation stops when term > tolerance
+        if (zonalTruncationTolerance == Double.NEGATIVE_INFINITY) {
+            zonalTruncationTolerance = truncationToleranceVacuum;
+        }
+        // Check if highest power of E has been given by the user :
+        if (zonalMaxEccentricityPower == Integer.MIN_VALUE) {
+            // Is the degree of the zonal harmonic field too small to allow more than one power of E
+            if (degree == 2) {
+                zonalMaxEccentricityPower = 0;
+                zonalMaxDegree = degree;
+            } else {
+                // Auxiliary quantities
+                final double ecc = initialState.getE();
+                final double r2a = ae / (2 * initialState.getA());
+                double x2MuRaN = 2 * mu / (initialState.getA()) * r2a;
+                // Search for the highest power of E for which the computed value is greater than
+                // the truncation tolerance in the power series
+                // s-loop :
+                for (int s = 0; s <= degree - 2; s++) {
+                    // n-loop
+                    for (int n = s + 2; n <= degree; n++) {
+                        // (n - s) must be even
+                        if ((n - s) % 2 == 0) {
+                            // Local values :
+                            final double gam2 = gamma * gamma;
+                            // Compute factorial :
+                            final BigInteger factorialNum = DSSTFactorial.fact(n - s);
+                            final BigInteger factorialDen = DSSTFactorial.fact((n + s) / 2).multiply(DSSTFactorial.fact((n - s) / 2));
+                            final double factorial = factorialNum.doubleValue() / factorialDen.doubleValue();
+                            HansenCoefficients hansen = new HansenCoefficients(ecc);
+                            final double k0 = hansen.getHansenKernelValue(0, -n - 1, s);
+                            // Compute the Qns(bound) upper bound :
+                            final double qns = FastMath.abs(DSSTCoefficientFactory.getQnsPolynomialValue(gamma, n, s));
+                            final double qns2 = qns * qns;
+                            final double factor = (1 - gam2) / (n * (n + 1) - s * (s + 1));
+                            // Compute dQns/dGamma
+                            final double dQns = FastMath.abs(DSSTCoefficientFactory.getQnsPolynomialValue(gamma, n, s + 1));
+                            final double dQns2 = dQns * dQns;
+                            final double qnsBound = FastMath.sqrt(qns2 + factor * dQns2);
+
+                            // Get the current potential upper bound for the current (n, s) couple.
+                            term = x2MuRaN * r2a * FastMath.abs(Jn[n]) * factorial * k0 * qnsBound * FastMath.pow(1 - gam2, s / 2)
+                                   * FastMath.pow(ecc, s) / FastMath.pow(2, n);
+
+                            // Compare result with the tolerance parameter :
+                            if (term <= zonalTruncationTolerance) {
+                                // Stop here
+                                nMax = Math.max(nMax, n);
+                                sMax = Math.max(sMax, s);
+                                // truncature found
+                                maxFound = true;
+                                // Force a premature end loop
+                                n = degree;
+                                s = degree;
+                            }
+                        }
+                    }
+                    // Prepare next loop :
+                    x2MuRaN = 2 * mu / (initialState.getA()) * FastMath.pow(r2a, s + 1);
+                }
+                if (maxFound) {
+                    zonalMaxDegree = nMax;
+                    zonalMaxEccentricityPower = sMax;
+                } else {
+                    zonalMaxDegree = degree;
+                    zonalMaxEccentricityPower = degree - 2;
+                }
+            }
+
+        } else {
+            // Value set by the user :
+            zonalMaxDegree = degree;
+            zonalMaxEccentricityPower = degree - 2;
+        }
+
+    }
+
+    /**
+     * This subroutine finds the resonant tesseral terms in the central body spherical harmonic
+     * field. The routine computes the repetition period of the perturbation caused by each central
+     * body sectoral and tesseral harmonic term and compares the period to a predetermined
+     * tolerance, the minimum period considered to be resonant.
+     * 
+     * @param initialState
+     *            Initial satellite state
+     */
+    private void computeCentralBodyResonantTesseral(final SpacecraftState initialState) {
+        // // Initialize resonant order
+        // List<Integer> resonantOrder = new ArrayList<Integer>();
+        // // Initialize resonant index for each resonant order
+        // List<Integer> resonantIndex = new ArrayList<Integer>();
+
+        // Get the satellite period
+        final double satellitePeriod = initialState.getKeplerianPeriod();
+        // Compute ration of satellite period to central body rotation period
+        final double ratio = satellitePeriod / omega;
+
+        // If user didn't define a maximum resonant order, use the maximum central-body's
+        // order
+        if (maxResonantOrder == Integer.MIN_VALUE) {
+            maxResonantOrder = order;
+        }
+
+        if (maxResonantDegree == Integer.MIN_VALUE) {
+            maxResonantDegree = degree;
+        }
+
+        // Has the user requested a specific set of resonant tesseral harmonic terms ?
+        if (resonantTesseralHarmonic.size() == 0) {
+
+            final int maxResonantOrderTmp = maxResonantOrder;
+            // Reinitialize the maxResonantOrder parameter :
+            maxResonantOrder = 0;
+
+            double tolerance = resonantMinPeriodInSec / satellitePeriod;
+            if (tolerance < resonantMinPeriodInSatRev) {
+                tolerance = resonantMinPeriodInSatRev;
+            }
+            tolerance = 1d / tolerance;
+
+            // Now find the order of the resonant tesseral harmonic field
+            for (int m = 1; m <= maxResonantOrderTmp; m++) {
+                double resonance = ratio * m;
+                int j = (int) (resonance + 0.5);
+                if (FastMath.abs(resonance - j) <= tolerance && j > 0d) {
+                    // Update the maximum resonant order found
+                    maxResonantOrder = m;
+
+                    // Store each resonant degrees for each resonant order
+                    // resonantOrder.add(m);
+                    // resonantIndex.add(j);
+
+                    // Store each resonant couple for a given order
+                    // TODO check <=
+                    for (int n = m; n <= degree; n++) {
+                        resonantTesseralHarmonic.add(new ResonantCouple(n, m));
+                    }
+                }
+            }
+        }
+        // // Have any resonant terms been found ?
+        // if (maxResonantOrder > 0) {
+        // minPerturbationPeriod = computeMinimumPerturbationPeriod(ratio, satellitePeriod,
+        // resonantOrder, resonantIndex);
+        // }
+    }
+
+    // /**
+    // * This method compute the minimum perturbation period from witch a perturbation is considered
+    // * to
+    // *
+    // * @param ratio
+    // * @param satellitePeriod
+    // * @param resonantOrder
+    // * @param resonantIndex
+    // * @return
+    // */
+    // private double computeMinimumPerturbationPeriod(double ratio,
+    // double satellitePeriod,
+    // List<Integer> resonantOrder,
+    // List<Integer> resonantIndex) {
+    //
+    // double minPerturbationPeriod = Double.POSITIVE_INFINITY;
+    // // Compute the minimum perturbation period
+    // for (int m = 0; m < maxResonantOrder; m++) {
+    // if (resonantOrder.get(m) == m + 1) {
+    // double divisor = FastMath.abs(ratio * (m + 1) - resonantIndex.get(m));
+    // if (divisor < 1e-10) {
+    // divisor = 1e-10;
+    // }
+    // minPerturbationPeriod = FastMath.min(minPerturbationPeriod, satellitePeriod / divisor);
+    // }
+    // }
+    // return minPerturbationPeriod;
+    //
+    // }
+
+    /**
+     * Set the minimum period for analytically averaged high-order resonant central body spherical
+     * harmonics in seconds. Set to 10 days by default.
+     * 
+     * @param resonantMinPeriodInSec
+     *            minimum period in seconds
+     */
+    public final void setResonantMinPeriodInSec(final double resonantMinPeriodInSec) {
+        this.resonantMinPeriodInSec = resonantMinPeriodInSec;
+    }
+
+    /**
+     * Set the minimum period for analytically averaged high-order resonant central body spherical
+     * harmonics in satelliteRevolution. Set to 10 by default.
+     * 
+     * @param resonantMinPeriodInSatRev
+     *            minimum period in satellite revolution
+     */
+    public final void setResonantMinPeriodInSatRev(final double resonantMinPeriodInSatRev) {
+        this.resonantMinPeriodInSatRev = resonantMinPeriodInSatRev;
+    }
+
+    /**
+     * This methode set the highest power of the eccentricity to appear in the truncated analytical
+     * power series expansion for the averaged central-body zonal harmonic potential.
+     * 
+     * @param zonalMaxEccPower
+     *            highest power of the eccentricity
+     */
+    public final void setZonalMaximumEccentricityPower(final int zonalMaxEccPower) {
+        this.zonalMaxEccentricityPower = zonalMaxEccPower;
+    }
+
+    /**
+     * Set the Zonal truncature tolerance
+     * 
+     * @param zonalTruncatureTolerance
+     *            Zonal truncature tolerance
+     */
+    public final void setZonalTruncatureTolerance(final double zonalTruncatureTolerance) {
+        this.zonalTruncationTolerance = zonalTruncatureTolerance;
+    }
+
+    /**
+     * This methode set the highest power of the eccentricity to appear in the truncated analytical
+     * power series expansion for the averaged central-body tesseral harmonic potential.
+     * 
+     * @param tesseralMaxEccPower
+     *            highest power of the eccentricity
+     */
+    public final void setTesseralMaximumEccentricityPower(final int tesseralMaxEccPower) {
+        this.tesseralMaxEccentricityPower = tesseralMaxEccPower;
+    }
+
+    /**
+     * Get the zonal contribution of the central body for the first order mean element rates.
+     */
+    private final class ZonalHarmonics {
+
+        /**
+         * Dummy constructor
+         */
+        private ZonalHarmonics() {
+            // Dummy constructor, nothing to do.
+        }
+
+        /**
+         * Get zonal contribution
+         * 
+         * @param orbit
+         *            orbit
+         * @return orbital elements variation rate
+         * @throws OrekitException
+         */
+        private double[] getZonalContribution(final Orbit orbit) throws OrekitException {
+            // Initialization :
+            double dh = 0d;
+            double dk = 0d;
+            double dp = 0d;
+            double dq = 0d;
+            double dM = 0d;
+
+            double a = orbit.getA();
+            double k = orbit.getEquinoctialEx();
+            double h = orbit.getEquinoctialEy();
+            double q = orbit.getHx();
+            double p = orbit.getHy();
+
+            final double[][] GsHs = DSSTCoefficientFactory.computeGsHsCoefficient(k, h, alpha, beta, zonalMaxDegree + 1);
+
+            final double[][] Qns = DSSTCoefficientFactory.computeQnsCoefficient(gamma, zonalMaxDegree + 1);
+
+            // Compute potential derivative :
+            final double[] potentialDerivatives = computePotentialderivatives(Qns, GsHs);
+
+            final double dUda = potentialDerivatives[0];
+            final double dUdk = potentialDerivatives[1];
+            final double dUdh = potentialDerivatives[2];
+            final double dUdAl = potentialDerivatives[3];
+            final double dUdBe = potentialDerivatives[4];
+            final double dUdGa = potentialDerivatives[5];
+
+            // Compute cross derivatives from formula 2.2 - (8):
+            // U(alpha,gamma) = alpha * du / dgamma - gamma * du / dalpha
+            final double UAlphaGamma = alpha * dUdGa - gamma * dUdAl;
+            // U(beta,gamma) = beta * du / dgamma - gamma * du / dbeta
+            final double UBetaGamma = beta * dUdGa - gamma * dUdBe;
+
+            final double factor = (p * UAlphaGamma - I * q * UBetaGamma) / (A * B);
+
+            // Compute mean element Rate for Zonal Harmonic :
+            // da / dt = 0 for zonal harmonic :
+            dh = (B / A) * dUdk + k * factor;
+            dk = -(B / A) * dUdh - h * factor;
+            dp = -C / (2 * A * B) * UBetaGamma;
+            dq = -I * C * UAlphaGamma / (2 * A * B);
+            dM = (-2. * a * dUda / A) + (B / (A * (1 + B))) * (h * dUdh + k * dUdk) + (p * UAlphaGamma - I * q * UBetaGamma) / (A * B);
+
+            return new double[] { 0d, dk, dh, dq, dp, dM };
+        }
+
+        /**
+         * Get the potential derivatives needed for the central body gravitational zonal harmonics
+         * at first order. As those equations depend on the &alpha; &beta; and &gamma; values, they
+         * only can be evaluated after those data have been computed (from the current state). See
+         * equation 3.1 - (6) from the main paper. <br>
+         * The result is an array containing the following data : <br>
+         * dU / da <br>
+         * dU / dk <br>
+         * dU / dh <br>
+         * dU / d&alpha; <br>
+         * dU/ d&beta; <br>
+         * dU/d&gamma;<br>
+         * Where U is the gravitational potential.
+         * 
+         * @param Qns
+         *            Qns array
+         * @param GsHs
+         *            GsHs array
+         * @return data needed for the potential derivatives
+         * @throws OrekitException
+         *             if an error occurs in hansen computation
+         */
+        private double[] computePotentialderivatives(final double[][] Qns,
+                                                     final double[][] GsHs) throws OrekitException {
+
+            // Initialize data
+            final double a = orbit.getA();
+            final double k = orbit.getEquinoctialEx();
+            final double h = orbit.getEquinoctialEy();
+
+            // mu / a
+            final double factor = mu / a;
+            final double Ra = ae / a;
+            final double khi = 1 / B;
+
+            // Potential derivatives
+            double dUda = 0d;
+            double dUdk = 0d;
+            double dUdh = 0d;
+            double dUdAl = 0d;
+            double dUdBe = 0d;
+            double dUdGa = 0d;
+
+            // dGs / dk
+            double dGsdk = 0d;
+            // dGs / dh
+            double dGsdh = 0d;
+            // dGs / dAlpha
+            double dGsdAl = 0d;
+            // dGs / dBeta
+            double dGsdBe = 0d;
+
+            // series coefficient :
+            double jn;
+            double vns;
+            double kns;
+            double qns;
+            double gs;
+            double gsM1;
+            double hsM1;
+            double dkns;
+
+            // Other data :
+            // (R / a)^n
+            double raExpN;
+            double khi3 = FastMath.pow(khi, 3);
+            double commonCoefficient;
+            // Kronecker symbol (2 - delta(0,s))
+            double delta0s = 0d;
+
+            for (int s = 0; s <= zonalMaxEccentricityPower; s++) {
+                // Get the current gs and hs coefficient :
+                gs = GsHs[0][s];
+
+                // Compute partial derivatives of Gs from equ. (9) :
+                // First get the G(s-1) and the H(s-1) coefficient : SET TO 0 IF < 0
+                gsM1 = (s > 0 ? GsHs[0][s - 1] : 0);
+                hsM1 = (s > 0 ? GsHs[1][s - 1] : 0);
+                // Get derivatives
+                dGsdh = s * beta * gsM1 - s * alpha * hsM1;
+                dGsdk = s * alpha * gsM1 + s * beta * hsM1;
+                dGsdAl = s * k * gsM1 - s * h * hsM1;
+                dGsdBe = s * h * gsM1 + s * k * hsM1;
+
+                // get (2 - delta0s)
+                delta0s = (s == 0) ? 1 : 2;
+
+                for (int n = s + 2; n <= zonalMaxDegree; n++) {
+                    // Extract data from previous computation :
+                    jn = Jn[n];
+                    vns = Vns.get(new NSKey(n, s));
+                    kns = hansen.getHansenKernelValue(0, -n - 1, s);
+                    qns = Qns[n][s];
+                    raExpN = FastMath.pow(Ra, n);
+                    dkns = hansen.getHansenKernelDerivative(0, -n - 1, s);
+                    commonCoefficient = delta0s * raExpN * jn * vns;
+
+                    // Compute dU / da :
+                    dUda += commonCoefficient * (n + 1) * kns * qns * gs;
+                    // Compute dU / dEx
+                    dUdk += commonCoefficient * qns * (kns * dGsdk + k * khi3 * gs * dkns);
+                    // Compute dU / dEy
+                    dUdh += commonCoefficient * qns * (kns * dGsdh + h * khi3 * gs * dkns);
+                    // Compute dU / dAlpha
+                    dUdAl += commonCoefficient * qns * kns * dGsdAl;
+                    // Compute dU / dBeta
+                    dUdBe += commonCoefficient * qns * kns * dGsdBe;
+                    // Compute dU / dGamma : here dQns/dGamma = Q(n, s + 1) from Equation 3.1 - (8)
+                    dUdGa += commonCoefficient * kns * Qns[n][s + 1] * gs;
+                }
+            }
+
+            dUda *= (factor / a);
+            dUdk *= -factor;
+            dUdh *= -factor;
+            dUdAl *= -factor;
+            dUdBe *= -factor;
+            dUdGa *= -factor;
+
+            return new double[] { dUda, dUdk, dUdh, dUdAl, dUdBe, dUdGa };
+        }
+    }
+
+    /**
+     * Get the Central-Body Gravitational Resonant Tesserals Harmonics for the first order
+     * contribution
+     */
+    private final class TesseralResonantHarmonics {
+
+        /** Dummy constructor */
+        private TesseralResonantHarmonics() {
+            // Dummy constructor, nothing to do.
+        }
+
+        /**
+         * Get tesseral contribution
+         * 
+         * @param orbit
+         *            orbit
+         * @return orbital elements variation rate
+         * @throws OrekitException
+         *             if an error occurs in Hansen computation
+         */
+        private double[] getResonantContribution(final Orbit orbit) throws OrekitException {
+            // Get orbital parameters :
+            final double a = orbit.getA();
+            final double k = orbit.getEquinoctialEx();
+            final double h = orbit.getEquinoctialEy();
+            final double q = orbit.getHx();
+            final double p = orbit.getHy();
+
+            // Compute potential derivatives
+            double[] dU = computePotentialDerivatives(orbit);
+            final double duda = dU[0];
+            final double dudh = dU[1];
+            final double dudk = dU[2];
+            final double dudl = dU[3];
+            final double dudal = dU[4];
+            final double dudbe = dU[5];
+            final double dudga = dU[6];
+
+            // Compute the cross derivative operator :
+            final double UAlphaGamma = alpha * dudga - gamma * dudal;
+            final double UAlphaBeta = alpha * dudbe - beta * dudal;
+            final double UBetaGamma = beta * dudga - gamma * dudbe;
+            final double Uhk = h * dudk - k * dudh;
+
+            final double aDot = 2 * a / A * dudal;
+            final double hDot = B * dudk / A + k / (A * B) * (p * UAlphaGamma - I * q * UBetaGamma) - h * B * dudl / (A * (1 + B));
+            final double kDot = -(B * dudh / A + h / (A * B) * (p * UAlphaGamma - I * q * UBetaGamma) + k * B * dudl / (A * (1 + B)));
+            final double pDot = C / (2 * A * B) * (p * (Uhk - UAlphaBeta - dudl) - UBetaGamma);
+            final double qDot = C / (2 * A * B) * (p * (Uhk - UAlphaBeta - dudl) - I * UAlphaGamma);
+            final double lDot = -2 * a * duda / A + B / (A * (1 + B)) * (h * dudh + k * dudk) + (p * UAlphaGamma - I * q * UBetaGamma)
+                                / (A * B);
+
+            return new double[] { aDot, hDot, kDot, pDot, qDot, lDot };
+
+        }
+
+        /**
+         * Compute the following elements from expression 3.3 - (4). If tesseral harmonic have been
+         * identified (automatically or set by user), they are the only one to be taken in account.
+         * If no resonant term have been found, we compute non resonant tessral term from those
+         * found by the {@link DSSTCentralBody#tesseralTruncation(SpacecraftState)} method.
+         * 
+         * <pre>
+         * dU / da
+         * dU / dh
+         * dU / dk
+         * dU / d&lambda;
+         * dU / d&alpha;
+         * dU / d&beta;
+         * dU / d&gamma;
+         * 
+         * </pre>
+         * 
+         * @param orbit
+         *            initial orbit
+         * @return potential derivatives
+         * @throws OrekitException
+         *             if an error occurs in Hansen computation
+         */
+        private double[] computePotentialDerivatives(final Orbit orbit) throws OrekitException {
+            // Result initialization
+            double duda = 0d;
+            double dudh = 0d;
+            double dudk = 0d;
+            double dudl = 0d;
+            double dudal = 0d;
+            double dudbe = 0d;
+            double dudga = 0d;
+
+            final double a = orbit.getA();
+            final double muOa = mu / a;
+
+            int j;
+            int m;
+            // Resonant term identified :
+            Iterator<ResonantCouple> iterator = resonantTesseralHarmonic.iterator();
+            // Iterative process :
+
+            while (iterator.hasNext()) {
+                ResonantCouple resonantTesseralCouple = iterator.next();
+                j = resonantTesseralCouple.getN();
+                m = resonantTesseralCouple.getM();
+
+                double[] potential = tesseralPotentialComputation(j, m);
+                duda += potential[0];
+                dudh += potential[1];
+                dudk += potential[2];
+                dudl += potential[3];
+                dudal += potential[4];
+                dudbe += potential[5];
+                dudga += potential[6];
+            }
+
+            duda *= -muOa / a;
+            dudh *= muOa;
+            dudk *= muOa;
+            dudl *= muOa;
+            dudal *= muOa;
+            dudbe *= muOa;
+            dudga *= muOa;
+
+            return new double[] { duda, dudh, dudk, dudl, dudal, dudbe, dudga };
+        }
+
+        /**
+         * Compute potential for tesseral harmonic terms
+         * 
+         * @param j
+         *            j-index
+         * @param m
+         *            m-index
+         * @return potential derivatives
+         * @throws OrekitException
+         *             if an error occurs in Hansen computation
+         */
+        private double[] tesseralPotentialComputation(final int j,
+                                                      final int m) throws OrekitException {
+
+            // Get needed orbital elements
+            final double a = orbit.getA();
+            final double k = orbit.getEquinoctialEx();
+            final double h = orbit.getEquinoctialEy();
+
+            double ran;
+            double vmsn;
+            double gamMsn;
+            double dGamma;
+            double kjn_1;
+            double dkjn_1;
+            double jacobi;
+            double dJacobi;
+            double gms;
+            double hms;
+            double cnm;
+            double snm;
+            double realCosFactor;
+            double realSinFactor;
+
+            // Result initialization
+            double duda = 0d;
+            double dudh = 0d;
+            double dudk = 0d;
+            double dudl = 0d;
+            double dudal = 0d;
+            double dudbe = 0d;
+            double dudga = 0d;
+
+            final double ra = ae / a;
+            final double theta = computeThetaAngle(orbit);
+            final double lambda = orbit.getLM();
+            final CiSiCoefficient cisiKH = new CiSiCoefficient(k, h);
+            final CiSiCoefficient cisiAB = new CiSiCoefficient(alpha, beta);
+            final GHmsjPolynomials GHms = new GHmsjPolynomials(cisiKH, cisiAB, I);
+
+            double dGdh = 0d;
+            double dGdk = 0d;
+            double dGdA = 0d;
+            double dGdB = 0d;
+            double dHdh = 0d;
+            double dHdk = 0d;
+            double dHdA = 0d;
+            double dHdB = 0d;
+
+            // Jacobi indices
+            int l, v, w;
+            final double jlMmt = j * lambda - m * theta;
+            final double sinPhi = FastMath.sin(jlMmt);
+            final double cosPhi = FastMath.cos(jlMmt);
+
+            int Im = (int) FastMath.pow(I, m);
+            // Sum(-N, N)
+            for (int s = tesseralMaxEccentricityPower; s <= tesseralMaxEccentricityPower; s++) {
+                // Sum(Max(2, m, |s|))
+                int nmin = Math.max(Math.max(2, m), Math.abs(s));
+
+                // jacobi v, w, indices : see 2.7.1 - (15)
+                v = FastMath.abs(m - s);
+                w = FastMath.abs(m + s);
+                for (int n = nmin; n <= tessMaxN; n++) {
+                    // (R / a)^n
+                    ran = FastMath.pow(ra, n);
+                    vmsn = DSSTCoefficientFactory.getVmns(m, n, s);
+                    gamMsn = gammaMNS.getGammaMsn(n, s, m);
+                    dGamma = gammaMNS.getDGammaMsn(n, s, m);
+                    kjn_1 = hansen.getHansenKernelValue(j, -n - 1, s);
+                    // kjn_1 = hansen.computHKVfromNewcomb(j, -n - 1, s);
+                    dkjn_1 = hansen.getHansenKernelDerivative(j, -n - 1, s);
+                    dGdh = GHms.getdGmsdh(m, s, j);
+                    dGdk = GHms.getdGmsdk(m, s, j);
+                    dGdA = GHms.getdGmsdAlpha(m, s, j);
+                    dGdB = GHms.getdGmsdBeta(m, s, j);
+                    dHdh = GHms.getdHmsdh(m, s, j);
+                    dHdk = GHms.getdHmsdk(m, s, j);
+                    dHdA = GHms.getdHmsdAlpha(m, s, j);
+                    dHdB = GHms.getdHmsdBeta(m, s, j);
+
+                    // Jacobi l-indices : see 2.7.1 - (15)
+                    l = (FastMath.abs(s) <= m ? (n - m) : n - FastMath.abs(s));
+                    PolynomialFunction jacobiPoly = PolynomialsUtils.createJacobiPolynomial(l, v, w);
+                    jacobi = jacobiPoly.value(gamma);
+                    dJacobi = jacobiPoly.derivative().value(gamma);
+                    gms = GHms.getGmsj(m, s, j);
+                    hms = GHms.getHmsj(m, s, j);
+                    cnm = Cnm[n][m];
+                    snm = Snm[n][m];
+
+                    // Compute dU / da from expansion of equation (4-a)
+                    realCosFactor = (gms * cnm + hms * snm) * cosPhi;
+                    realSinFactor = (gms * snm - hms * cnm) * sinPhi;
+                    duda += (n + 1) * ran * Im * vmsn * gamMsn * kjn_1 * jacobi * (realCosFactor + realSinFactor);
+
+                    // Compute dU / dh from expansion of equation (4-b)
+                    realCosFactor = (cnm * kjn_1 * dGdh + 2 * cnm * h * (gms + hms) * dkjn_1 + snm * kjn_1 * dHdh) * cosPhi;
+                    realSinFactor = (-cnm * kjn_1 * dHdh + 2 * snm * h * (gms + hms) * dkjn_1 + snm * kjn_1 * dGdh) * sinPhi;
+                    dudh += ran * Im * vmsn * gamMsn * jacobi * (realCosFactor + realSinFactor);
+
+                    // Compute dU / dk from expansion of equation (4-c)
+                    realCosFactor = (cnm * kjn_1 * dGdk + 2 * cnm * k * (gms + hms) * dkjn_1 + snm * kjn_1 * dHdk) * cosPhi;
+                    realSinFactor = (-cnm * kjn_1 * dHdk + 2 * snm * k * (gms + hms) * dkjn_1 + snm * kjn_1 * dGdk) * sinPhi;
+                    dudk += ran * Im * vmsn * gamMsn * jacobi * (realCosFactor + realSinFactor);
+
+                    // Compute dU / dLambda from expansion of equation (4-d)
+                    realCosFactor = (snm * gms - hms * cnm) * cosPhi;
+                    realSinFactor = (snm * hms + gms * cnm) * sinPhi;
+                    dudl += j * ran * Im * vmsn * kjn_1 * jacobi * (realCosFactor - realSinFactor);
+
+                    // Compute dU / alpha from expansion of equation (4-e)
+                    realCosFactor = (dGdA * cnm + dHdA * snm) * cosPhi;
+                    realSinFactor = (dGdA * snm - dHdA * cnm) * sinPhi;
+                    dudal += ran * Im * vmsn * gamMsn * kjn_1 * jacobi * (realCosFactor + realSinFactor);
+
+                    // Compute dU / dBeta from expansion of equation (4-f)
+                    realCosFactor = (dGdB * cnm + dHdB * snm) * cosPhi;
+                    realSinFactor = (dGdB * snm - dHdB * cnm) * sinPhi;
+                    dudbe += ran * Im * vmsn * gamMsn * kjn_1 * jacobi * (realCosFactor + realSinFactor);
+
+                    // Compute dU / dGamma from expansion of equation (4-g)
+                    realCosFactor = (gms * cnm + hms * snm) * cosPhi;
+                    realSinFactor = (gms * snm - hms * cnm) * sinPhi;
+                    dudga += ran * Im * vmsn * kjn_1 * (jacobi * dGamma + gamMsn * dJacobi) * (realCosFactor + realSinFactor);
+                }
+            }
+            return new double[] { duda, dudh, dudk, dudl, dudal, dudbe, dudga };
+        }
+    }
+}