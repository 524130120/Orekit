/* Copyright 2002-2022 CS GROUP
 * Licensed to CS GROUP (CS) under one or more
 * contributor license agreements.  See the NOTICE file distributed with
 * this work for additional information regarding copyright ownership.
 * CS licenses this file to You under the Apache License, Version 2.0
 * (the "License"); you may not use this file except in compliance with
 * the License.  You may obtain a copy of the License at
 *
 *   http://www.apache.org/licenses/LICENSE-2.0
 *
 * Unless required by applicable law or agreed to in writing, software
 * distributed under the License is distributed on an "AS IS" BASIS,
 * WITHOUT WARRANTIES OR CONDITIONS OF ANY KIND, either express or implied.
 * See the License for the specific language governing permissions and
 * limitations under the License.
 */
package org.orekit.forces.gravity.potential;


import org.hipparchus.util.FastMath;
import org.hipparchus.util.MathUtils;
import org.hipparchus.util.Precision;
import org.junit.Assert;
import org.junit.Test;
import org.orekit.Utils;
import org.orekit.errors.OrekitException;
import org.orekit.forces.gravity.potential.NormalizedSphericalHarmonicsProvider.NormalizedSphericalHarmonics;
import org.orekit.forces.gravity.potential.UnnormalizedSphericalHarmonicsProvider.UnnormalizedSphericalHarmonics;
import org.orekit.time.AbsoluteDate;
import org.orekit.time.TimeScalesFactory;
import org.orekit.utils.Constants;

public class ICGEMFormatReaderTest {

    @Test
    public void testReadLimits() {
        Utils.setDataRoot("potential");
        GravityFieldFactory.addPotentialCoefficientsReader(new ICGEMFormatReader("g007_eigen_05c_coef", false));
        UnnormalizedSphericalHarmonicsProvider provider = GravityFieldFactory.getUnnormalizedProvider(3, 2);
        UnnormalizedSphericalHarmonics harmonics = provider.onDate(new AbsoluteDate(2004, 10, 1, 12, 0, 0.0, TimeScalesFactory.getTT()));
        Assert.assertEquals(TideSystem.TIDE_FREE, provider.getTideSystem());
        try {
            harmonics.getUnnormalizedCnm(3, 3);
            Assert.fail("an exception should have been thrown");
        } catch (OrekitException oe) {
            // expected
        } catch (Exception e) {
            Assert.fail("wrong exception caught: " + e.getLocalizedMessage());
        }
        try {
            harmonics.getUnnormalizedCnm(4, 2);
            Assert.fail("an exception should have been thrown");
        } catch (OrekitException oe) {
            // expected
        } catch (Exception e) {
            Assert.fail("wrong exception caught: " + e.getLocalizedMessage());
        }
        harmonics.getUnnormalizedCnm(3, 2);
        Assert.assertEquals(3, provider.getMaxDegree());
        Assert.assertEquals(2, provider.getMaxOrder());
    }

    @Test
    public void testRegular05cNormalized() {
        Utils.setDataRoot("potential");
        GravityFieldFactory.addPotentialCoefficientsReader(new ICGEMFormatReader("g007_eigen_05c_coef", false));
        NormalizedSphericalHarmonicsProvider provider = GravityFieldFactory.getNormalizedProvider(5, 5);
        Assert.assertEquals(TideSystem.TIDE_FREE, provider.getTideSystem());
        AbsoluteDate refDate = new AbsoluteDate("2004-10-01T12:00:00", TimeScalesFactory.getTT());
        AbsoluteDate date = new AbsoluteDate("2013-01-08T10:46:53", TimeScalesFactory.getTT());
        NormalizedSphericalHarmonics harmonics = provider.onDate(date);

        double offset     = date.durationFrom(refDate);
        double offsetYear = offset / Constants.JULIAN_YEAR;
        Assert.assertEquals(0.957212879862e-06 + offsetYear * 0.490000000000e-11,
                            harmonics.getNormalizedCnm(3, 0), 1.0e-15);
        Assert.assertEquals( 0.174804558032e-06, harmonics.getNormalizedCnm(5, 5), 1.0e-15);
        Assert.assertEquals( 0.0,                harmonics.getNormalizedSnm(4, 0), 1.0e-15);
        Assert.assertEquals( 0.308816581016e-06, harmonics.getNormalizedSnm(4, 4), 1.0e-15);
        Assert.assertEquals(0.3986004415E+15, provider.getMu(), 1.0e-20);
        Assert.assertEquals(0.6378136460E+07, provider.getAe(), 1.0e-20);
    }

    @Deprecated
    @Test
    public void testDeprecated() throws OrekitException {
        Utils.setDataRoot("potential");
        GravityFieldFactory.addPotentialCoefficientsReader(new ICGEMFormatReader("g007_eigen_05c_coef", false));
        NormalizedSphericalHarmonicsProvider provider = GravityFieldFactory.getNormalizedProvider(5, 5);
        Assert.assertEquals(TideSystem.TIDE_FREE, provider.getTideSystem());
        AbsoluteDate refDate = new AbsoluteDate("2004-10-01T12:00:00", TimeScalesFactory.getTT());
        Assert.assertEquals(refDate, provider.getReferenceDate());
        AbsoluteDate date = new AbsoluteDate("2013-01-08T10:46:53", TimeScalesFactory.getTT());
        Assert.assertEquals(date.durationFrom(refDate), provider.getOffset(date), Precision.SAFE_MIN);
    }

    @Test
    public void testMoonGravityField() {
        Utils.setDataRoot("potential");
        GravityFieldFactory.addPotentialCoefficientsReader(new ICGEMFormatReader("GrazLGM300c.truncated", false));
        NormalizedSphericalHarmonicsProvider provider = GravityFieldFactory.getNormalizedProvider(12, 12);
        Assert.assertEquals(TideSystem.TIDE_FREE, provider.getTideSystem());
        Assert.assertEquals(4.9028010560e+12, provider.getMu(), 1.0e-20);
        Assert.assertEquals(1.7380000000e+06, provider.getAe(), 1.0e-20);
    }

    @Test
    public void testVenusGravityField() {
        Utils.setDataRoot("potential");
        GravityFieldFactory.addPotentialCoefficientsReader(new ICGEMFormatReader("shgj180ua01.truncated", false));
        NormalizedSphericalHarmonicsProvider provider = GravityFieldFactory.getNormalizedProvider(12, 12);
        Assert.assertEquals(TideSystem.TIDE_FREE, provider.getTideSystem());
        Assert.assertEquals(3.248585920790e+14, provider.getMu(), 1.0e-20);
        Assert.assertEquals(6.0510e+06,         provider.getAe(), 1.0e-20);
    }

    @Test
    public void testMarsGravityField() {
        Utils.setDataRoot("potential");
        GravityFieldFactory.addPotentialCoefficientsReader(new ICGEMFormatReader("jgm85f01.truncated", false));
        NormalizedSphericalHarmonicsProvider provider = GravityFieldFactory.getNormalizedProvider(12, 12);
        Assert.assertEquals(TideSystem.TIDE_FREE, provider.getTideSystem());
        Assert.assertEquals(4.28283763830e+13, provider.getMu(), 1.0e-20);
        Assert.assertEquals(3.39420e+06,       provider.getAe(), 1.0e-20);
    }

    @Test
    public void testRegular05cUnnormalized() {
        Utils.setDataRoot("potential");
        GravityFieldFactory.addPotentialCoefficientsReader(new ICGEMFormatReader("g007_eigen_05c_coef", false));
        UnnormalizedSphericalHarmonicsProvider provider = GravityFieldFactory.getUnnormalizedProvider(5, 5);
        Assert.assertEquals(TideSystem.TIDE_FREE, provider.getTideSystem());
        AbsoluteDate date = new AbsoluteDate("2013-01-08T10:46:53", TimeScalesFactory.getTT());
        UnnormalizedSphericalHarmonics harmonics = provider.onDate(date);
        int maxUlps = 2;
        checkValue(harmonics.getUnnormalizedCnm(3, 0),
                   date, 3, 0, 2004, 10, 1, 0.957212879862e-06, 0.490000000000e-11, 0, 0, 0, 0,
                   maxUlps);
        checkValue(harmonics.getUnnormalizedCnm(5, 5),
                   date, 5, 5, 2004, 10, 1, 0.174804558032e-06, 0, 0, 0, 0, 0,
                   maxUlps);
        checkValue(harmonics.getUnnormalizedSnm(4, 0),
                   date, 4, 0, 2004, 10, 1, 0, 0, 0, 0, 0, 0,
                   maxUlps);
        checkValue(harmonics.getUnnormalizedSnm(4, 4),
                   date, 4, 4, 2004, 10, 1, 0.308816581016e-06, 0, 0, 0, 0, 0,
                   maxUlps);
        Assert.assertEquals(0.3986004415E+15, provider.getMu(), 1.0e-20);
        Assert.assertEquals(0.6378136460E+07, provider.getAe(), 1.0e-20);
    }

    @Test
    public void testEigen06() {
        Utils.setDataRoot("potential");
        GravityFieldFactory.addPotentialCoefficientsReader(new ICGEMFormatReader("eigen-6s-truncated", false));
        UnnormalizedSphericalHarmonicsProvider provider = GravityFieldFactory.getUnnormalizedProvider(5, 5);
        Assert.assertEquals(TideSystem.TIDE_FREE, provider.getTideSystem());
        AbsoluteDate date = new AbsoluteDate("2013-01-08T10:46:53", TimeScalesFactory.getTT());
        UnnormalizedSphericalHarmonics harmonics = provider.onDate(date);
        int maxUlps = 2;
        checkValue(harmonics.getUnnormalizedCnm(3, 0),
                   date, 3, 0, 2005, 1, 1, 9.57211326674e-07, -8.37191630994e-12,
                   -1.76087178236e-11, 9.47617140143e-11, 1.06252954726e-11, -9.12524501214e-12,
                   maxUlps);
        checkValue(harmonics.getUnnormalizedCnm(5, 5),
                   date, 5, 5, 2005, 1, 1, 1.74807033099e-07, -1.33498578664e-12,
                   -2.76043013690e-12, -8.28591865697e-12, 1.57898939101e-12, 2.90931436419e-12,
                   maxUlps);
        checkValue(harmonics.getUnnormalizedSnm(4, 0),
                   date, 4, 0, 2005, 1, 1, 0, 0, 0, 0, 0, 0,
                   maxUlps);
        checkValue(harmonics.getUnnormalizedSnm(4, 4),
                   date, 4, 4, 2005, 1, 1, 3.08820169866e-07, 4.35447782358e-13,
                   -1.21823769110e-11, 3.89722186321e-11, 7.28153817742e-12, -7.64506592459e-12,
                   maxUlps);
        Assert.assertEquals(0.3986004415E+15, provider.getMu(), 1.0e-20);
        Assert.assertEquals(0.6378136460E+07, provider.getAe(), 1.0e-20);
    }

    @Test
    public void testEigen06S4() throws OrekitException {
        Utils.setDataRoot("potential");
        GravityFieldFactory.addPotentialCoefficientsReader(new ICGEMFormatReader("EIGEN-6S4-v2-truncated", false));
        UnnormalizedSphericalHarmonicsProvider provider = GravityFieldFactory.getUnnormalizedProvider(3, 3);
        Assert.assertEquals(TideSystem.TIDE_FREE, provider.getTideSystem());
        AbsoluteDate date = new AbsoluteDate("2013-01-08T10:46:53", TimeScalesFactory.getTT());
        UnnormalizedSphericalHarmonics harmonics = provider.onDate(date);
        int maxUlps = 2;
        checkValue(harmonics.getUnnormalizedCnm(3, 0),
                   date, 3, 0, 2005, 1, 1, 9.57211326674e-07, -8.37191630994e-12,
                   -1.76087178236e-11, 9.47617140143e-11, 1.06252954726e-11, -9.12524501214e-12,
                   maxUlps);
        checkValue(harmonics.getUnnormalizedCnm(5, 5),
                   date, 5, 5, 2005, 1, 1, 1.74807033099e-07, -1.33498578664e-12,
                   -2.76043013690e-12, -8.28591865697e-12, 1.57898939101e-12, 2.90931436419e-12,
                   maxUlps);
        checkValue(harmonics.getUnnormalizedSnm(4, 0),
                   date, 4, 0, 2005, 1, 1, 0, 0, 0, 0, 0, 0,
                   maxUlps);
        checkValue(harmonics.getUnnormalizedSnm(4, 4),
                   date, 4, 4, 2005, 1, 1, 3.08820169866e-07, 4.35447782358e-13,
                   -1.21823769110e-11, 3.89722186321e-11, 7.28153817742e-12, -7.64506592459e-12,
                   maxUlps);
        Assert.assertEquals(0.3986004415E+15, provider.getMu(), 1.0e-20);
        Assert.assertEquals(0.6378136460E+07, provider.getAe(), 1.0e-20);
    }

    @Test(expected=OrekitException.class)
    public void testCorruptedFile1() {
        Utils.setDataRoot("potential");
        GravityFieldFactory.addPotentialCoefficientsReader(new ICGEMFormatReader("corrupted-1-g007_eigen_coef", false));
        GravityFieldFactory.getUnnormalizedProvider(5, 5);
    }

    @Test(expected=OrekitException.class)
    public void testCorruptedFile2() {
        Utils.setDataRoot("potential");
        GravityFieldFactory.addPotentialCoefficientsReader(new ICGEMFormatReader("corrupted-2-g007_eigen_coef", false));
        GravityFieldFactory.getUnnormalizedProvider(5, 5);
    }

    @Test(expected=OrekitException.class)
<<<<<<< HEAD
    public void testInvalidFormat() {
        Utils.setDataRoot("potential");
        GravityFieldFactory.addPotentialCoefficientsReader(new ICGEMFormatReader("dummy_invalid_format_icgem", false));
        GravityFieldFactory.getUnnormalizedProvider(3, 3);
    }

    @Test(expected=OrekitException.class)
    public void testUnsupportedFormat() {
        Utils.setDataRoot("potential");
        GravityFieldFactory.addPotentialCoefficientsReader(new ICGEMFormatReader("dummy_unsupported_format_icgem", false));
        GravityFieldFactory.getUnnormalizedProvider(3, 3);
    }
=======
    public void testCorruptedFile3() {
        Utils.setDataRoot("potential");
        GravityFieldFactory.addPotentialCoefficientsReader(new ICGEMFormatReader("corrupted-3-g007_eigen_coef", false));
        GravityFieldFactory.getUnnormalizedProvider(5, 5);
    }

>>>>>>> 504b415b

    @Test(expected=OrekitException.class)
    public void testInvalidNorm() {
        Utils.setDataRoot("potential");
        GravityFieldFactory.addPotentialCoefficientsReader(new ICGEMFormatReader("dummy_invalid_norm_icgem", false));
        GravityFieldFactory.getUnnormalizedProvider(3, 3);
    }

    @Test(expected=OrekitException.class)
    public void testInvalidTide() {
        Utils.setDataRoot("potential");
        GravityFieldFactory.addPotentialCoefficientsReader(new ICGEMFormatReader("dummy_invalid_tide_icgem", false));
        GravityFieldFactory.getUnnormalizedProvider(3, 3);
    }

    @Test
    public void testZeroTide() {
        Utils.setDataRoot("potential");
        GravityFieldFactory.addPotentialCoefficientsReader(new ICGEMFormatReader("dummy_zero_tide_icgem", false));
        Assert.assertEquals(TideSystem.ZERO_TIDE,
                            GravityFieldFactory.getUnnormalizedProvider(3, 3).getTideSystem());
    }

    @Test
    public void testUnknownTide() {
        Utils.setDataRoot("potential");
        GravityFieldFactory.addPotentialCoefficientsReader(new ICGEMFormatReader("dummy_unknown_tide_icgem", false));
        Assert.assertEquals(TideSystem.UNKNOWN,
                            GravityFieldFactory.getUnnormalizedProvider(3, 3).getTideSystem());
    }

    /** Check numbers in the format 1.0d0 can be parsed. */
    @Test
    public void testLowercaseD() {
        Utils.setDataRoot("potential");
        GravityFieldFactory.addPotentialCoefficientsReader(new ICGEMFormatReader("dummy_small_d_icgem", false));
        Assert.assertEquals(10.0,
                GravityFieldFactory
                        .getUnnormalizedProvider(3, 3)
                        .onDate(AbsoluteDate.J2000_EPOCH)
                        .getUnnormalizedCnm(2, 2),
                0.0);
    }

    /** check files without 1,0 and 1,1 can be parsed. */
    @Test
    public void testMissingDegree1() {
        Utils.setDataRoot("potential");
        GravityFieldFactory.addPotentialCoefficientsReader(new ICGEMFormatReader("dummy_missing_degree_1", false));
        UnnormalizedSphericalHarmonics harmonics = GravityFieldFactory
                .getUnnormalizedProvider(2, 2)
                .onDate(AbsoluteDate.J2000_EPOCH);
        //check coefficients not in the file are initialized correctly
        Assert.assertEquals(0.0, harmonics.getUnnormalizedCnm(1, 0), 0.0);
        Assert.assertEquals(0.0, harmonics.getUnnormalizedCnm(1, 1), 0.0);
        //check a coefficient is read correctly
        Assert.assertEquals(10.0, harmonics.getUnnormalizedCnm(2, 2), 0.0);
    }

    private void checkValue(final double value,
                            final AbsoluteDate date, final int n, final int m,
                            final int refYear, final int refMonth, final int refDay,
                            final double constant, final double trend,
                            final double cosYear, final double sinYear,
                            final double cosHalfYear, final double sinHalfYear,
                            final int maxUlps)
        {
        double factor = GravityFieldFactory.getUnnormalizationFactors(n, m)[n][m];
        AbsoluteDate refDate = new AbsoluteDate(refYear, refMonth, refDay, 12, 0, 0, TimeScalesFactory.getTT());
        double dtYear = date.durationFrom(refDate) / Constants.JULIAN_YEAR;
        double normalized = factor * (constant +
                                      trend       * dtYear +
                                      cosYear     * FastMath.cos(MathUtils.TWO_PI * dtYear) +
                                      sinYear     * FastMath.sin(MathUtils.TWO_PI * dtYear) +
                                      cosHalfYear * FastMath.cos(MathUtils.TWO_PI * dtYear * 2) +
                                      sinHalfYear * FastMath.sin(MathUtils.TWO_PI * dtYear * 2));
        double epsilon = maxUlps * FastMath.ulp(normalized);
        Assert.assertEquals(normalized, value, epsilon);
    }

}<|MERGE_RESOLUTION|>--- conflicted
+++ resolved
@@ -220,7 +220,6 @@
     }
 
     @Test(expected=OrekitException.class)
-<<<<<<< HEAD
     public void testInvalidFormat() {
         Utils.setDataRoot("potential");
         GravityFieldFactory.addPotentialCoefficientsReader(new ICGEMFormatReader("dummy_invalid_format_icgem", false));
@@ -233,14 +232,13 @@
         GravityFieldFactory.addPotentialCoefficientsReader(new ICGEMFormatReader("dummy_unsupported_format_icgem", false));
         GravityFieldFactory.getUnnormalizedProvider(3, 3);
     }
-=======
+
+    @Test(expected=OrekitException.class)
     public void testCorruptedFile3() {
         Utils.setDataRoot("potential");
         GravityFieldFactory.addPotentialCoefficientsReader(new ICGEMFormatReader("corrupted-3-g007_eigen_coef", false));
         GravityFieldFactory.getUnnormalizedProvider(5, 5);
     }
-
->>>>>>> 504b415b
 
     @Test(expected=OrekitException.class)
     public void testInvalidNorm() {
