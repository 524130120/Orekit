--- conflicted
+++ resolved
@@ -214,8 +214,8 @@
      * Interpolation</a>, changing the norm of the vector to match the modified Rodrigues
      * vector as described in Malcolm D. Shuster's paper <a
      * href="http://www.ladispe.polito.it/corsi/Meccatronica/02JHCOR/2011-12/Slides/Shuster_Pub_1993h_J_Repsurv_scan.pdf">A
-     * Survey of Attitude Representations</a>. This change avoids the singularity at &pi;.
-     * There is still a singularity at 2&pi;, which is handled by slightly offsetting all FieldRotation<T>s
+     * Survey of Attitude Representations</a>. This change avoids the singularity at π.
+     * There is still a singularity at 2π, which is handled by slightly offsetting all FieldRotation<T>s
      * when this singularity is detected.
      * </p>
      * <p>
@@ -237,214 +237,20 @@
      * @deprecated since 7.0 replaced with {@link TimeStampedFieldAngularCoordinates#interpolate(AbsoluteDate, AngularDerivativesFilter, Collection)}
      */
     @Deprecated
-    public static <T extends RealFieldElement<T>> FieldAngularCoordinates<T> interpolate(final AbsoluteDate date, final boolean useRotationRates,
-<<<<<<< HEAD
-                                                                                         final Collection<Pair<AbsoluteDate, FieldAngularCoordinates<T>>> sample) {
-
-        // get field properties
-        final T prototype = sample.iterator().next().getValue().getRotation().getQ0();
-        final T zero = prototype.getField().getZero();
-        final T one  = prototype.getField().getOne();
-
-        // set up safety elements for 2PI singularity avoidance
-        final double epsilon   = 2 * FastMath.PI / sample.size();
-        final double threshold = FastMath.min(-(1.0 - 1.0e-4), -FastMath.cos(epsilon / 4));
-
-        // set up a linear offset model canceling mean FieldRotation<T> rate
-        final FieldVector3D<T> meanRate;
-        if (useRotationRates) {
-            FieldVector3D<T> sum = new FieldVector3D<T>(zero, zero, zero);
-            for (final Pair<AbsoluteDate, FieldAngularCoordinates<T>> datedAC : sample) {
-                sum = sum.add(datedAC.getValue().getRotationRate());
-            }
-            meanRate = new FieldVector3D<T>(1.0 / sample.size(), sum);
-        } else {
-            FieldVector3D<T> sum = new FieldVector3D<T>(zero, zero, zero);
-            Pair<AbsoluteDate, FieldAngularCoordinates<T>> previous = null;
-            for (final Pair<AbsoluteDate, FieldAngularCoordinates<T>> datedAC : sample) {
-                if (previous != null) {
-                    sum = sum.add(estimateRate(previous.getValue().getRotation(),
-                                                         datedAC.getValue().getRotation(),
-                                                         datedAC.getKey().durationFrom(previous.getKey().getDate())));
-                }
-                previous = datedAC;
-            }
-            meanRate = new FieldVector3D<T>(1.0 / (sample.size() - 1), sum);
-        }
-        FieldAngularCoordinates<T> offset =
-                new FieldAngularCoordinates<T>(new FieldRotation<T>(one, zero, zero, zero, false),
-                                               meanRate,
-                                               new FieldVector3D<T>(zero, zero, zero));
-
-        boolean restart = true;
-        for (int i = 0; restart && i < sample.size() + 2; ++i) {
-
-            // offset adaptation parameters
-            restart = false;
-
-            // set up an interpolator taking derivatives into account
-            final FieldHermiteInterpolator<T> interpolator = new FieldHermiteInterpolator<T>();
-
-            // add sample points
-            if (useRotationRates) {
-                // populate sample with FieldRotation<T> and FieldRotation<T> rate data
-                for (final Pair<AbsoluteDate, FieldAngularCoordinates<T>> datedAC : sample) {
-                    final T[][] rodrigues = getModifiedRodrigues(datedAC.getKey(), datedAC.getValue(),
-                                                                 date, offset, threshold);
-                    if (rodrigues == null) {
-                        // the sample point is close to a modified Rodrigues vector singularity
-                        // we need to change the linear offset model to avoid this
-                        restart = true;
-                        break;
-                    }
-                    interpolator.addSamplePoint(zero.add(datedAC.getKey().getDate().durationFrom(date)),
-                                                rodrigues[0], rodrigues[1]);
-                }
-            } else {
-                // populate sample with FieldRotation<T> data only, ignoring FieldRotation<T> rate
-                for (final Pair<AbsoluteDate, FieldAngularCoordinates<T>> datedAC : sample) {
-                    final T[][] rodrigues = getModifiedRodrigues(datedAC.getKey(), datedAC.getValue(),
-                                                                 date, offset, threshold);
-                    if (rodrigues == null) {
-                        // the sample point is close to a modified Rodrigues vector singularity
-                        // we need to change the linear offset model to avoid this
-                        restart = true;
-                        break;
-                    }
-                    interpolator.addSamplePoint(zero.add(datedAC.getKey().getDate().durationFrom(date)),
-                                                rodrigues[0]);
-                }
-            }
-
-            if (restart) {
-                // interpolation failed, some intermediate FieldRotation<T> was too close to 2PI
-                // we need to offset all FieldRotation<T>s to avoid the singularity
-                offset = offset.addOffset(new FieldAngularCoordinates<T>(new FieldRotation<T>(new FieldVector3D<T>(one, zero, zero),
-                                                                                              zero.add(epsilon)),
-                                                                         new FieldVector3D<T>(zero, zero, zero),
-                                                                         new FieldVector3D<T>(zero, zero, zero)));
-            } else {
-                // interpolation succeeded with the current offset
-                final T[][] p = interpolator.derivatives(zero, 2);
-                return createFromModifiedRodrigues(p, offset);
-            }
-
-        }
-
-        // this should never happen
-        throw OrekitException.createInternalError(null);
-
-    }
-
-    /** Convert rotation and rate to modified Rodrigues vector and derivative.
-     * <p>
-     * The modified Rodrigues vector is tan(&theta;/4) u where &theta; and u are the
-     * rotation angle and axis respectively.
-     * </p>
-     * @param date date of the angular coordinates
-     * @param ac coordinates to convert
-     * @param offsetDate date of the linear offset model to remove
-     * @param offset linear offset model to remove
-     * @param threshold threshold for rotations too close to 2&pi;
-     * @param <T> the type of the field elements
-     * @return modified Rodrigues vector and derivative, or null if rotation is too close to 2&pi;
-     */
-    private static <T extends RealFieldElement<T>> T[][] getModifiedRodrigues(final AbsoluteDate date, final FieldAngularCoordinates<T> ac,
-                                                                              final AbsoluteDate offsetDate, final FieldAngularCoordinates<T> offset,
-                                                                              final double threshold) {
-
-        // remove linear offset from the current coordinates
-        final double dt = date.durationFrom(offsetDate);
-        final FieldAngularCoordinates<T> fixed = ac.subtractOffset(offset.shiftedBy(dt));
-
-        // check modified Rodrigues vector singularity
-        T q0 = fixed.getRotation().getQ0();
-        T q1 = fixed.getRotation().getQ1();
-        T q2 = fixed.getRotation().getQ2();
-        T q3 = fixed.getRotation().getQ3();
-        if (q0.getReal() < threshold && FastMath.abs(dt) * fixed.getRotationRate().getNorm().getReal() > 1.0e-3) {
-            // this is an intermediate point that happens to be 2PI away from reference
-            // we need to change the linear offset model to avoid this point
-            return null;
-        }
-
-        // make sure all interpolated points will be on the same branch
-        if (q0.getReal() < 0) {
-            q0 = q0.negate();
-            q1 = q1.negate();
-            q2 = q2.negate();
-            q3 = q3.negate();
-        }
-
-        final T x  = fixed.getRotationRate().getX();
-        final T y  = fixed.getRotationRate().getY();
-        final T z  = fixed.getRotationRate().getZ();
-
-        // derivatives of the quaternion
-        final T q0Dot = q0.linearCombination(q1, x, q2, y,  q3, z).multiply(-0.5);
-        final T q1Dot = q1.linearCombination(q0, x, q2, z, q3.negate(), y).multiply(0.5);
-        final T q2Dot = q2.linearCombination(q0, y, q3, x, q1.negate(), z).multiply(0.5);
-        final T q3Dot = q3.linearCombination(q0, z, q1, y, q2.negate(), x).multiply(0.5);
-
-        // TODO: take acceleration into account
-
-        final T inv = q0.add(1).reciprocal();
-        final T[][] rodrigues = MathArrays.buildArray(q0.getField(), 2, 3);
-        rodrigues[0][0] = inv.multiply(q1);
-        rodrigues[0][1] = inv.multiply(q2);
-        rodrigues[0][2] = inv.multiply(q3);
-        rodrigues[1][0] = inv.multiply(q1Dot.subtract(inv.multiply(q1).multiply(q0Dot)));
-        rodrigues[1][1] = inv.multiply(q2Dot.subtract(inv.multiply(q2).multiply(q0Dot)));
-        rodrigues[1][2] = inv.multiply(q3Dot.subtract(inv.multiply(q3).multiply(q0Dot)));
-
-        return rodrigues;
-
-    }
-
-    /** Convert a modified Rodrigues vector and derivative to angular coordinates.
-     * @param r modified Rodrigues vector (with first derivatives)
-     * @param offset linear offset model to add (its date must be consistent with the modified Rodrigues vector)
-     * @param <T> the type of the field elements
-     * @return angular coordinates
-     */
-    private static <T extends RealFieldElement<T>> FieldAngularCoordinates<T> createFromModifiedRodrigues(final T[][] r,
-                                                                                                          final FieldAngularCoordinates<T> offset) {
-
-        // rotation
-        final T rSquared = r[0][0].multiply(r[0][0]).add(r[0][1].multiply(r[0][1])).add(r[0][2].multiply(r[0][2]));
-        final T inv      = rSquared.add(1).reciprocal();
-        final T ratio    = inv.multiply(rSquared.subtract(1).negate());
-        final FieldRotation<T> rotation          = new FieldRotation<T>(ratio,
-                                                            inv.multiply(2).multiply(r[0][0]),
-                                                            inv.multiply(2).multiply(r[0][1]),
-                                                            inv.multiply(2).multiply(r[0][2]),
-                                                            false);
-
-        // rotation rate
-        final FieldVector3D<T> p    = new FieldVector3D<T>(r[0]);
-        final FieldVector3D<T> pDot = new FieldVector3D<T>(r[1]);
-        final FieldVector3D<T> rate = new FieldVector3D<T>(inv.multiply(ratio).multiply(4), pDot,
-                                                           inv.multiply(inv).multiply(-8), FieldVector3D.crossProduct(p, pDot),
-                                                           inv.multiply(inv).multiply(8).multiply(FieldVector3D.dotProduct(p, pDot)), p);
-
-        // TODO: take acceleration into account
-        final T zero = inv.getField().getZero();
-        final FieldVector3D<T> acceleration = new FieldVector3D<T>(zero, zero, zero);
-
-        return new FieldAngularCoordinates<T>(rotation, rate, acceleration).addOffset(offset);
-
-=======
-                                                                                         final Collection<Pair<AbsoluteDate, FieldAngularCoordinates<T>>> sample)
+    public static <T extends RealFieldElement<T>> FieldAngularCoordinates<T>
+    interpolate(final AbsoluteDate date, final boolean useRotationRates,
+                final Collection<Pair<AbsoluteDate, FieldAngularCoordinates<T>>> sample)
         throws OrekitException {
         final List<TimeStampedFieldAngularCoordinates<T>> list = new ArrayList<TimeStampedFieldAngularCoordinates<T>>(sample.size());
         for (final Pair<AbsoluteDate, FieldAngularCoordinates<T>> pair : sample) {
             list.add(new TimeStampedFieldAngularCoordinates<T>(pair.getFirst(),
-                                                               pair.getSecond().getRotation(), pair.getSecond().getRotationRate()));
+                                                               pair.getSecond().getRotation(),
+                                                               pair.getSecond().getRotationRate(),
+                                                               pair.getSecond().getRotationAcceleration()));
         }
         return TimeStampedFieldAngularCoordinates.interpolate(date,
                                                               useRotationRates ? AngularDerivativesFilter.USE_RR : AngularDerivativesFilter.USE_R,
                                                               list);
->>>>>>> 8aa5a0f9
     }
 
 }