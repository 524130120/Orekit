--- conflicted
+++ resolved
@@ -1,5 +1,5 @@
 # internal error, please notify development team by creating an issue at {0}
-INTERNAL_ERROR = <MISSING TRANSLATION>
+INTERNAL_ERROR = Interner Fehler! Unterstützen Sie uns und erstellen Sie einen Fehlerbericht unter {0}
 
 # altitude ({0} m) is below the {1} m allowed threshold
 ALTITUDE_BELOW_ALLOWED_THRESHOLD = Höhe ({0} m) ist niedriger als der erlaubte Grenzwert von {1} m
@@ -38,7 +38,7 @@
 FRAME_NO_NTH_ANCESTOR = Koordinatennetz {0} hat eine Tiefe von {1}, es kann nicht einen Vorgänger {2} Ebenen darüber haben
 
 # ITRF frame {0} not found
-NO_SUCH_ITRF_FRAME = <MISSING TRANSLATION>
+NO_SUCH_ITRF_FRAME = ITRF Rahmen {0} nicht gefunden
 
 # unsupported local orbital frame, supported types: {0} and {1}
 UNSUPPORTED_LOCAL_ORBITAL_FRAME = nicht unterstütztes lokales Koordinatennetz, unterstützte Typen: {0} und {1}
@@ -65,7 +65,7 @@
 MISSING_EARTH_ORIENTATION_PARAMETERS_BETWEEN_DATES = Orientierungsparameter der Erde zwischen {0} und {1} fehlen
 
 # missing Earth Orientation Parameters
-NO_EARTH_ORIENTATION_PARAMETERS = <MISSING TRANSLATION>
+NO_EARTH_ORIENTATION_PARAMETERS = Es sind keine Orientierungsparameter der Erde geladen
 
 # file {0} is not a supported IERS data file
 NOT_A_SUPPORTED_IERS_DATA_FILE = Datei {0} ist keine unterstützte IERS-Datendatei
@@ -260,7 +260,7 @@
 UNSUPPORTED_PARAMETER_NAME = nicht unterstützter Parametername {0}, unterstützte Namen {1}
 
 # scale factor for parameter {0} is too small: {1}
-TOO_SMALL_SCALE_FOR_PARAMETER = <MISSING TRANSLATION>
+TOO_SMALL_SCALE_FOR_PARAMETER = Skalierungsfaktor für Parameter {0} ist zu klein: {1}
 
 # unknown additional state "{0}"
 UNKNOWN_ADDITIONAL_STATE = unbekannter zusätzlicher Zustand "{0}"
@@ -320,22 +320,22 @@
 CCSDS_OEM_INCONSISTENT_TIME_SYSTEMS = inkonsistente Zeitreferenz im Ephemeris-Block: {0} ≠ {1}
 
 # Inconsistent time systems in the observations blocks: {0} ≠ {1}
-CCSDS_TDM_INCONSISTENT_TIME_SYSTEMS = <MISSING TRANSLATION>
+CCSDS_TDM_INCONSISTENT_TIME_SYSTEMS = Inkonsistente Zeitsysteme in den Beobachtungsblöcken: {0} ≠ {1}
 
 # Inconsistent data line in TDM file at line {0} of file {1}.\nA TDM data line should be as follows \"keyword = epoch value\".\nWhereas read data line is: {2}
-CCSDS_TDM_INCONSISTENT_DATA_LINE = <MISSING TRANSLATION>
+CCSDS_TDM_INCONSISTENT_DATA_LINE = Inkonsistente Daten in der TDM Datei bei Zeile {0} in Datei {1}.\nEine TDM Zeile sollte wie folgt aussehen: \"keyword = epoch value\".\nMomentane Zeile: {2}
 
 # No CCSDS TDM keyword was found at line {0} of file {1}:\n{2}
-CCSDS_TDM_KEYWORD_NOT_FOUND = <MISSING TRANSLATION>
+CCSDS_TDM_KEYWORD_NOT_FOUND = Kein CCSDS TDM Schlagwort bei Zeile {0} in Datei {1} gefunden:\n{2}
 
 # Parameter {0} needs a time system to be interpreted
-CCSDS_TIME_SYSTEM_NOT_READ_YET = <MISSING TRANSLATION>
+CCSDS_TIME_SYSTEM_NOT_READ_YET = Parameter {0} benötigt ein Zeitsystem um interpretiert zu werden
 
 # Inconsistent XML observation block at line {0} of TDM file {1}.\nA TDM observation block should be as follows\n\t<observation>\n\t\t<EPOCH>epoch</EPOCH>\n\t\t<KEYWORD>value</KEYWORD>\n\t</observation>
-CCSDS_TDM_XML_INCONSISTENT_DATA_BLOCK = <MISSING TRANSLATION>
+CCSDS_TDM_XML_INCONSISTENT_DATA_BLOCK = Inkonsistente XML Beobachtungsblock bei Zeile {0} in TDM Datum {1}.\nEin TDM Beobachtungsblock sollte wie folgt aussehen:\n\t<observation>\n\t\t<EPOCH>epoch</EPOCH>\n\t\t<KEYWORD>value</KEYWORD>\n\t</observation>
 
 # TDM file {0} format is unknown. Please specify a file format: KEYVALUE or XML
-CCSDS_TDM_UNKNOWN_FORMAT = <MISSING TRANSLATION>
+CCSDS_TDM_UNKNOWN_FORMAT = Das Format der TDM Datei {0} ist unbekannt. Bitte geben Sie ein Format an: KEYVALUE oder XML
 
 # name "{0}" is already used for an additional state
 ADDITIONAL_STATE_NAME_ALREADY_IN_USE = Name "{0}" wird bereits für einen anderen Zustand verwendet
@@ -359,7 +359,7 @@
 SP3_UNSUPPORTED_VERSION = nicht unterstützte SP3 Dateiversion {0}
 
 # found {0} epochs in file {1}, expected {2}
-SP3_NUMBER_OF_EPOCH_MISMATCH = <MISSING TRANSLATION>
+SP3_NUMBER_OF_EPOCH_MISMATCH = Es wurden {0} von {2} erwarteten Epochen in der Datei {1} gefunden
 
 # unexpected end of file in sp3 file (after line {0})
 SP3_UNEXPECTED_END_OF_FILE = unerwartetes Ende in der SP3 Datei (nach Zeile {0})
@@ -407,147 +407,139 @@
 ORBIT_TYPE_NOT_ALLOWED = Umlaufbahntyp {0} ist hier nicht erlaubt, gültige Typen: {1}
 
 # non pseudo-inertial frame {0} is not suitable as reference for inertial forces
-<<<<<<< HEAD
-NON_PSEUDO_INERTIAL_FRAME_NOT_SUITABLE_AS_REFERENCE_FOR_INERTIAL_FORCES = <MISSING TRANSLATION>
-=======
 NON_PSEUDO_INERTIAL_FRAME_NOT_SUITABLE_AS_REFERENCE_FOR_INERTIAL_FORCES = Nicht pseudo-inertiale Rahmen {0} ist als Referenz für Trägheitskräfte nicht geeignet
->>>>>>> ebe3e06c
 
 # method not available in the absence of a central body
-METHOD_NOT_AVAILABLE_WITHOUT_CENTRAL_BODY = <MISSING TRANSLATION>
+METHOD_NOT_AVAILABLE_WITHOUT_CENTRAL_BODY = Die Methode ist ohne den zentralen Körper nicht verfügbar
 
 # operation not available between frames {0} and {1}
-INCOMPATIBLE_FRAMES = <MISSING TRANSLATION>
+INCOMPATIBLE_FRAMES = Die Operation ist zwischen den Rahmen {0} und {1} nicht verfügbar
 
 # orbit not defined, state rather contains an absolute position-velocity-acceleration
-UNDEFINED_ORBIT = <MISSING TRANSLATION>
+UNDEFINED_ORBIT = Der Orbit ist nicht definiert! Der momentane Stand enthält eine absolute Positions-Geschwindigkeits-Beschleunigung
 
 # absolute position-velocity-acceleration not defined, state rather contains an orbit
-UNDEFINED_ABSOLUTE_PVCOORDINATES = <MISSING TRANSLATION>
+UNDEFINED_ABSOLUTE_PVCOORDINATES = Die absolute Positions-Geschwindigkeits-Beschleunigung wurde nicht definiert! Der momentane Stand enthält einen Orbit
 
 # an inertial force model has to be used when propagating in non-inertial frame {0}
-<<<<<<< HEAD
-INERTIAL_FORCE_MODEL_MISSING = <MISSING TRANSLATION>
-=======
 INERTIAL_FORCE_MODEL_MISSING = Ein Trägheitskräftemodel muss benutzt werden, während einer Ausbreitung in nicht trägen Rahmen {0}
->>>>>>> ebe3e06c
 
 # no SEM almanac file found
-NO_SEM_ALMANAC_AVAILABLE = <MISSING TRANSLATION>
+NO_SEM_ALMANAC_AVAILABLE = Keine SEM Almanac Datei gefunden
 
 # file {0} is not a supported SEM almanac file
-NOT_A_SUPPORTED_SEM_ALMANAC_FILE = <MISSING TRANSLATION>
+NOT_A_SUPPORTED_SEM_ALMANAC_FILE = Die Datei {0} ist keine unterstützte SEM Almanac Datei
 
 # no Yuma almanac file found
-NO_YUMA_ALMANAC_AVAILABLE = <MISSING TRANSLATION>
+NO_YUMA_ALMANAC_AVAILABLE = Keine Yuma Almanac Datei gefunden
 
 # file {0} is not a supported Yuma almanac file
-NOT_A_SUPPORTED_YUMA_ALMANAC_FILE = <MISSING TRANSLATION>
+NOT_A_SUPPORTED_YUMA_ALMANAC_FILE =  Die Datei {0} ist keine unterstützte Yuma Almanac Datei
 
 # only {0} GNSS orbits are provided while {1} are needed to compute the DOP
-NOT_ENOUGH_GNSS_FOR_DOP = <MISSING TRANSLATION>
+NOT_ENOUGH_GNSS_FOR_DOP = Es wurden keine {0} GNSS Orbits angegeben, während {1} benötigt sind um DOP zu berechnen
 
 # the CCSDS time system {0} has no corresponding Orekit TimeScale.
-CCSDS_NO_CORRESPONDING_TIME_SCALE = <MISSING TRANSLATION>
+CCSDS_NO_CORRESPONDING_TIME_SCALE = Das CCSDS Zeitsystem {0} hat keine entsprechende Orekit TimeScale
 
 # use of time system {0} in CCSDS files requires an additional ICD and is not implemented in Orekit
-CCSDS_TIME_SYSTEM_NOT_IMPLEMENTED = <MISSING TRANSLATION>
+CCSDS_TIME_SYSTEM_NOT_IMPLEMENTED = Die Benutzung des Zeitsystems {0} in CCSDS Dateien benötigt zusätzliche ICD und ist nicht von Orekit implementiert
 
 # Creating an aggregate propagator requires at least one constituent propagator, but none were provided.
-NOT_ENOUGH_PROPAGATORS = <MISSING TRANSLATION>
+NOT_ENOUGH_PROPAGATORS = Das erstellen von AggregatePropagator benötigt zumindest einen Bestandteil des Propagator. Es wurden keine zur Verfügung gestellt
 
 # argument {0} cannot be null
-NULL_ARGUMENT = <MISSING TRANSLATION>
+NULL_ARGUMENT = Das Argument {0} kann nicht "null" sein
 
 # value {0} not found in {1}
-VALUE_NOT_FOUND = <MISSING TRANSLATION>
+VALUE_NOT_FOUND = Der Wert {0} konnte nicht in {1} gefunden werden
 
 # Ephemeris file format does not support multiple space objects
-EPHEMERIS_FILE_NO_MULTI_SUPPORT = <MISSING TRANSLATION>
+EPHEMERIS_FILE_NO_MULTI_SUPPORT = Das Ephemeris Dateiformat unterstützt nicht mehrere Weltraumobjekte
 
 # Klobuchar coefficients α or β could not be loaded from {0}
-KLOBUCHAR_ALPHA_BETA_NOT_LOADED = <MISSING TRANSLATION>
+KLOBUCHAR_ALPHA_BETA_NOT_LOADED = Klobuchar Koeffizienten α oder β konntent nicht von {0} geladen werden
 
 # Klobuchar coefficients α or β not available for date {0}
-KLOBUCHAR_ALPHA_BETA_NOT_AVAILABLE_FOR_DATE = <MISSING TRANSLATION>
+KLOBUCHAR_ALPHA_BETA_NOT_AVAILABLE_FOR_DATE = Klobuchar Koeffizienten α oder β sind nicht für folgendes Datum verfügbar: {0}
 
 # file {0} does not contain Klobuchar coefficients α or β
-NO_KLOBUCHAR_ALPHA_BETA_IN_FILE = <MISSING TRANSLATION>
+NO_KLOBUCHAR_ALPHA_BETA_IN_FILE = Die Datei {0} beinhaltet keine Klobuchar Koeffizienten α oder β
 
 # no reference date set for parameter {0}
-NO_REFERENCE_DATE_FOR_PARAMETER = <MISSING TRANSLATION>
+NO_REFERENCE_DATE_FOR_PARAMETER = Kein Referenzdatum für den Parameter {0} gesetzt
 
 # station {0} not found, known stations: {1}
-STATION_NOT_FOUND = <MISSING TRANSLATION>
+STATION_NOT_FOUND = Station {0} nicht gefunden! Bekannte Stationen: {1}
 
 # unknown satellite system {0}
-UNKNOWN_SATELLITE_SYSTEM = <MISSING TRANSLATION>
+UNKNOWN_SATELLITE_SYSTEM = Unbekanntes Satellitensystem {0}
 
 # unknown satellite antenna code {0}
-UNKNOWN_SATELLITE_ANTENNA_CODE = <MISSING TRANSLATION>
+UNKNOWN_SATELLITE_ANTENNA_CODE = Unbekannter Satellitenantennencode {0}
 
 # frequency {0} is not supported by antenna {1}
-UNSUPPORTED_FREQUENCY_FOR_ANTENNA = <MISSING TRANSLATION>
+UNSUPPORTED_FREQUENCY_FOR_ANTENNA = Die Frequenz {0} ist von der Antenne {1} nicht unterstützt
 
 # cannot find satellite {0} in satellite system {1}
-CANNOT_FIND_SATELLITE_IN_SYSTEM = <MISSING TRANSLATION>
+CANNOT_FIND_SATELLITE_IN_SYSTEM = Unbekannter Satellit {0} im Satellitensystem {1}
 
 # unknown RINEX frequency {0} in file {1}, line {2}
-UNKNOWN_RINEX_FREQUENCY = <MISSING TRANSLATION>
+UNKNOWN_RINEX_FREQUENCY = Unbekannte RINEX Frequenz {0} in Datei {1} bei Zeile {2}
 
 # mismatched frequencies in file {0}, line {1} (expected {2}, got {3})
-MISMATCHED_FREQUENCIES = <MISSING TRANSLATION>
+MISMATCHED_FREQUENCIES = Keine Übereinstimmung der Frequenzen in Datei {0}, Zeile {1} (erwartet {2}, erhalten {3})
 
 # wrong number of columns in file {0}, line {1} (expected {2} columns, got {3} columns)
-WRONG_COLUMNS_NUMBER = <MISSING TRANSLATION>
+WRONG_COLUMNS_NUMBER = Falsche Anzahl an Spalten in Datei {0}, Zeile {1} (erwartet {2}, erhalten {3})
 
 # unsupported format for file {0}
-UNSUPPORTED_FILE_FORMAT = <MISSING TRANSLATION>
+UNSUPPORTED_FILE_FORMAT = Nicht unterstütztes Dateiformat für Datei {0}
 
 # incomplete header in file {0}
-INCOMPLETE_HEADER = <MISSING TRANSLATION>
+INCOMPLETE_HEADER = Unvollständige Kopfzeilen in Datei {0}
 
 # inconsistent number of satellites in line {0}, file {1}: observation with {2} satellites and number of max satellites is {3}
-INCONSISTENT_NUMBER_OF_SATS = <MISSING TRANSLATION>
+INCONSISTENT_NUMBER_OF_SATS = Widersprüchliche Anzahl an Satelliten in Zeile {0}, Datei {1}: Beobachtung mit {2} Satelliten und Anzahl der maximalen Satelliten ist {3}
 
 # the satellite system {3} from line {0}, file {1} is not consistent with the Rinex Satellite System {2} in header
-INCONSISTENT_SATELLITE_SYSTEM = <MISSING TRANSLATION>
+INCONSISTENT_SATELLITE_SYSTEM = Das Satellitensystem {3} von Zeile {0}, Datei {1} ist nicht konsistent in den Kopfzeilen mit dem Rinex Satellitensystem {2}
 
 # no propagator configured
-NO_PROPAGATOR_CONFIGURED = <MISSING TRANSLATION>
+NO_PROPAGATOR_CONFIGURED = Kein Propagator konfiguriert
 
 # dimension {0} is inconsistent with parameters list: {1}
-DIMENSION_INCONSISTENT_WITH_PARAMETERS = <MISSING TRANSLATION>
+DIMENSION_INCONSISTENT_WITH_PARAMETERS = Die Dimension {0} ist nicht konsistent mit folgenden Parametern: {1}
 
 # file {0} is not a supported Unix-compressed file
-NOT_A_SUPPORTED_UNIX_COMPRESSED_FILE = <MISSING TRANSLATION>
+NOT_A_SUPPORTED_UNIX_COMPRESSED_FILE = Die Datei {0} ist keine komprimierte Unix Datei
 
 # unexpected end of file {0}
-UNEXPECTED_END_OF_FILE = <MISSING TRANSLATION>
+UNEXPECTED_END_OF_FILE = Unerwartetes Ende der Datei {0}
 
 # file {0} is corrupted
-CORRUPTED_FILE = <MISSING TRANSLATION>
+CORRUPTED_FILE = Datei {0} ist beschädigt
 
 # Vienna coefficients ah or aw or zh or zw could not be loaded from {0}
-VIENNA_ACOEF_OR_ZENITH_DELAY_NOT_LOADED = <MISSING TRANSLATION>
+VIENNA_ACOEF_OR_ZENITH_DELAY_NOT_LOADED = Vienna Koeffizienten ah, aw, zh oder zw können nicht von Datei {0} geladen werden
 
 # Vienna coefficients ah or aw or zh or zw not available for date {0}
-VIENNA_ACOEF_OR_ZENITH_DELAY_NOT_AVAILABLE_FOR_DATE = <MISSING TRANSLATION>
+VIENNA_ACOEF_OR_ZENITH_DELAY_NOT_AVAILABLE_FOR_DATE = Vienna Koeffizienten ah, aw, zh oder zw sind für das Datum {0} nicht vorhanden
 
 # file {0} does not contain Vienna coefficients ah, aw, zh or zw
-NO_VIENNA_ACOEF_OR_ZENITH_DELAY_IN_FILE = <MISSING TRANSLATION>
+NO_VIENNA_ACOEF_OR_ZENITH_DELAY_IN_FILE = Datei {0} beinhaltet keine Koeffizienten ah, aw, zh oder zw
 
 # irregular or incomplete grid in file {0}
-IRREGULAR_OR_INCOMPLETE_GRID = <MISSING TRANSLATION>
+IRREGULAR_OR_INCOMPLETE_GRID = Unregelmäßige oder unvollständige "grid" in Datei {0}
 
 # invalid satellite system {0}
-INVALID_SATELLITE_SYSTEM = <MISSING TRANSLATION>
+INVALID_SATELLITE_SYSTEM = Ungültiges Satellitensystem {0}
 
 # IONEX file {0} does not contain TEC data for date {1}
-NO_TEC_DATA_IN_FILE_FOR_DATE = <MISSING TRANSLATION>
+NO_TEC_DATA_IN_FILE_FOR_DATE = IONEX Datei {0} beinhaltet keine TEC Daten für Datum {1}
 
 # number of maps {0} is inconsistent with header specification: {1}
-INCONSISTENT_NUMBER_OF_TEC_MAPS_IN_FILE = <MISSING TRANSLATION>
+INCONSISTENT_NUMBER_OF_TEC_MAPS_IN_FILE = Anzahl an Karten {0} ist nicht konsistent mit der Kopfzeilen-Spezifikation: {1}
 
 # file {0} does not contain latitude or longitude bondaries in its header section
 NO_LATITUDE_LONGITUDE_BONDARIES_IN_IONEX_HEADER = Die Datei {0} beinhaltet in der Kopfzeile keine Breiten- oder Längengrad Begrenzungen
@@ -558,12 +550,9 @@
 # The first column of itrf-versions.conf is a plain prefix that is matched against the
 # name of each loaded file. It should not contain any regular expression syntax or
 # directory components, i.e. \"/\" or \"\\\". Actual value: \"{0}\".
-ITRF_VERSIONS_PREFIX_ONLY = <MISSING TRANSLATION>
+ITRF_VERSIONS_PREFIX_ONLY = Die erste Spalte der itrf-versions.conf ist ein einfaches Präfix, welches gegen die Namen aller geladener Dateien verglichen wird. Es sollte keine regulären Ausdrücke, sowie keine Bestandteile eines Verzeichnisses beinhalten (z.B. \"/\" oder \"\\\"). Momentaner Wert: \"{0}\".
 
 # cannot compute aiming direction at singular point: latitude = {0}, longitude = {1}
-<<<<<<< HEAD
-CANNOT_COMPUTE_AIMING_AT_SINGULAR_POINT = <MISSING TRANSLATION>
-=======
 CANNOT_COMPUTE_AIMING_AT_SINGULAR_POINT = Die Berechnung der Zielrichtung an einem einzelnen Punkt ist nicht möglich: latitude = {0}, longitude = {1}
 
 # STEC integration did not converge
@@ -588,5 +577,4 @@
 NON_CHRONOLOGICAL_DATES_FOR_OBSERVATIONS = Die Beobachtungen {0} und {1} besitzen keine chronologischen Daten
 
 # Use of the ExceptionalDataContext detected. This is typically used to detect developer errors.
-EXCEPTIONAL_DATA_CONTEXT = Momentan wird noch die ExceptionalDataContext Klasse benutzt. Diese wird typischerweise ausschließlich für das Erkennen von Entwicklerfehler benutzt.
->>>>>>> ebe3e06c
+EXCEPTIONAL_DATA_CONTEXT = Momentan wird noch die ExceptionalDataContext Klasse benutzt. Diese wird typischerweise ausschließlich für das Erkennen von Entwicklerfehler benutzt.