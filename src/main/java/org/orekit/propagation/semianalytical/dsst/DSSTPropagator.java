--- conflicted
+++ resolved
@@ -237,11 +237,7 @@
 
     /** Set the initial state.
      *  @param initialState initial state
-<<<<<<< HEAD
      *  @param stateType defined if the orbital state is defined with osculating or mean elements
-=======
-     *  @param isOsculating true if the orbital state is defined with osculating elements
->>>>>>> 86186f8e
      */
     public void setInitialState(final SpacecraftState initialState,
                                 final PropagationType stateType) {
@@ -348,19 +344,14 @@
         if (force instanceof DSSTNewtonianAttraction) {
             // we want to add the central attraction force model
 
-            try {
-                // ensure we are notified of any mu change
-                force.getParametersDrivers()[0].addObserver(new ParameterObserver() {
-                    /** {@inheritDoc} */
-                    @Override
-                    public void valueChanged(final double previousValue, final ParameterDriver driver) {
-                        superSetMu(driver.getValue());
-                    }
-                });
-            } catch (OrekitException oe) {
-                // this should never happen
-                throw new OrekitInternalError(oe);
-            }
+            // ensure we are notified of any mu change
+            force.getParametersDrivers()[0].addObserver(new ParameterObserver() {
+                /** {@inheritDoc} */
+                @Override
+                public void valueChanged(final double previousValue, final ParameterDriver driver) {
+                    superSetMu(driver.getValue());
+                }
+            });
 
             if (hasNewtonianAttraction()) {
                 // there is already a central attraction model, replace it
@@ -667,6 +658,7 @@
         }
 
         throw new OrekitException(OrekitMessages.UNABLE_TO_COMPUTE_DSST_MEAN_PARAMETERS, i);
+
     }
 
     /** Compute osculating state from mean state.
@@ -1011,13 +1003,11 @@
          *  @param auxiliaryElements auxiliary elements related to the current orbit
          *  @param parameters force model parameters
          *  @return the mean equinoctial elements rates da<sub>i</sub> / dt
-         *  @throws OrekitException if some specific error occurs
          */
         private double[] elementRates(final DSSTForceModel forceModel,
                                       final SpacecraftState state,
                                       final AuxiliaryElements auxiliaryElements,
-                                      final double[] parameters)
-            throws OrekitException {
+                                      final double[] parameters) {
             return forceModel.getMeanElementRate(state, auxiliaryElements, parameters);
         }
 
