/* Copyright 2002-2021 CS GROUP
 * Licensed to CS GROUP (CS) under one or more
 * contributor license agreements.  See the NOTICE file distributed with
 * this work for additional information regarding copyright ownership.
 * CS licenses this file to You under the Apache License, Version 2.0
 * (the "License"); you may not use this file except in compliance with
 * the License.  You may obtain a copy of the License at
 *
 *   http://www.apache.org/licenses/LICENSE-2.0
 *
 * Unless required by applicable law or agreed to in writing, software
 * distributed under the License is distributed on an "AS IS" BASIS,
 * WITHOUT WARRANTIES OR CONDITIONS OF ANY KIND, either express or implied.
 * See the License for the specific language governing permissions and
 * limitations under the License.
 */
package org.orekit.estimation.sequential;

import java.util.ArrayList;
import java.util.Arrays;
import java.util.Comparator;
import java.util.HashMap;
import java.util.List;
import java.util.Map;

import org.hipparchus.filtering.kalman.ProcessEstimate;
import org.hipparchus.filtering.kalman.extended.NonLinearEvolution;
import org.hipparchus.filtering.kalman.extended.NonLinearProcess;
import org.hipparchus.linear.Array2DRowRealMatrix;
import org.hipparchus.linear.ArrayRealVector;
import org.hipparchus.linear.MatrixUtils;
import org.hipparchus.linear.RealMatrix;
import org.hipparchus.linear.RealVector;
import org.hipparchus.util.FastMath;
import org.orekit.errors.OrekitException;
import org.orekit.errors.OrekitMessages;
import org.orekit.estimation.measurements.EstimatedMeasurement;
import org.orekit.estimation.measurements.EstimationModifier;
import org.orekit.estimation.measurements.ObservableSatellite;
import org.orekit.estimation.measurements.ObservedMeasurement;
import org.orekit.estimation.measurements.modifiers.DynamicOutlierFilter;
import org.orekit.orbits.Orbit;
import org.orekit.propagation.MatricesHarvester;
import org.orekit.propagation.PropagationType;
import org.orekit.propagation.Propagator;
import org.orekit.propagation.SpacecraftState;
import org.orekit.propagation.conversion.OrbitDeterminationPropagatorBuilder;
import org.orekit.propagation.integration.AbstractJacobiansMapper;
import org.orekit.time.AbsoluteDate;
import org.orekit.utils.ParameterDriver;
import org.orekit.utils.ParameterDriversList;
import org.orekit.utils.ParameterDriversList.DelegatingDriver;

/** Abstract class defining the process model dynamics to use with a {@link KalmanEstimator}.
 * @author Romain Gerbaud
 * @author Maxime Journot
 * @author Bryan Cazabonne
 * @author Thomas Paulet
 * @since 11.0
 */
public abstract class AbstractKalmanModel implements KalmanEstimation, NonLinearProcess<MeasurementDecorator> {

    /** Builders for propagators. */
    private final List<OrbitDeterminationPropagatorBuilder> builders;

    /** Estimated orbital parameters. */
    private final ParameterDriversList allEstimatedOrbitalParameters;

    /** Estimated propagation drivers. */
    private final ParameterDriversList allEstimatedPropagationParameters;

    /** Per-builder estimated propagation drivers. */
    private final ParameterDriversList[] estimatedPropagationParameters;

    /** Estimated measurements parameters. */
    private final ParameterDriversList estimatedMeasurementsParameters;

    /** Start columns for each estimated orbit. */
    private final int[] orbitsStartColumns;

    /** End columns for each estimated orbit. */
    private final int[] orbitsEndColumns;

    /** Map for propagation parameters columns. */
    private final Map<String, Integer> propagationParameterColumns;

    /** Map for measurements parameters columns. */
    private final Map<String, Integer> measurementParameterColumns;

    /** Providers for covariance matrices. */
    private final List<CovarianceMatrixProvider> covarianceMatricesProviders;

    /** Process noise matrix provider for measurement parameters. */
    private final CovarianceMatrixProvider measurementProcessNoiseMatrix;

    /** Indirection arrays to extract the noise components for estimated parameters. */
    private final int[][] covarianceIndirection;

    /** Scaling factors. */
    private final double[] scale;

    /** Harvesters for extracting Jacobians from integrated states. */
    private MatricesHarvester[] harvesters;

    /** Propagators for the reference trajectories, up to current date. */
    private Propagator[] referenceTrajectories;

    /** Current corrected estimate. */
    private ProcessEstimate correctedEstimate;

    /** Current number of measurement. */
    private int currentMeasurementNumber;

    /** Reference date. */
    private AbsoluteDate referenceDate;

    /** Current date. */
    private AbsoluteDate currentDate;

    /** Predicted spacecraft states. */
    private SpacecraftState[] predictedSpacecraftStates;

    /** Corrected spacecraft states. */
    private SpacecraftState[] correctedSpacecraftStates;

    /** Predicted measurement. */
    private EstimatedMeasurement<?> predictedMeasurement;

    /** Corrected measurement. */
    private EstimatedMeasurement<?> correctedMeasurement;

    /** Type of the orbit used for the propagation.*/
    private PropagationType propagationType;

    /** Type of the elements used to define the orbital state.*/
    private PropagationType stateType;

    /** Kalman process model constructor (package private).
     * This constructor is used whenever state type and propagation type do not matter.
     * It is used for {@link KalmanModel} and {@link TLEKalmanModel}.
     * @param propagatorBuilders propagators builders used to evaluate the orbits.
     * @param covarianceMatricesProviders providers for covariance matrices
     * @param estimatedMeasurementParameters measurement parameters to estimate
     * @param measurementProcessNoiseMatrix provider for measurement process noise matrix
     * @param harvesters harvesters for extracting Jacobians from integrated states
     */
    protected AbstractKalmanModel(final List<OrbitDeterminationPropagatorBuilder> propagatorBuilders,
                                  final List<CovarianceMatrixProvider> covarianceMatricesProviders,
                                  final ParameterDriversList estimatedMeasurementParameters,
                                  final CovarianceMatrixProvider measurementProcessNoiseMatrix,
                                  final MatricesHarvester[] harvesters) {
        this(propagatorBuilders, covarianceMatricesProviders, estimatedMeasurementParameters,
             measurementProcessNoiseMatrix, harvesters, PropagationType.MEAN, PropagationType.MEAN);
    }

    /** Kalman process model constructor (package private).
     * This constructor is used whenever propagation type and/or state type are to be specified.
     * It is used for {@link DSSTKalmanModel}.
     * @param propagatorBuilders propagators builders used to evaluate the orbits.
     * @param covarianceMatricesProviders providers for covariance matrices
     * @param estimatedMeasurementParameters measurement parameters to estimate
     * @param measurementProcessNoiseMatrix provider for measurement process noise matrix
     * @param harvesters harvesters for extracting Jacobians from integrated states
     * @param propagationType type of the orbit used for the propagation (mean or osculating), applicable only for DSST
     * @param stateType type of the elements used to define the orbital state (mean or osculating), applicable only for DSST
     */
    protected AbstractKalmanModel(final List<OrbitDeterminationPropagatorBuilder> propagatorBuilders,
                                  final List<CovarianceMatrixProvider> covarianceMatricesProviders,
                                  final ParameterDriversList estimatedMeasurementParameters,
                                  final CovarianceMatrixProvider measurementProcessNoiseMatrix,
                                  final MatricesHarvester[] harvesters,
                                  final PropagationType propagationType,
                                  final PropagationType stateType) {

        this.builders                        = propagatorBuilders;
        this.estimatedMeasurementsParameters = estimatedMeasurementParameters;
        this.measurementParameterColumns     = new HashMap<>(estimatedMeasurementsParameters.getDrivers().size());
        this.currentMeasurementNumber        = 0;
        this.referenceDate                   = propagatorBuilders.get(0).getInitialOrbitDate();
        this.currentDate                     = referenceDate;
        this.propagationType                 = propagationType;
        this.stateType                       = stateType;

        final Map<String, Integer> orbitalParameterColumns = new HashMap<>(6 * builders.size());
        orbitsStartColumns      = new int[builders.size()];
        orbitsEndColumns        = new int[builders.size()];
        int columns = 0;
        allEstimatedOrbitalParameters = new ParameterDriversList();
        for (int k = 0; k < builders.size(); ++k) {
            orbitsStartColumns[k] = columns;
            final String suffix = propagatorBuilders.size() > 1 ? "[" + k + "]" : null;
            for (final ParameterDriver driver : builders.get(k).getOrbitalParametersDrivers().getDrivers()) {
                if (driver.getReferenceDate() == null) {
                    driver.setReferenceDate(currentDate);
                }
                if (suffix != null && !driver.getName().endsWith(suffix)) {
                    // we add suffix only conditionally because the method may already have been called
                    // and suffixes may have already been appended
                    driver.setName(driver.getName() + suffix);
                }
                if (driver.isSelected()) {
                    allEstimatedOrbitalParameters.add(driver);
                    orbitalParameterColumns.put(driver.getName(), columns++);
                }
            }
            orbitsEndColumns[k] = columns;
        }

        // Gather all the propagation drivers names in a list
        allEstimatedPropagationParameters = new ParameterDriversList();
        estimatedPropagationParameters    = new ParameterDriversList[builders.size()];
        final List<String> estimatedPropagationParametersNames = new ArrayList<>();
        for (int k = 0; k < builders.size(); ++k) {
            estimatedPropagationParameters[k] = new ParameterDriversList();
            for (final ParameterDriver driver : builders.get(k).getPropagationParametersDrivers().getDrivers()) {
                if (driver.getReferenceDate() == null) {
                    driver.setReferenceDate(currentDate);
                }
                if (driver.isSelected()) {
                    allEstimatedPropagationParameters.add(driver);
                    estimatedPropagationParameters[k].add(driver);
                    final String driverName = driver.getName();
                    // Add the driver name if it has not been added yet
                    if (!estimatedPropagationParametersNames.contains(driverName)) {
                        estimatedPropagationParametersNames.add(driverName);
                    }
                }
            }
        }
        estimatedPropagationParametersNames.sort(Comparator.naturalOrder());

        // Populate the map of propagation drivers' columns and update the total number of columns
        propagationParameterColumns = new HashMap<>(estimatedPropagationParametersNames.size());
        for (final String driverName : estimatedPropagationParametersNames) {
            propagationParameterColumns.put(driverName, columns);
            ++columns;
        }

        // Populate the map of measurement drivers' columns and update the total number of columns
        for (final ParameterDriver parameter : estimatedMeasurementsParameters.getDrivers()) {
            if (parameter.getReferenceDate() == null) {
                parameter.setReferenceDate(currentDate);
            }
            measurementParameterColumns.put(parameter.getName(), columns);
            ++columns;
        }

        // Store providers for process noise matrices
        this.covarianceMatricesProviders = covarianceMatricesProviders;
        this.measurementProcessNoiseMatrix = measurementProcessNoiseMatrix;
        this.covarianceIndirection       = new int[covarianceMatricesProviders.size()][columns];
        for (int k = 0; k < covarianceIndirection.length; ++k) {
            final ParameterDriversList orbitDrivers      = builders.get(k).getOrbitalParametersDrivers();
            final ParameterDriversList parametersDrivers = builders.get(k).getPropagationParametersDrivers();
            Arrays.fill(covarianceIndirection[k], -1);
            int i = 0;
            for (final ParameterDriver driver : orbitDrivers.getDrivers()) {
                final Integer c = orbitalParameterColumns.get(driver.getName());
                covarianceIndirection[k][i++] = (c == null) ? -1 : c.intValue();
            }
            for (final ParameterDriver driver : parametersDrivers.getDrivers()) {
                final Integer c = propagationParameterColumns.get(driver.getName());
                if (c != null) {
                    covarianceIndirection[k][i++] = c.intValue();
                }
            }
            for (final ParameterDriver driver : estimatedMeasurementParameters.getDrivers()) {
                final Integer c = measurementParameterColumns.get(driver.getName());
                if (c != null) {
                    covarianceIndirection[k][i++] = c.intValue();
                }
            }
        }

        // Compute the scale factors
        this.scale = new double[columns];
        int index = 0;
        for (final ParameterDriver driver : allEstimatedOrbitalParameters.getDrivers()) {
            scale[index++] = driver.getScale();
        }
        for (final ParameterDriver driver : allEstimatedPropagationParameters.getDrivers()) {
            scale[index++] = driver.getScale();
        }
        for (final ParameterDriver driver : estimatedMeasurementsParameters.getDrivers()) {
            scale[index++] = driver.getScale();
        }

        // Build the reference propagators and add their partial derivatives equations implementation
        this.harvesters = harvesters.clone();
        updateReferenceTrajectories(getEstimatedPropagators(), propagationType, stateType);
        this.predictedSpacecraftStates = new SpacecraftState[referenceTrajectories.length];
        for (int i = 0; i < predictedSpacecraftStates.length; ++i) {
            predictedSpacecraftStates[i] = referenceTrajectories[i].getInitialState();
        };
        this.correctedSpacecraftStates = predictedSpacecraftStates.clone();

        // Initialize the estimated normalized state and fill its values
        final RealVector correctedState      = MatrixUtils.createRealVector(columns);

        int p = 0;
        for (final ParameterDriver driver : allEstimatedOrbitalParameters.getDrivers()) {
            correctedState.setEntry(p++, driver.getNormalizedValue());
        }
        for (final ParameterDriver driver : allEstimatedPropagationParameters.getDrivers()) {
            correctedState.setEntry(p++, driver.getNormalizedValue());
        }
        for (final ParameterDriver driver : estimatedMeasurementsParameters.getDrivers()) {
            correctedState.setEntry(p++, driver.getNormalizedValue());
        }

        // Set up initial covariance
        final RealMatrix physicalProcessNoise = MatrixUtils.createRealMatrix(columns, columns);
        for (int k = 0; k < covarianceMatricesProviders.size(); ++k) {

            // Number of estimated measurement parameters
            final int nbMeas = estimatedMeasurementParameters.getNbParams();

            // Number of estimated dynamic parameters (orbital + propagation)
            final int nbDyn  = orbitsEndColumns[k] - orbitsStartColumns[k] +
                               estimatedPropagationParameters[k].getNbParams();

            // Covariance matrix
            final RealMatrix noiseK = MatrixUtils.createRealMatrix(nbDyn + nbMeas, nbDyn + nbMeas);
            final RealMatrix noiseP = covarianceMatricesProviders.get(k).
                                      getInitialCovarianceMatrix(correctedSpacecraftStates[k]);
            noiseK.setSubMatrix(noiseP.getData(), 0, 0);
            if (measurementProcessNoiseMatrix != null) {
                final RealMatrix noiseM = measurementProcessNoiseMatrix.
                                          getInitialCovarianceMatrix(correctedSpacecraftStates[k]);
                noiseK.setSubMatrix(noiseM.getData(), nbDyn, nbDyn);
            }

            checkDimension(noiseK.getRowDimension(),
                           builders.get(k).getOrbitalParametersDrivers(),
                           builders.get(k).getPropagationParametersDrivers(),
                           estimatedMeasurementsParameters);

            final int[] indK = covarianceIndirection[k];
            for (int i = 0; i < indK.length; ++i) {
                if (indK[i] >= 0) {
                    for (int j = 0; j < indK.length; ++j) {
                        if (indK[j] >= 0) {
                            physicalProcessNoise.setEntry(indK[i], indK[j], noiseK.getEntry(i, j));
                        }
                    }
                }
            }

        }
        final RealMatrix correctedCovariance = normalizeCovarianceMatrix(physicalProcessNoise);

        correctedEstimate = new ProcessEstimate(0.0, correctedState, correctedCovariance);

    }

    /** Update the reference trajectories using the propagators as input.
     * @param propagators The new propagators to use
     * @param pType propagationType type of the orbit used for the propagation (mean or osculating)
     * @param sType type of the elements used to define the orbital state (mean or osculating)
     */
    protected abstract void updateReferenceTrajectories(Propagator[] propagators,
                                                        PropagationType pType,
                                                        PropagationType sType);

    /** Not used anymore.
     * @param mapper Jacobian mapper to calculate short period perturbations
     * @param state state used to calculate short period perturbations
     * @deprecated as of 11.1, not used anymore
     */
    protected void analyticalDerivativeComputations(final AbstractJacobiansMapper mapper, final SpacecraftState state) {
        // nothing by default
    }

    /** Check dimension.
     * @param dimension dimension to check
     * @param orbitalParameters orbital parameters
     * @param propagationParameters propagation parameters
     * @param measurementParameters measurements parameters
     */
    private void checkDimension(final int dimension,
                                final ParameterDriversList orbitalParameters,
                                final ParameterDriversList propagationParameters,
                                final ParameterDriversList measurementParameters) {

        // count parameters, taking care of counting all orbital parameters
        // regardless of them being estimated or not
        int requiredDimension = orbitalParameters.getNbParams();
        for (final ParameterDriver driver : propagationParameters.getDrivers()) {
            if (driver.isSelected()) {
                ++requiredDimension;
            }
        }
        for (final ParameterDriver driver : measurementParameters.getDrivers()) {
            if (driver.isSelected()) {
                ++requiredDimension;
            }
        }

        if (dimension != requiredDimension) {
            // there is a problem, set up an explicit error message
            final StringBuilder builder = new StringBuilder();
            for (final ParameterDriver driver : orbitalParameters.getDrivers()) {
                if (builder.length() > 0) {
                    builder.append(", ");
                }
                builder.append(driver.getName());
            }
            for (final ParameterDriver driver : propagationParameters.getDrivers()) {
                if (driver.isSelected()) {
                    builder.append(driver.getName());
                }
            }
            for (final ParameterDriver driver : measurementParameters.getDrivers()) {
                if (driver.isSelected()) {
                    builder.append(driver.getName());
                }
            }
            throw new OrekitException(OrekitMessages.DIMENSION_INCONSISTENT_WITH_PARAMETERS,
                                      dimension, builder.toString());
        }

    }

    /** {@inheritDoc} */
    @Override
    public RealMatrix getPhysicalStateTransitionMatrix() {
        //  Un-normalize the state transition matrix (φ) from Hipparchus and return it.
        // φ is an mxm matrix where m = nbOrb + nbPropag + nbMeas
        // For each element [i,j] of normalized φ (φn), the corresponding physical value is:
        // φ[i,j] = φn[i,j] * scale[i] / scale[j]

        // Normalized matrix
        final RealMatrix normalizedSTM = correctedEstimate.getStateTransitionMatrix();

        if (normalizedSTM == null) {
            return null;
        } else {
            // Initialize physical matrix
            final int nbParams = normalizedSTM.getRowDimension();
            final RealMatrix physicalSTM = MatrixUtils.createRealMatrix(nbParams, nbParams);

            // Un-normalize the matrix
            for (int i = 0; i < nbParams; ++i) {
                for (int j = 0; j < nbParams; ++j) {
                    physicalSTM.setEntry(i, j,
                                         normalizedSTM.getEntry(i, j) * scale[i] / scale[j]);
                }
            }
            return physicalSTM;
        }
    }

    /** {@inheritDoc} */
    @Override
    public RealMatrix getPhysicalMeasurementJacobian() {
        // Un-normalize the measurement matrix (H) from Hipparchus and return it.
        // H is an nxm matrix where:
        //  - m = nbOrb + nbPropag + nbMeas is the number of estimated parameters
        //  - n is the size of the measurement being processed by the filter
        // For each element [i,j] of normalized H (Hn) the corresponding physical value is:
        // H[i,j] = Hn[i,j] * σ[i] / scale[j]

        // Normalized matrix
        final RealMatrix normalizedH = correctedEstimate.getMeasurementJacobian();

        if (normalizedH == null) {
            return null;
        } else {
            // Get current measurement sigmas
            final double[] sigmas = correctedMeasurement.getObservedMeasurement().getTheoreticalStandardDeviation();

            // Initialize physical matrix
            final int nbLine = normalizedH.getRowDimension();
            final int nbCol  = normalizedH.getColumnDimension();
            final RealMatrix physicalH = MatrixUtils.createRealMatrix(nbLine, nbCol);

            // Un-normalize the matrix
            for (int i = 0; i < nbLine; ++i) {
                for (int j = 0; j < nbCol; ++j) {
                    physicalH.setEntry(i, j, normalizedH.getEntry(i, j) * sigmas[i] / scale[j]);
                }
            }
            return physicalH;
        }
    }

    /** {@inheritDoc} */
    @Override
    public RealMatrix getPhysicalInnovationCovarianceMatrix() {
        // Un-normalize the innovation covariance matrix (S) from Hipparchus and return it.
        // S is an nxn matrix where n is the size of the measurement being processed by the filter
        // For each element [i,j] of normalized S (Sn) the corresponding physical value is:
        // S[i,j] = Sn[i,j] * σ[i] * σ[j]

        // Normalized matrix
        final RealMatrix normalizedS = correctedEstimate.getInnovationCovariance();

        if (normalizedS == null) {
            return null;
        } else {
            // Get current measurement sigmas
            final double[] sigmas = correctedMeasurement.getObservedMeasurement().getTheoreticalStandardDeviation();

            // Initialize physical matrix
            final int nbMeas = sigmas.length;
            final RealMatrix physicalS = MatrixUtils.createRealMatrix(nbMeas, nbMeas);

            // Un-normalize the matrix
            for (int i = 0; i < nbMeas; ++i) {
                for (int j = 0; j < nbMeas; ++j) {
                    physicalS.setEntry(i, j, normalizedS.getEntry(i, j) * sigmas[i] *   sigmas[j]);
                }
            }
            return physicalS;
        }
    }

    /** {@inheritDoc} */
    @Override
    public RealMatrix getPhysicalKalmanGain() {
        // Un-normalize the Kalman gain (K) from Hipparchus and return it.
        // K is an mxn matrix where:
        //  - m = nbOrb + nbPropag + nbMeas is the number of estimated parameters
        //  - n is the size of the measurement being processed by the filter
        // For each element [i,j] of normalized K (Kn) the corresponding physical value is:
        // K[i,j] = Kn[i,j] * scale[i] / σ[j]

        // Normalized matrix
        final RealMatrix normalizedK = correctedEstimate.getKalmanGain();

        if (normalizedK == null) {
            return null;
        } else {
            // Get current measurement sigmas
            final double[] sigmas = correctedMeasurement.getObservedMeasurement().getTheoreticalStandardDeviation();

            // Initialize physical matrix
            final int nbLine = normalizedK.getRowDimension();
            final int nbCol  = normalizedK.getColumnDimension();
            final RealMatrix physicalK = MatrixUtils.createRealMatrix(nbLine, nbCol);

            // Un-normalize the matrix
            for (int i = 0; i < nbLine; ++i) {
                for (int j = 0; j < nbCol; ++j) {
                    physicalK.setEntry(i, j, normalizedK.getEntry(i, j) * scale[i] / sigmas[j]);
                }
            }
            return physicalK;
        }
    }

    /** {@inheritDoc} */
    @Override
    public SpacecraftState[] getPredictedSpacecraftStates() {
        return predictedSpacecraftStates.clone();
    }

    /** {@inheritDoc} */
    @Override
    public SpacecraftState[] getCorrectedSpacecraftStates() {
        return correctedSpacecraftStates.clone();
    }

    /** {@inheritDoc} */
    @Override
    public int getCurrentMeasurementNumber() {
        return currentMeasurementNumber;
    }

    /** {@inheritDoc} */
    @Override
    public AbsoluteDate getCurrentDate() {
        return currentDate;
    }

    /** {@inheritDoc} */
    @Override
    public EstimatedMeasurement<?> getPredictedMeasurement() {
        return predictedMeasurement;
    }

    /** {@inheritDoc} */
    @Override
    public EstimatedMeasurement<?> getCorrectedMeasurement() {
        return correctedMeasurement;
    }

    /** {@inheritDoc} */
    @Override
    public RealVector getPhysicalEstimatedState() {
        // Method {@link ParameterDriver#getValue()} is used to get
        // the physical values of the state.
        // The scales'array is used to get the size of the state vector
        final RealVector physicalEstimatedState = new ArrayRealVector(scale.length);
        int i = 0;
        for (final DelegatingDriver driver : getEstimatedOrbitalParameters().getDrivers()) {
            physicalEstimatedState.setEntry(i++, driver.getValue());
        }
        for (final DelegatingDriver driver : getEstimatedPropagationParameters().getDrivers()) {
            physicalEstimatedState.setEntry(i++, driver.getValue());
        }
        for (final DelegatingDriver driver : getEstimatedMeasurementsParameters().getDrivers()) {
            physicalEstimatedState.setEntry(i++, driver.getValue());
        }

        return physicalEstimatedState;
    }

    /** {@inheritDoc} */
    @Override
    public RealMatrix getPhysicalEstimatedCovarianceMatrix() {
        // Un-normalize the estimated covariance matrix (P) from Hipparchus and return it.
        // The covariance P is an mxm matrix where m = nbOrb + nbPropag + nbMeas
        // For each element [i,j] of P the corresponding normalized value is:
        // Pn[i,j] = P[i,j] / (scale[i]*scale[j])
        // Consequently: P[i,j] = Pn[i,j] * scale[i] * scale[j]

        // Normalized covariance matrix
        final RealMatrix normalizedP = correctedEstimate.getCovariance();

        // Initialize physical covariance matrix
        final int nbParams = normalizedP.getRowDimension();
        final RealMatrix physicalP = MatrixUtils.createRealMatrix(nbParams, nbParams);

        // Un-normalize the covairance matrix
        for (int i = 0; i < nbParams; ++i) {
            for (int j = 0; j < nbParams; ++j) {
                physicalP.setEntry(i, j, normalizedP.getEntry(i, j) * scale[i] * scale[j]);
            }
        }
        return physicalP;
    }

    /** {@inheritDoc} */
    @Override
    public ParameterDriversList getEstimatedOrbitalParameters() {
        return allEstimatedOrbitalParameters;
    }

    /** {@inheritDoc} */
    @Override
    public ParameterDriversList getEstimatedPropagationParameters() {
        return allEstimatedPropagationParameters;
    }

    /** {@inheritDoc} */
    @Override
    public ParameterDriversList getEstimatedMeasurementsParameters() {
        return estimatedMeasurementsParameters;
    }

    /** Get the current corrected estimate.
     * @return current corrected estimate
     */
    public ProcessEstimate getEstimate() {
        return correctedEstimate;
    }

    /** Get the normalized error state transition matrix (STM) from previous point to current point.
     * The STM contains the partial derivatives of current state with respect to previous state.
     * The  STM is an mxm matrix where m is the size of the state vector.
     * m = nbOrb + nbPropag + nbMeas
     * @return the normalized error state transition matrix
     */
    private RealMatrix getErrorStateTransitionMatrix() {

        /* The state transition matrix is obtained as follows, with:
         *  - Y  : Current state vector
         *  - Y0 : Initial state vector
         *  - Pp : Current propagation parameter
         *  - Pp0: Initial propagation parameter
         *  - Mp : Current measurement parameter
         *  - Mp0: Initial measurement parameter
         *
         *       |        |         |         |   |        |        |   .    |
         *       | dY/dY0 | dY/dPp  | dY/dMp  |   | dY/dY0 | dY/dPp | ..0..  |
         *       |        |         |         |   |        |        |   .    |
         *       |--------|---------|---------|   |--------|--------|--------|
         *       |        |         |         |   |   .    | 1 0 0..|   .    |
         * STM = | dP/dY0 | dP/dPp0 | dP/dMp  | = | ..0..  | 0 1 0..| ..0..  |
         *       |        |         |         |   |   .    | 0 0 1..|   .    |
         *       |--------|---------|---------|   |--------|--------|--------|
         *       |        |         |         |   |   .    |   .    | 1 0 0..|
         *       | dM/dY0 | dM/dPp0 | dM/dMp0 |   | ..0..  | ..0..  | 0 1 0..|
         *       |        |         |         |   |   .    |   .    | 0 0 1..|
         */

        // Initialize to the proper size identity matrix
        final RealMatrix stm = MatrixUtils.createRealIdentityMatrix(correctedEstimate.getState().getDimension());

        // loop over all orbits
        for (int k = 0; k < predictedSpacecraftStates.length; ++k) {

<<<<<<< HEAD
            // Reset reference (for example compute short periodic terms in DSST)
            harvesters[k].setReferenceState(predictedSpacecraftStates[k]);
=======
            // Indexes
            final int[] indK = covarianceIndirection[k];

            // Short period derivatives
            analyticalDerivativeComputations(mappers[k], predictedSpacecraftStates[k]);
>>>>>>> c85c203b

            // Derivatives of the state vector with respect to initial state vector
            final RealMatrix dYdY0 = harvesters[k].getStateTransitionMatrix(predictedSpacecraftStates[k]);

            // Fill upper left corner (dY/dY0)
            final List<ParameterDriversList.DelegatingDriver> drivers =
                            builders.get(k).getOrbitalParametersDrivers().getDrivers();
            for (int i = 0; i < dYdY0.getRowDimension(); ++i) {
                if (drivers.get(i).isSelected()) {
<<<<<<< HEAD
                    int jOrb = orbitsStartColumns[k];
                    for (int j = 0; j < dYdY0.getColumnDimension(); ++j) {
                        if (drivers.get(j).isSelected()) {
                            stm.setEntry(i, jOrb++, dYdY0.getEntry(i, j));
=======
                    for (int j = 0; j < dYdY0[i].length; ++j) {
                        if (drivers.get(j).isSelected()) {
                            stm.setEntry(indK[i], indK[j], dYdY0[i][j]);
>>>>>>> c85c203b
                        }
                    }
                }
            }

            // Derivatives of the state vector with respect to propagation parameters
            final int nbParams = estimatedPropagationParameters[k].getNbParams();
            if (nbParams > 0) {
                final RealMatrix dYdPp = harvesters[k].getParametersJacobian(predictedSpacecraftStates[k]);

                // Fill 1st row, 2nd column (dY/dPp)
                for (int i = 0; i < dYdPp.getRowDimension(); ++i) {
                    for (int j = 0; j < nbParams; ++j) {
<<<<<<< HEAD
                        stm.setEntry(i, orbitsEndColumns[k] + j, dYdPp.getEntry(i, j));
=======
                        stm.setEntry(indK[i], indK[j + 6], dYdPp[i][j]);
>>>>>>> c85c203b
                    }
                }

            }

        }

        // Normalization of the STM
        // normalized(STM)ij = STMij*Sj/Si
        for (int i = 0; i < scale.length; i++) {
            for (int j = 0; j < scale.length; j++ ) {
                stm.setEntry(i, j, stm.getEntry(i, j) * scale[j] / scale[i]);
            }
        }

        // Return the error state transition matrix
        return stm;

    }

    /** Get the normalized measurement matrix H.
     * H contains the partial derivatives of the measurement with respect to the state.
     * H is an nxm matrix where n is the size of the measurement vector and m the size of the state vector.
     * @return the normalized measurement matrix H
     */
    private RealMatrix getMeasurementMatrix() {

        // Observed measurement characteristics
        final SpacecraftState[]      evaluationStates    = predictedMeasurement.getStates();
        final ObservedMeasurement<?> observedMeasurement = predictedMeasurement.getObservedMeasurement();
        final double[] sigma  = observedMeasurement.getTheoreticalStandardDeviation();

        // Initialize measurement matrix H: nxm
        // n: Number of measurements in current measurement
        // m: State vector size
        final RealMatrix measurementMatrix = MatrixUtils.
                        createRealMatrix(observedMeasurement.getDimension(),
                                         correctedEstimate.getState().getDimension());

        // loop over all orbits involved in the measurement
        for (int k = 0; k < evaluationStates.length; ++k) {
            final int p = observedMeasurement.getSatellites().get(k).getPropagatorIndex();

            // Predicted orbit
            final Orbit predictedOrbit = evaluationStates[k].getOrbit();

            // Measurement matrix's columns related to orbital parameters
            // ----------------------------------------------------------

            // Partial derivatives of the current Cartesian coordinates with respect to current orbital state
            final double[][] aCY = new double[6][6];
            predictedOrbit.getJacobianWrtParameters(builders.get(p).getPositionAngle(), aCY);   //dC/dY
            final RealMatrix dCdY = new Array2DRowRealMatrix(aCY, false);

            // Jacobian of the measurement with respect to current Cartesian coordinates
            final RealMatrix dMdC = new Array2DRowRealMatrix(predictedMeasurement.getStateDerivatives(k), false);

            // Jacobian of the measurement with respect to current orbital state
            final RealMatrix dMdY = dMdC.multiply(dCdY);

            // Fill the normalized measurement matrix's columns related to estimated orbital parameters
            for (int i = 0; i < dMdY.getRowDimension(); ++i) {
                int jOrb = orbitsStartColumns[p];
                for (int j = 0; j < dMdY.getColumnDimension(); ++j) {
                    final ParameterDriver driver = builders.get(p).getOrbitalParametersDrivers().getDrivers().get(j);
                    if (driver.isSelected()) {
                        measurementMatrix.setEntry(i, jOrb++,
                                                   dMdY.getEntry(i, j) / sigma[i] * driver.getScale());
                    }
                }
            }

            // Normalized measurement matrix's columns related to propagation parameters
            // --------------------------------------------------------------

            // Jacobian of the measurement with respect to propagation parameters
            final int nbParams = estimatedPropagationParameters[p].getNbParams();
            if (nbParams > 0) {
                final RealMatrix dYdPp = harvesters[p].getParametersJacobian(evaluationStates[k]);
                final RealMatrix dMdPp = dMdY.multiply(dYdPp);
                for (int i = 0; i < dMdPp.getRowDimension(); ++i) {
                    for (int j = 0; j < nbParams; ++j) {
                        final ParameterDriver delegating = estimatedPropagationParameters[p].getDrivers().get(j);
                        measurementMatrix.setEntry(i, propagationParameterColumns.get(delegating.getName()),
                                                   dMdPp.getEntry(i, j) / sigma[i] * delegating.getScale());
                    }
                }
            }

            // Normalized measurement matrix's columns related to measurement parameters
            // --------------------------------------------------------------

            // Jacobian of the measurement with respect to measurement parameters
            // Gather the measurement parameters linked to current measurement
            for (final ParameterDriver driver : observedMeasurement.getParametersDrivers()) {
                if (driver.isSelected()) {
                    // Derivatives of current measurement w/r to selected measurement parameter
                    final double[] aMPm = predictedMeasurement.getParameterDerivatives(driver);

                    // Check that the measurement parameter is managed by the filter
                    if (measurementParameterColumns.get(driver.getName()) != null) {
                        // Column of the driver in the measurement matrix
                        final int driverColumn = measurementParameterColumns.get(driver.getName());

                        // Fill the corresponding indexes of the measurement matrix
                        for (int i = 0; i < aMPm.length; ++i) {
                            measurementMatrix.setEntry(i, driverColumn,
                                                       aMPm[i] / sigma[i] * driver.getScale());
                        }
                    }
                }
            }
        }

        // Return the normalized measurement matrix
        return measurementMatrix;

    }

    /** Normalize a covariance matrix.
     * The covariance P is an mxm matrix where m = nbOrb + nbPropag + nbMeas
     * For each element [i,j] of P the corresponding normalized value is:
     * Pn[i,j] = P[i,j] / (scale[i]*scale[j])
     * @param physicalCovarianceMatrix The "physical" covariance matrix in input
     * @return the normalized covariance matrix
     */
    private RealMatrix normalizeCovarianceMatrix(final RealMatrix physicalCovarianceMatrix) {

        // Initialize output matrix
        final int nbParams = physicalCovarianceMatrix.getRowDimension();
        final RealMatrix normalizedCovarianceMatrix = MatrixUtils.createRealMatrix(nbParams, nbParams);

        // Normalize the state matrix
        for (int i = 0; i < nbParams; ++i) {
            for (int j = 0; j < nbParams; ++j) {
                normalizedCovarianceMatrix.setEntry(i, j,
                                                    physicalCovarianceMatrix.getEntry(i, j) /
                                                    (scale[i] * scale[j]));
            }
        }
        return normalizedCovarianceMatrix;
    }

    /** Set and apply a dynamic outlier filter on a measurement.<p>
     * Loop on the modifiers to see if a dynamic outlier filter needs to be applied.<p>
     * Compute the sigma array using the matrix in input and set the filter.<p>
     * Apply the filter by calling the modify method on the estimated measurement.<p>
     * Reset the filter.
     * @param measurement measurement to filter
     * @param innovationCovarianceMatrix So called innovation covariance matrix S, with:<p>
     *        S = H.Ppred.Ht + R<p>
     *        Where:<p>
     *         - H is the normalized measurement matrix (Ht its transpose)<p>
     *         - Ppred is the normalized predicted covariance matrix<p>
     *         - R is the normalized measurement noise matrix
     * @param <T> the type of measurement
     */
    private <T extends ObservedMeasurement<T>> void applyDynamicOutlierFilter(final EstimatedMeasurement<T> measurement,
                                                                              final RealMatrix innovationCovarianceMatrix) {

        // Observed measurement associated to the predicted measurement
        final ObservedMeasurement<T> observedMeasurement = measurement.getObservedMeasurement();

        // Check if a dynamic filter was added to the measurement
        // If so, update its sigma value and apply it
        for (EstimationModifier<T> modifier : observedMeasurement.getModifiers()) {
            if (modifier instanceof DynamicOutlierFilter<?>) {
                final DynamicOutlierFilter<T> dynamicOutlierFilter = (DynamicOutlierFilter<T>) modifier;

                // Initialize the values of the sigma array used in the dynamic filter
                final double[] sigmaDynamic     = new double[innovationCovarianceMatrix.getColumnDimension()];
                final double[] sigmaMeasurement = observedMeasurement.getTheoreticalStandardDeviation();

                // Set the sigma value for each element of the measurement
                // Here we do use the value suggested by David A. Vallado (see [1]§10.6):
                // sigmaDynamic[i] = sqrt(diag(S))*sigma[i]
                // With S = H.Ppred.Ht + R
                // Where:
                //  - S is the measurement error matrix in input
                //  - H is the normalized measurement matrix (Ht its transpose)
                //  - Ppred is the normalized predicted covariance matrix
                //  - R is the normalized measurement noise matrix
                //  - sigma[i] is the theoretical standard deviation of the ith component of the measurement.
                //    It is used here to un-normalize the value before it is filtered
                for (int i = 0; i < sigmaDynamic.length; i++) {
                    sigmaDynamic[i] = FastMath.sqrt(innovationCovarianceMatrix.getEntry(i, i)) * sigmaMeasurement[i];
                }
                dynamicOutlierFilter.setSigma(sigmaDynamic);

                // Apply the modifier on the estimated measurement
                modifier.modify(measurement);

                // Re-initialize the value of the filter for the next measurement of the same type
                dynamicOutlierFilter.setSigma(null);
            }
        }
    }

    /** {@inheritDoc} */
    @Override
    public NonLinearEvolution getEvolution(final double previousTime, final RealVector previousState,
                                           final MeasurementDecorator measurement) {

        // Set a reference date for all measurements parameters that lack one (including the not estimated ones)
        final ObservedMeasurement<?> observedMeasurement = measurement.getObservedMeasurement();
        for (final ParameterDriver driver : observedMeasurement.getParametersDrivers()) {
            if (driver.getReferenceDate() == null) {
                driver.setReferenceDate(builders.get(0).getInitialOrbitDate());
            }
        }

        ++currentMeasurementNumber;
        currentDate = measurement.getObservedMeasurement().getDate();

        // Note:
        // - n = size of the current measurement
        //  Example:
        //   * 1 for Range, RangeRate and TurnAroundRange
        //   * 2 for Angular (Azimuth/Elevation or Right-ascension/Declination)
        //   * 6 for Position/Velocity
        // - m = size of the state vector. n = nbOrb + nbPropag + nbMeas

        // Predict the state vector (mx1)
        final RealVector predictedState = predictState(observedMeasurement.getDate());

        // Get the error state transition matrix (mxm)
        final RealMatrix stateTransitionMatrix = getErrorStateTransitionMatrix();

        // Predict the measurement based on predicted spacecraft state
        // Compute the innovations (i.e. residuals of the predicted measurement)
        // ------------------------------------------------------------

        // Predicted measurement
        // Note: here the "iteration/evaluation" formalism from the batch LS method
        // is twisted to fit the need of the Kalman filter.
        // The number of "iterations" is actually the number of measurements processed by the filter
        // so far. We use this to be able to apply the OutlierFilter modifiers on the predicted measurement.
        predictedMeasurement = observedMeasurement.estimate(currentMeasurementNumber,
                                                            currentMeasurementNumber,
                                                            filterRelevant(observedMeasurement, predictedSpacecraftStates));

        // Normalized measurement matrix (nxm)
        final RealMatrix measurementMatrix = getMeasurementMatrix();

        // compute process noise matrix
        final RealMatrix physicalProcessNoise = MatrixUtils.createRealMatrix(previousState.getDimension(),
                                                                             previousState.getDimension());
        for (int k = 0; k < covarianceMatricesProviders.size(); ++k) {

            // Number of estimated measurement parameters
            final int nbMeas = estimatedMeasurementsParameters.getNbParams();

            // Number of estimated dynamic parameters (orbital + propagation)
            final int nbDyn  = orbitsEndColumns[k] - orbitsStartColumns[k] +
                               estimatedPropagationParameters[k].getNbParams();

            // Covariance matrix
            final RealMatrix noiseK = MatrixUtils.createRealMatrix(nbDyn + nbMeas, nbDyn + nbMeas);
            final RealMatrix noiseP = covarianceMatricesProviders.get(k).
                                      getProcessNoiseMatrix(correctedSpacecraftStates[k],
                                                            predictedSpacecraftStates[k]);
            noiseK.setSubMatrix(noiseP.getData(), 0, 0);
            if (measurementProcessNoiseMatrix != null) {
                final RealMatrix noiseM = measurementProcessNoiseMatrix.
                                          getProcessNoiseMatrix(correctedSpacecraftStates[k],
                                                                predictedSpacecraftStates[k]);
                noiseK.setSubMatrix(noiseM.getData(), nbDyn, nbDyn);
            }

            checkDimension(noiseK.getRowDimension(),
                           builders.get(k).getOrbitalParametersDrivers(),
                           builders.get(k).getPropagationParametersDrivers(),
                           estimatedMeasurementsParameters);

            final int[] indK = covarianceIndirection[k];
            for (int i = 0; i < indK.length; ++i) {
                if (indK[i] >= 0) {
                    for (int j = 0; j < indK.length; ++j) {
                        if (indK[j] >= 0) {
                            physicalProcessNoise.setEntry(indK[i], indK[j], noiseK.getEntry(i, j));
                        }
                    }
                }
            }

        }
        final RealMatrix normalizedProcessNoise = normalizeCovarianceMatrix(physicalProcessNoise);

        return new NonLinearEvolution(measurement.getTime(), predictedState,
                                      stateTransitionMatrix, normalizedProcessNoise, measurementMatrix);

    }


    /** {@inheritDoc} */
    @Override
    public RealVector getInnovation(final MeasurementDecorator measurement, final NonLinearEvolution evolution,
                                    final RealMatrix innovationCovarianceMatrix) {

        // Apply the dynamic outlier filter, if it exists
        applyDynamicOutlierFilter(predictedMeasurement, innovationCovarianceMatrix);
        if (predictedMeasurement.getStatus() == EstimatedMeasurement.Status.REJECTED)  {
            // set innovation to null to notify filter measurement is rejected
            return null;
        } else {
            // Normalized innovation of the measurement (Nx1)
            final double[] observed  = predictedMeasurement.getObservedMeasurement().getObservedValue();
            final double[] estimated = predictedMeasurement.getEstimatedValue();
            final double[] sigma     = predictedMeasurement.getObservedMeasurement().getTheoreticalStandardDeviation();
            final double[] residuals = new double[observed.length];

            for (int i = 0; i < observed.length; i++) {
                residuals[i] = (observed[i] - estimated[i]) / sigma[i];
            }
            return MatrixUtils.createRealVector(residuals);
        }
    }

    /** Finalize estimation.
     * @param observedMeasurement measurement that has just been processed
     * @param estimate corrected estimate
     */
    public void finalizeEstimation(final ObservedMeasurement<?> observedMeasurement,
                                   final ProcessEstimate estimate) {
        // Update the parameters with the estimated state
        // The min/max values of the parameters are handled by the ParameterDriver implementation
        correctedEstimate = estimate;
        updateParameters();

        // Get the estimated propagator (mirroring parameter update in the builder)
        // and the estimated spacecraft state
        final Propagator[] estimatedPropagators = getEstimatedPropagators();
        for (int k = 0; k < estimatedPropagators.length; ++k) {
            correctedSpacecraftStates[k] = estimatedPropagators[k].getInitialState();
        }

        // Compute the estimated measurement using estimated spacecraft state
        correctedMeasurement = observedMeasurement.estimate(currentMeasurementNumber,
                                                            currentMeasurementNumber,
                                                            filterRelevant(observedMeasurement, correctedSpacecraftStates));
        // Update the trajectory
        // ---------------------
        updateReferenceTrajectories(estimatedPropagators, propagationType, stateType);

    }

    /** Filter relevant states for a measurement.
     * @param observedMeasurement measurement to consider
     * @param allStates all states
     * @return array containing only the states relevant to the measurement
     * @since 10.1
     */
    private SpacecraftState[] filterRelevant(final ObservedMeasurement<?> observedMeasurement, final SpacecraftState[] allStates) {
        final List<ObservableSatellite> satellites = observedMeasurement.getSatellites();
        final SpacecraftState[] relevantStates = new SpacecraftState[satellites.size()];
        for (int i = 0; i < relevantStates.length; ++i) {
            relevantStates[i] = allStates[satellites.get(i).getPropagatorIndex()];
        }
        return relevantStates;
    }

    /** Set the predicted normalized state vector.
     * The predicted/propagated orbit is used to update the state vector
     * @param date prediction date
     * @return predicted state
     */
    private RealVector predictState(final AbsoluteDate date) {

        // Predicted state is initialized to previous estimated state
        final RealVector predictedState = correctedEstimate.getState().copy();

        // Orbital parameters counter
        int jOrb = 0;

        for (int k = 0; k < predictedSpacecraftStates.length; ++k) {

            // Propagate the reference trajectory to measurement date
            predictedSpacecraftStates[k] = referenceTrajectories[k].propagate(date);

            // Update the builder with the predicted orbit
            // This updates the orbital drivers with the values of the predicted orbit
            builders.get(k).resetOrbit(predictedSpacecraftStates[k].getOrbit());

            // The orbital parameters in the state vector are replaced with their predicted values
            // The propagation & measurement parameters are not changed by the prediction (i.e. the propagation)
            // As the propagator builder was previously updated with the predicted orbit,
            // the selected orbital drivers are already up to date with the prediction
            for (DelegatingDriver orbitalDriver : builders.get(k).getOrbitalParametersDrivers().getDrivers()) {
                if (orbitalDriver.isSelected()) {
                    predictedState.setEntry(jOrb++, orbitalDriver.getNormalizedValue());
                }
            }

        }

        return predictedState;

    }

    /** Update the estimated parameters after the correction phase of the filter.
     * The min/max allowed values are handled by the parameter themselves.
     */
    private void updateParameters() {
        final RealVector correctedState = correctedEstimate.getState();
        int i = 0;
        for (final DelegatingDriver driver : getEstimatedOrbitalParameters().getDrivers()) {
            // let the parameter handle min/max clipping
            driver.setNormalizedValue(correctedState.getEntry(i));
            correctedState.setEntry(i++, driver.getNormalizedValue());
        }
        for (final DelegatingDriver driver : getEstimatedPropagationParameters().getDrivers()) {
            // let the parameter handle min/max clipping
            driver.setNormalizedValue(correctedState.getEntry(i));
            correctedState.setEntry(i++, driver.getNormalizedValue());
        }
        for (final DelegatingDriver driver : getEstimatedMeasurementsParameters().getDrivers()) {
            // let the parameter handle min/max clipping
            driver.setNormalizedValue(correctedState.getEntry(i));
            correctedState.setEntry(i++, driver.getNormalizedValue());
        }
    }

    /** Getter for the propagators.
     * @return the propagators
     */
    public List<OrbitDeterminationPropagatorBuilder> getBuilders() {
        return builders;
    }

    /** Getter for the reference trajectories.
     * @return the referencetrajectories
     */
    public Propagator[] getReferenceTrajectories() {
        return referenceTrajectories.clone();
    }

    /** Setter for the reference trajectories.
     * @param referenceTrajectories the reference trajectories to be setted
     */
    public void setReferenceTrajectories(final Propagator[] referenceTrajectories) {
        this.referenceTrajectories = referenceTrajectories.clone();
    }

    /** Getter for the jacobian mappers.
     * @return the jacobian mappers
     * @deprecated as of 11.1, not used anymore
     */
    @Deprecated
    public AbstractJacobiansMapper[] getMappers() {
        return null;
    }

    /** Setter for the jacobian mappers.
     * @param mappers the jacobian mappers to set
     * @deprecated as of 11.1, replaced by {@ #setHarvesters(MatricesHarvester[])}
     */
    @Deprecated
    public void setMappers(final AbstractJacobiansMapper[] mappers) {
        setHarvesters(mappers);
    }

    /** Setter for the jacobian harvesters.
     * @param harvesters the jacobian harvesters to set
     * @since 11.1
     */
    public void setHarvesters(final MatricesHarvester[] harvesters) {
        this.harvesters = harvesters.clone();
    }

    /** Get the propagators estimated with the values set in the propagators builders.
     * @return propagators based on the current values in the builder
     */
    public Propagator[] getEstimatedPropagators() {
        // Return propagators built with current instantiation of the propagator builders
        final Propagator[] propagators = new Propagator[getBuilders().size()];
        for (int k = 0; k < getBuilders().size(); ++k) {
            propagators[k] = getBuilders().get(k).buildPropagator(getBuilders().get(k).getSelectedNormalizedParameters());
        }
        return propagators;
    }

}<|MERGE_RESOLUTION|>--- conflicted
+++ resolved
@@ -691,16 +691,11 @@
         // loop over all orbits
         for (int k = 0; k < predictedSpacecraftStates.length; ++k) {
 
-<<<<<<< HEAD
+            // Indexes
+            final int[] indK = covarianceIndirection[k];
+
             // Reset reference (for example compute short periodic terms in DSST)
             harvesters[k].setReferenceState(predictedSpacecraftStates[k]);
-=======
-            // Indexes
-            final int[] indK = covarianceIndirection[k];
-
-            // Short period derivatives
-            analyticalDerivativeComputations(mappers[k], predictedSpacecraftStates[k]);
->>>>>>> c85c203b
 
             // Derivatives of the state vector with respect to initial state vector
             final RealMatrix dYdY0 = harvesters[k].getStateTransitionMatrix(predictedSpacecraftStates[k]);
@@ -710,16 +705,9 @@
                             builders.get(k).getOrbitalParametersDrivers().getDrivers();
             for (int i = 0; i < dYdY0.getRowDimension(); ++i) {
                 if (drivers.get(i).isSelected()) {
-<<<<<<< HEAD
-                    int jOrb = orbitsStartColumns[k];
                     for (int j = 0; j < dYdY0.getColumnDimension(); ++j) {
                         if (drivers.get(j).isSelected()) {
-                            stm.setEntry(i, jOrb++, dYdY0.getEntry(i, j));
-=======
-                    for (int j = 0; j < dYdY0[i].length; ++j) {
-                        if (drivers.get(j).isSelected()) {
-                            stm.setEntry(indK[i], indK[j], dYdY0[i][j]);
->>>>>>> c85c203b
+                            stm.setEntry(indK[i], indK[j], dYdY0.getEntry(i, j));
                         }
                     }
                 }
@@ -733,11 +721,7 @@
                 // Fill 1st row, 2nd column (dY/dPp)
                 for (int i = 0; i < dYdPp.getRowDimension(); ++i) {
                     for (int j = 0; j < nbParams; ++j) {
-<<<<<<< HEAD
-                        stm.setEntry(i, orbitsEndColumns[k] + j, dYdPp.getEntry(i, j));
-=======
-                        stm.setEntry(indK[i], indK[j + 6], dYdPp[i][j]);
->>>>>>> c85c203b
+                        stm.setEntry(indK[i], indK[j + 6], dYdPp.getEntry(i, j));
                     }
                 }
 
